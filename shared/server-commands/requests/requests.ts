--- conflicted
+++ resolved
@@ -28,11 +28,8 @@
   expectedStatus?: HttpStatusCode
   range?: string
   query?: { [ id: string ]: string }
-<<<<<<< HEAD
+  method?: 'GET' | 'POST'
   headers?: { [ name: string ]: string }
-=======
-  method?: 'GET' | 'POST'
->>>>>>> e35967ee
 }) {
   const { host, protocol, pathname } = new URL(options.url)
 
@@ -41,11 +38,7 @@
     path: pathname,
     contentType: undefined,
 
-<<<<<<< HEAD
     ...pick(options, [ 'expectedStatus', 'range', 'token', 'query', 'headers' ])
-  })
-=======
-    ...pick(options, [ 'expectedStatus', 'range', 'token', 'query' ])
   }
 
   if (options.method === 'POST') {
@@ -53,7 +46,6 @@
   }
 
   return makeGetRequest(reqOptions)
->>>>>>> e35967ee
 }
 
 function makeGetRequest (options: CommonRequestParams & {
