import { ChildProcess, fork } from 'child_process'
import { copy } from 'fs-extra'
import { join } from 'path'
import { parallelTests, randomInt, root } from '@shared/core-utils'
import { Video, VideoChannel, VideoChannelSync, VideoCreateResult, VideoDetails } from '@shared/models'
import { BulkCommand } from '../bulk'
import { CLICommand } from '../cli'
import { CustomPagesCommand } from '../custom-pages'
import { FeedCommand } from '../feeds'
import { LogsCommand } from '../logs'
import { AbusesCommand } from '../moderation'
import { OverviewsCommand } from '../overviews'
import { RunnerJobsCommand, RunnerRegistrationTokensCommand, RunnersCommand } from '../runners'
import { SearchCommand } from '../search'
import { SocketIOCommand } from '../socket'
import {
  AccountsCommand,
  BlocklistCommand,
  LoginCommand,
  NotificationsCommand,
  RegistrationsCommand,
  SubscriptionsCommand,
  TwoFactorCommand,
  UsersCommand
} from '../users'
import {
  BlacklistCommand,
  CaptionsCommand,
  ChangeOwnershipCommand,
  ChannelsCommand,
  ChannelSyncsCommand,
  HistoryCommand,
  ImportsCommand,
  LiveCommand,
  PasswordsCommand,
  PlaylistsCommand,
  ServicesCommand,
  StreamingPlaylistsCommand,
  VideosCommand,
  VideoStudioCommand,
  VideoTokenCommand,
  ViewsCommand
} from '../videos'
import { CommentsCommand } from '../videos/comments-command'
import { VideoStatsCommand } from '../videos/video-stats-command'
import { ConfigCommand } from './config-command'
import { ContactFormCommand } from './contact-form-command'
import { DebugCommand } from './debug-command'
import { FollowsCommand } from './follows-command'
import { JobsCommand } from './jobs-command'
import { MetricsCommand } from './metrics-command'
import { PluginsCommand } from './plugins-command'
import { RedundancyCommand } from './redundancy-command'
import { ServersCommand } from './servers-command'
import { StatsCommand } from './stats-command'

export type RunServerOptions = {
  hideLogs?: boolean
  nodeArgs?: string[]
  peertubeArgs?: string[]
  env?: { [ id: string ]: string }
}

export class PeerTubeServer {
  app?: ChildProcess

  url: string
  host?: string
  hostname?: string
  port?: number

  rtmpPort?: number
  rtmpsPort?: number

  parallel?: boolean
  internalServerNumber: number

  serverNumber?: number
  customConfigFile?: string

  store?: {
    client?: {
      id?: string
      secret?: string
    }

    user?: {
      username: string
      password: string
      email?: string
    }

    channel?: VideoChannel
    videoChannelSync?: Partial<VideoChannelSync>

    video?: Video
    videoCreated?: VideoCreateResult
    videoDetails?: VideoDetails

    videos?: { id: number, uuid: string }[]
  }

  accessToken?: string
  refreshToken?: string

  bulk?: BulkCommand
  cli?: CLICommand
  customPage?: CustomPagesCommand
  feed?: FeedCommand
  logs?: LogsCommand
  abuses?: AbusesCommand
  overviews?: OverviewsCommand
  search?: SearchCommand
  contactForm?: ContactFormCommand
  debug?: DebugCommand
  follows?: FollowsCommand
  jobs?: JobsCommand
  metrics?: MetricsCommand
  plugins?: PluginsCommand
  redundancy?: RedundancyCommand
  stats?: StatsCommand
  config?: ConfigCommand
  socketIO?: SocketIOCommand
  accounts?: AccountsCommand
  blocklist?: BlocklistCommand
  subscriptions?: SubscriptionsCommand
  live?: LiveCommand
  services?: ServicesCommand
  blacklist?: BlacklistCommand
  captions?: CaptionsCommand
  changeOwnership?: ChangeOwnershipCommand
  playlists?: PlaylistsCommand
  history?: HistoryCommand
  imports?: ImportsCommand
  channelSyncs?: ChannelSyncsCommand
  streamingPlaylists?: StreamingPlaylistsCommand
  channels?: ChannelsCommand
  comments?: CommentsCommand
  notifications?: NotificationsCommand
  servers?: ServersCommand
  login?: LoginCommand
  users?: UsersCommand
  videoStudio?: VideoStudioCommand
  videos?: VideosCommand
  videoStats?: VideoStatsCommand
  views?: ViewsCommand
  twoFactor?: TwoFactorCommand
  videoToken?: VideoTokenCommand
  registrations?: RegistrationsCommand
  videoPasswords?: PasswordsCommand

  runners?: RunnersCommand
  runnerRegistrationTokens?: RunnerRegistrationTokensCommand
  runnerJobs?: RunnerJobsCommand

  constructor (options: { serverNumber: number } | { url: string }) {
    if ((options as any).url) {
      this.setUrl((options as any).url)
    } else {
      this.setServerNumber((options as any).serverNumber)
    }

    this.store = {
      client: {
        id: null,
        secret: null
      },
      user: {
        username: null,
        password: null
      }
    }

    this.assignCommands()
  }

  setServerNumber (serverNumber: number) {
    this.serverNumber = serverNumber

    this.parallel = parallelTests()

    this.internalServerNumber = this.parallel ? this.randomServer() : this.serverNumber
    this.rtmpPort = this.parallel ? this.randomRTMP() : 1936
    this.rtmpsPort = this.parallel ? this.randomRTMP() : 1937
    this.port = 9000 + this.internalServerNumber

    this.url = `http://127.0.0.1:${this.port}`
    this.host = `127.0.0.1:${this.port}`
    this.hostname = '127.0.0.1'
  }

  setUrl (url: string) {
    const parsed = new URL(url)

    this.url = url
    this.host = parsed.host
    this.hostname = parsed.hostname
    this.port = parseInt(parsed.port)
  }

  getDirectoryPath (directoryName: string) {
    const testDirectory = 'test' + this.internalServerNumber

    return join(root(), testDirectory, directoryName)
  }

  async flushAndRun (configOverride?: object, options: RunServerOptions = {}) {
    await ServersCommand.flushTests(this.internalServerNumber)

    return this.run(configOverride, options)
  }

  async run (configOverrideArg?: any, options: RunServerOptions = {}) {
    // These actions are async so we need to be sure that they have both been done
    const serverRunString = {
      'HTTP server listening': false
    }
    const key = 'Database peertube_test' + this.internalServerNumber + ' is ready'
    serverRunString[key] = false

    const regexps = {
      client_id: 'Client id: (.+)',
      client_secret: 'Client secret: (.+)',
      user_username: 'Username: (.+)',
      user_password: 'User password: (.+)'
    }

    await this.assignCustomConfigFile()

    const configOverride = this.buildConfigOverride()

    if (configOverrideArg !== undefined) {
      Object.assign(configOverride, configOverrideArg)
    }

    // Share the environment
    const env = Object.create(process.env)
    env['NODE_ENV'] = 'test'
    env['NODE_APP_INSTANCE'] = this.internalServerNumber.toString()
    env['NODE_CONFIG'] = JSON.stringify(configOverride)

    if (options.env) {
      Object.assign(env, options.env)
    }

    const execArgv = options.nodeArgs || []
    // FIXME: too slow :/
    // execArgv.push('--enable-source-maps')

    const forkOptions = {
      silent: true,
      env,
      detached: false,
      execArgv
    }

    const peertubeArgs = options.peertubeArgs || []

    return new Promise<void>((res, rej) => {
      const self = this
      let aggregatedLogs = ''

      this.app = fork(join(root(), 'dist', 'server.js'), peertubeArgs, forkOptions)

      const onPeerTubeExit = () => rej(new Error('Process exited:\n' + aggregatedLogs))
      const onParentExit = () => {
        if (!this.app?.pid) return

        try {
          process.kill(self.app.pid)
        } catch { /* empty */ }
      }

      this.app.on('exit', onPeerTubeExit)
      process.on('exit', onParentExit)

      this.app.stdout.on('data', function onStdout (data) {
        let dontContinue = false

        const log: string = data.toString()
        aggregatedLogs += log

        // Capture things if we want to
        for (const key of Object.keys(regexps)) {
          const regexp = regexps[key]
          const matches = log.match(regexp)
          if (matches !== null) {
            if (key === 'client_id') self.store.client.id = matches[1]
            else if (key === 'client_secret') self.store.client.secret = matches[1]
            else if (key === 'user_username') self.store.user.username = matches[1]
            else if (key === 'user_password') self.store.user.password = matches[1]
          }
        }

        // Check if all required sentences are here
        for (const key of Object.keys(serverRunString)) {
          if (log.includes(key)) serverRunString[key] = true
          if (serverRunString[key] === false) dontContinue = true
        }

        // If no, there is maybe one thing not already initialized (client/user credentials generation...)
        if (dontContinue === true) return

        if (options.hideLogs === false) {
          console.log(log)
        } else {
          process.removeListener('exit', onParentExit)
          self.app.stdout.removeListener('data', onStdout)
          self.app.removeListener('exit', onPeerTubeExit)
        }

        res()
      })
    })
  }

  kill () {
    if (!this.app) return Promise.resolve()

    process.kill(this.app.pid)

    this.app = null

    return Promise.resolve()
  }

  private randomServer () {
    const low = 2500
    const high = 10000

    return randomInt(low, high)
  }

  private randomRTMP () {
    const low = 1900
    const high = 2100

    return randomInt(low, high)
  }

  private async assignCustomConfigFile () {
    if (this.internalServerNumber === this.serverNumber) return

    const basePath = join(root(), 'config')

    const tmpConfigFile = join(basePath, `test-${this.internalServerNumber}.yaml`)
    await copy(join(basePath, `test-${this.serverNumber}.yaml`), tmpConfigFile)

    this.customConfigFile = tmpConfigFile
  }

  private buildConfigOverride () {
    if (!this.parallel) return {}

    return {
      listen: {
        port: this.port
      },
      webserver: {
        port: this.port
      },
      database: {
        suffix: '_test' + this.internalServerNumber
      },
      storage: {
        tmp: this.getDirectoryPath('tmp') + '/',
        tmp_persistent: this.getDirectoryPath('tmp-persistent') + '/',
        bin: this.getDirectoryPath('bin') + '/',
        avatars: this.getDirectoryPath('avatars') + '/',
        videos: this.getDirectoryPath('videos') + '/',
        streaming_playlists: this.getDirectoryPath('streaming-playlists') + '/',
        redundancy: this.getDirectoryPath('redundancy') + '/',
        logs: this.getDirectoryPath('logs') + '/',
        previews: this.getDirectoryPath('previews') + '/',
        thumbnails: this.getDirectoryPath('thumbnails') + '/',
        torrents: this.getDirectoryPath('torrents') + '/',
        captions: this.getDirectoryPath('captions') + '/',
        cache: this.getDirectoryPath('cache') + '/',
        plugins: this.getDirectoryPath('plugins') + '/',
        well_known: this.getDirectoryPath('well-known') + '/'
      },
      admin: {
        email: `admin${this.internalServerNumber}@example.com`
      },
      live: {
        rtmp: {
          port: this.rtmpPort
        }
      }
    }
  }

  private assignCommands () {
    this.bulk = new BulkCommand(this)
    this.cli = new CLICommand(this)
    this.customPage = new CustomPagesCommand(this)
    this.feed = new FeedCommand(this)
    this.logs = new LogsCommand(this)
    this.abuses = new AbusesCommand(this)
    this.overviews = new OverviewsCommand(this)
    this.search = new SearchCommand(this)
    this.contactForm = new ContactFormCommand(this)
    this.debug = new DebugCommand(this)
    this.follows = new FollowsCommand(this)
    this.jobs = new JobsCommand(this)
    this.metrics = new MetricsCommand(this)
    this.plugins = new PluginsCommand(this)
    this.redundancy = new RedundancyCommand(this)
    this.stats = new StatsCommand(this)
    this.config = new ConfigCommand(this)
    this.socketIO = new SocketIOCommand(this)
    this.accounts = new AccountsCommand(this)
    this.blocklist = new BlocklistCommand(this)
    this.subscriptions = new SubscriptionsCommand(this)
    this.live = new LiveCommand(this)
    this.services = new ServicesCommand(this)
    this.blacklist = new BlacklistCommand(this)
    this.captions = new CaptionsCommand(this)
    this.changeOwnership = new ChangeOwnershipCommand(this)
    this.playlists = new PlaylistsCommand(this)
    this.history = new HistoryCommand(this)
    this.imports = new ImportsCommand(this)
    this.channelSyncs = new ChannelSyncsCommand(this)
    this.streamingPlaylists = new StreamingPlaylistsCommand(this)
    this.channels = new ChannelsCommand(this)
    this.comments = new CommentsCommand(this)
    this.notifications = new NotificationsCommand(this)
    this.servers = new ServersCommand(this)
    this.login = new LoginCommand(this)
    this.users = new UsersCommand(this)
    this.videos = new VideosCommand(this)
    this.videoStudio = new VideoStudioCommand(this)
    this.videoStats = new VideoStatsCommand(this)
    this.views = new ViewsCommand(this)
    this.twoFactor = new TwoFactorCommand(this)
    this.videoToken = new VideoTokenCommand(this)
    this.registrations = new RegistrationsCommand(this)
<<<<<<< HEAD
    this.videoPasswords = new PasswordsCommand(this)
=======

    this.runners = new RunnersCommand(this)
    this.runnerRegistrationTokens = new RunnerRegistrationTokensCommand(this)
    this.runnerJobs = new RunnerJobsCommand(this)
>>>>>>> e35967ee
  }
}<|MERGE_RESOLUTION|>--- conflicted
+++ resolved
@@ -435,13 +435,10 @@
     this.twoFactor = new TwoFactorCommand(this)
     this.videoToken = new VideoTokenCommand(this)
     this.registrations = new RegistrationsCommand(this)
-<<<<<<< HEAD
-    this.videoPasswords = new PasswordsCommand(this)
-=======
 
     this.runners = new RunnersCommand(this)
     this.runnerRegistrationTokens = new RunnerRegistrationTokensCommand(this)
     this.runnerJobs = new RunnerJobsCommand(this)
->>>>>>> e35967ee
+    this.videoPasswords = new PasswordsCommand(this)
   }
 }