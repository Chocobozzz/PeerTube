openapi: 3.0.0
info:
  title: PeerTube
<<<<<<< HEAD
  version: 3.2.1
=======
  version: 3.3.0
>>>>>>> f49ff551
  contact:
    name: PeerTube Community
    url: https://joinpeertube.org
  license:
    name: AGPLv3.0
    url: https://github.com/Chocobozzz/PeerTube/blob/master/LICENSE
  x-logo:
    url: https://joinpeertube.org/img/brand.png
    altText: PeerTube Project Homepage
  description: |
    The PeerTube API is built on HTTP(S) and is RESTful. You can use your favorite
    HTTP/REST library for your programming language to use PeerTube. The spec API is fully compatible with
    [openapi-generator](https://github.com/OpenAPITools/openapi-generator/wiki/API-client-generator-HOWTO)
    which generates a client SDK in the language of your choice - we generate some client SDKs automatically:

    - [Python](https://framagit.org/framasoft/peertube/clients/python)
    - [Go](https://framagit.org/framasoft/peertube/clients/go)
    - [Kotlin](https://framagit.org/framasoft/peertube/clients/kotlin)

    See the [REST API quick start](https://docs.joinpeertube.org/api-rest-getting-started) for a few
    examples of using the PeerTube API.

    # Authentication

    When you sign up for an account on a PeerTube instance, you are given the possibility
    to generate sessions on it, and authenticate there using an access token. Only __one
    access token can currently be used at a time__.

    ## Roles

    Accounts are given permissions based on their role. There are three roles on
    PeerTube: Administrator, Moderator, and User. See the [roles guide](https://docs.joinpeertube.org/admin-managing-users?id=roles) for a detail of their permissions.

    # Errors

    The API uses standard HTTP status codes to indicate the success or failure
    of the API call, completed by a [RFC7807-compliant](https://tools.ietf.org/html/rfc7807) response body.

    ```
    HTTP 1.1 404 Not Found
    Content-Type: application/problem+json; charset=utf-8

    {
      "detail": "Video not found",
      "docs": "https://docs.joinpeertube.org/api-rest-reference.html#operation/getVideo",
      "status": 404,
      "title": "Not Found",
      "type": "about:blank"
    }
    ```

    We provide error `type` values for [a growing number of cases](https://github.com/Chocobozzz/PeerTube/blob/develop/shared/models/server/server-error-code.enum.ts),
    but it is still optional. Types are used to disambiguate errors that bear the same status code
    and are non-obvious:

    ```
    HTTP 1.1 403 Forbidden
    Content-Type: application/problem+json; charset=utf-8

    {
      "detail": "Cannot get this video regarding follow constraints",
      "docs": "https://docs.joinpeertube.org/api-rest-reference.html#operation/getVideo",
      "status": 403,
      "title": "Forbidden",
      "type": "https://docs.joinpeertube.org/api-rest-reference.html#section/Errors/does_not_respect_follow_constraints"
    }
    ```

    Here a 403 error could otherwise mean that the video is private or blocklisted.

    ### Validation errors

    Each parameter is evaluated on its own against a set of rules before the route validator
    proceeds with potential testing involving parameter combinations. Errors coming from validation
    errors appear earlier and benefit from a more detailed error description:

    ```
    HTTP 1.1 400 Bad Request
    Content-Type: application/problem+json; charset=utf-8

    {
      "detail": "Incorrect request parameters: id",
      "docs": "https://docs.joinpeertube.org/api-rest-reference.html#operation/getVideo",
      "instance": "/api/v1/videos/9c9de5e8-0a1e-484a-b099-e80766180",
      "invalid-params": {
        "id": {
          "location": "params",
          "msg": "Invalid value",
          "param": "id",
          "value": "9c9de5e8-0a1e-484a-b099-e80766180"
        }
      },
      "status": 400,
      "title": "Bad Request",
      "type": "about:blank"
    }
    ```

    Where `id` is the name of the field concerned by the error, within the route definition.
    `invalid-params.<field>.location` can be either 'params', 'body', 'header', 'query' or 'cookies', and
    `invalid-params.<field>.value` reports the value that didn't pass validation whose `invalid-params.<field>.msg`
    is about.

    ### Deprecated error fields

    Some fields could be included with previous versions. They are still included but their use is deprecated:
    - `error`: superseded by `detail`
    - `code`: superseded by `type` (which is now an URI)

    # Rate limits

    We are rate-limiting all endpoints of PeerTube's API. Custom values can be set by administrators:

    | Endpoint (prefix: `/api/v1`) | Calls         | Time frame   |
    |------------------------------|---------------|--------------|
    | `/*`                         | 50            | 10 seconds   |
    | `POST /users/token`          | 15            | 5 minutes    |
    | `POST /users/register`       | 2<sup>*</sup> | 5 minutes    |
    | `POST /users/ask-send-verify-email` | 3      | 5 minutes    |

    Depending on the endpoint, <sup>*</sup>failed requests are not taken into account. A service
    limit is announced by a `429 Too Many Requests` status code.

    You can get details about the current state of your rate limit by reading the
    following headers:

    | Header                  | Description                                                |
    |-------------------------|------------------------------------------------------------|
    | `X-RateLimit-Limit`     | Number of max requests allowed in the current time period  |
    | `X-RateLimit-Remaining` | Number of remaining requests in the current time period    |
    | `X-RateLimit-Reset`     | Timestamp of end of current time period as UNIX timestamp  |
    | `Retry-After`           | Seconds to delay after the first `429` is received         |

    # CORS

    This API features [Cross-Origin Resource Sharing (CORS)](https://fetch.spec.whatwg.org/),
    allowing cross-domain communication from the browser for some routes:

    | Endpoint                    |
    |------------------------- ---|
    | `/api/*`                    |
    | `/download/*`               |
    | `/lazy-static/*`            |
    | `/live/segments-sha256/*`   |
    | `/.well-known/webfinger`    |

    In addition, all routes serving ActivityPub are CORS-enabled for all origins.
externalDocs:
  url: https://docs.joinpeertube.org/api-rest-reference.html
tags:
  - name: Register
    description: |
      As a visitor, you can use this API to open an account (if registrations are open on
      that PeerTube instance). As an admin, you should use the dedicated [User creation
      API](#operation/addUser) instead.
  - name: Session
    x-displayName: Login/Logout
    description: |
      Sessions deal with access tokens over time. Only __one session token can currently be used at a time__.
  - name: Accounts
    description: >
      Accounts encompass remote accounts discovered across the federation,
      and correspond to the main Actor, along with video channels a user can create, which
      are also Actors.

      When a comment is posted, it is done with your Account's Actor.
  - name: Users
    description: >
      Using some features of PeerTube require authentication, for which User
      provide different levels of permission as well as associated user
      information. Each user has a corresponding local Account for federation.
  - name: My User
    description: >
      Operations related to your own User, when logged-in.
  - name: My Subscriptions
    description: >
      Operations related to your subscriptions to video channels, their
      new videos, and how to keep up to date with their latest publications!
  - name: My History
    description: >
      Operations related to your watch history.
  - name: My Notifications
    description: >
      Notifications following new videos, follows or reports. They allow you
      to keep track of the interactions and overall important information that
      concerns you. You MAY set per-notification type delivery preference, to
      receive the info either by mail, by in-browser notification or both.
  - name: Config
    description: >
      Each server exposes public information regarding supported videos and
      options.
  - name: Job
    description: >
      Jobs are long-running tasks enqueued and processed by the instance
      itself. No additional worker registration is currently available.
  - name: Instance Follows
    description: >
      Managing servers which the instance interacts with is crucial to the
      concept of federation in PeerTube and external video indexation. The PeerTube
      server then deals with inter-server ActivityPub operations and propagates
      information across its social graph by posting activities to actors' inbox
      endpoints.
    externalDocs:
      url: https://docs.joinpeertube.org/admin-following-instances?id=instances-follows
  - name: Instance Redundancy
    description: >
      Redundancy is part of the inter-server solidarity that PeerTube fosters.
      Manage the list of instances you wish to help by seeding their videos according
      to the policy of video selection of your choice. Note that you have a similar functionality
      to mirror individual videos, see [video mirroring](#tag/Video-Mirroring).
    externalDocs:
      url: https://docs.joinpeertube.org/admin-following-instances?id=instances-redundancy
  - name: Plugins
    description: >
      Managing plugins installed from a local path or from NPM, or search for new ones.
    externalDocs:
      url: https://docs.joinpeertube.org/api-plugins
  - name: Abuses
    description: |
      Abuses deal with reports of local or remote videos/comments/accounts alike.
  - name: Video
    description: |
      Operations dealing with listing, uploading, fetching or modifying videos.
  - name: Video Upload
    description: |
      Operations dealing with adding video or audio. PeerTube supports two upload modes, and three import modes.

      ### Upload

      - [_legacy_](#operation/uploadLegacy), where the video file is sent in a single request
      - [_resumable_](#operation/uploadResumableInit), where the video file is sent in chunks

      You can upload videos more reliably by using the resumable variant. Its protocol lets
      you resume an upload operation after a network interruption or other transmission failure,
      saving time and bandwidth in the event of network failures.

      Favor using resumable uploads in any of the following cases:
      - You are transferring large files
      - The likelihood of a network interruption is high
      - Uploads are originating from a device with a low-bandwidth or unstable Internet connection,
        such as a mobile device

      ### Import

      - _URL_-based: where the URL points to any service supported by [youtube-dl](https://ytdl-org.github.io/youtube-dl/)
      - _magnet_-based: where the URI resolves to a BitTorrent ressource containing a single supported video file
      - _torrent_-based: where the metainfo file resolves to a BitTorrent ressource containing a single supported video file

      The import function is practical when the desired video/audio is available online. It makes PeerTube
      download it for you, saving you as much bandwidth and avoiding any instability or limitation your network might have.
  - name: Video Captions
    description: Operations dealing with listing, adding and removing closed captions of a video.
  - name: Video Channels
    description: Operations dealing with the creation, modification and listing of videos within a channel.
  - name: Video Comments
    description: >
      Operations dealing with comments to a video. Comments are organized in threads: adding a
      comment in response to the video starts a thread, adding a reply to a comment adds it to
      its root comment thread.
  - name: Video Blocks
    description: Operations dealing with blocking videos (removing them from view and preventing interactions).
  - name: Video Rates
    description: Like/dislike a video.
  - name: Video Playlists
    description: Operations dealing with playlists of videos. Playlists are bound to users and/or channels.
  - name: Feeds
    description: Server syndication feeds
  - name: Search
    description: |
      The search helps to find _videos_ or _channels_ from within the instance and beyond.
      Videos from other instances federated by the instance (that is, instances
      followed by the instance) can be found via keywords and other criteria of
      the advanced search.

      Administrators can also enable the use of a remote search system, indexing
      videos and channels not could be not federated by the instance.
  - name: Homepage
    description: Get and update the custom homepage
  - name: Video Mirroring
    description: |
      PeerTube instances can mirror videos from one another, and help distribute some videos.

      For importing videos as your own, refer to [video imports](#operation/importVideo).
x-tagGroups:
  - name: Auth
    tags:
      - Register
      - Session
  - name: Accounts
    tags:
      - Accounts
      - Users
      - My User
      - My Subscriptions
      - My Notifications
      - My History
  - name: Videos
    tags:
      - Video
      - Video Upload
      - Video Captions
      - Video Channels
      - Video Comments
      - Video Rates
      - Video Playlists
      - Video Ownership Change
      - Video Mirroring
      - Live Videos
      - Feeds
  - name: Search
    tags:
      - Search
  - name: Custom pages
    tags:
      - Homepage
  - name: Moderation
    tags:
      - Abuses
      - Video Blocks
      - Account Blocks
      - Server Blocks
  - name: Instance Configuration
    tags:
      - Config
      - Instance Follows
      - Instance Redundancy
      - Plugins
  - name: Jobs
    tags:
      - Job
paths:
  '/accounts/{name}':
    get:
      tags:
        - Accounts
      summary: Get an account
      operationId: getAccount
      parameters:
        - $ref: '#/components/parameters/name'
      responses:
        '200':
          description: successful operation
          content:
            application/json:
              schema:
                $ref: '#/components/schemas/Account'
        '404':
          description: account not found

  '/accounts/{name}/videos':
    get:
      tags:
        - Accounts
        - Video
      summary: 'List videos of an account'
      operationId: getAccountVideos
      parameters:
        - $ref: '#/components/parameters/name'
        - $ref: '#/components/parameters/categoryOneOf'
        - $ref: '#/components/parameters/isLive'
        - $ref: '#/components/parameters/tagsOneOf'
        - $ref: '#/components/parameters/tagsAllOf'
        - $ref: '#/components/parameters/licenceOneOf'
        - $ref: '#/components/parameters/languageOneOf'
        - $ref: '#/components/parameters/nsfw'
        - $ref: '#/components/parameters/filter'
        - $ref: '#/components/parameters/skipCount'
        - $ref: '#/components/parameters/start'
        - $ref: '#/components/parameters/count'
        - $ref: '#/components/parameters/videosSort'
      responses:
        '200':
          description: successful operation
          content:
            application/json:
              schema:
                $ref: '#/components/schemas/VideoListResponse'
      x-codeSamples:
        - lang: JavaScript
          source: |
            fetch('https://peertube2.cpy.re/api/v1/accounts/{name}/videos')
            .then(function(response) {
              return response.json()
            }).then(function(data) {
              console.log(data)
            })
        - lang: Shell
          source: |
            ## DEPENDENCIES: jq
            curl -s https://peertube2.cpy.re/api/v1/accounts/{name}/videos | jq
        - lang: Ruby
          source: |
            require 'net/http'
            require 'json'

            uri = URI.parse("https://peertube2.cpy.re/api/v1/accounts/{name}/videos")

            http = Net::HTTP.new(uri.host, uri.port)
            http.use_ssl = true

            response = http.get(uri.request_uri)

            puts JSON.parse(response.read_body)
        - lang: Python
          source: |
            import requests

            r = requests.get("https://peertube2.cpy.re/api/v1//accounts/{name}/videos")
            json = r.json()

            print(json)

  /accounts:
    get:
      tags:
        - Accounts
      summary: List accounts
      operationId: getAccounts
      parameters:
        - $ref: '#/components/parameters/start'
        - $ref: '#/components/parameters/count'
        - $ref: '#/components/parameters/sort'
      responses:
        '200':
          description: successful operation
          content:
            'application/json':
              schema:
                type: array
                items:
                  $ref: '#/components/schemas/Account'

  /config:
    get:
      tags:
        - Config
      summary: Get instance public configuration
      operationId: getConfig
      responses:
        '200':
          description: successful operation
          content:
            application/json:
              schema:
                $ref: '#/components/schemas/ServerConfig'
              examples:
                nightly:
                  externalValue: https://peertube2.cpy.re/api/v1/config

  /config/about:
    get:
      summary: Get instance "About" information
      operationId: getAbout
      tags:
        - Config
      responses:
        '200':
          description: successful operation
          content:
            application/json:
              schema:
                $ref: '#/components/schemas/ServerConfigAbout'
              examples:
                nightly:
                  externalValue: https://peertube2.cpy.re/api/v1/config/about

  /config/custom:
    get:
      summary: Get instance runtime configuration
      operationId: getCustomConfig
      tags:
        - Config
      security:
        - OAuth2:
          - admin
      responses:
        '200':
          description: successful operation
          content:
            application/json:
              schema:
                $ref: '#/components/schemas/ServerConfigCustom'
    put:
      summary: Set instance runtime configuration
      operationId: putCustomConfig
      tags:
        - Config
      security:
        - OAuth2:
          - admin
      responses:
        '200':
          description: successful operation
        '400':
          x-summary: field inconsistencies
          description: >
            Arises when:
              - the emailer is disabled and the instance is open to registrations
              - webtorrent and hls are disabled with transcoding enabled - you need at least one enabled
    delete:
      summary: Delete instance runtime configuration
      operationId: delCustomConfig
      tags:
        - Config
      security:
        - OAuth2:
          - admin
      responses:
        '200':
          description: successful operation

  /custom-pages/homepage/instance:
    get:
      summary: Get instance custom homepage
      tags:
        - Homepage
      responses:
        '404':
          description: No homepage set
        '200':
          description: successful operation
          content:
            application/json:
              schema:
                $ref: '#/components/schemas/CustomHomepage'
    put:
      summary: Set instance custom homepage
      tags:
        - Homepage
      security:
        - OAuth2:
          - admin
      requestBody:
        content:
          application/json:
            schema:
              type: object
              properties:
                content:
                  type: string
                  description: content of the homepage, that will be injected in the client
      responses:
        '204':
          description: successful operation

  /jobs/{state}:
    get:
      summary: List instance jobs
      operationId: getJobs
      security:
        - OAuth2:
          - admin
      tags:
        - Job
      parameters:
        - name: state
          in: path
          required: true
          description: The state of the job ('' for for no filter)
          schema:
            type: string
            enum:
              - ''
              - active
              - completed
              - failed
              - waiting
              - delayed
        - $ref: '#/components/parameters/jobType'
        - $ref: '#/components/parameters/start'
        - $ref: '#/components/parameters/count'
        - $ref: '#/components/parameters/sort'
      responses:
        '200':
          description: successful operation
          content:
            application/json:
              schema:
                type: object
                properties:
                  total:
                    type: integer
                    example: 1
                  data:
                    type: array
                    maxItems: 100
                    items:
                      $ref: '#/components/schemas/Job'

  /server/followers:
    get:
      tags:
        - Instance Follows
      summary: List instances following the server
      parameters:
        - $ref: '#/components/parameters/followState'
        - $ref: '#/components/parameters/actorType'
        - $ref: '#/components/parameters/start'
        - $ref: '#/components/parameters/count'
        - $ref: '#/components/parameters/sort'
      responses:
        '200':
          description: successful operation
          content:
            application/json:
              schema:
                type: object
                properties:
                  total:
                    type: integer
                    example: 1
                  data:
                    type: array
                    items:
                      $ref: '#/components/schemas/Follow'

  '/server/followers/{nameWithHost}':
    delete:
      summary: Remove or reject a follower to your server
      security:
        - OAuth2:
          - admin
      tags:
        - Instance Follows
      parameters:
        - name: nameWithHost
          in: path
          required: true
          description: The remote actor handle to remove from your followers
          schema:
            type: string
            format: email
      responses:
        '204':
          description: successful operation
        '404':
          description: follower not found

  '/server/followers/{nameWithHost}/reject':
    post:
      summary: Reject a pending follower to your server
      security:
        - OAuth2:
          - admin
      tags:
        - Instance Follows
      parameters:
        - name: nameWithHost
          in: path
          required: true
          description: The remote actor handle to remove from your followers
          schema:
            type: string
            format: email
      responses:
        '204':
          description: successful operation
        '404':
          description: follower not found

  '/server/followers/{nameWithHost}/accept':
    post:
      summary: Accept a pending follower to your server
      security:
        - OAuth2:
          - admin
      tags:
        - Instance Follows
      parameters:
        - name: nameWithHost
          in: path
          required: true
          description: The remote actor handle to remove from your followers
          schema:
            type: string
            format: email
      responses:
        '204':
          description: successful operation
        '404':
          description: follower not found

  /server/following:
    get:
      tags:
        - Instance Follows
      summary: List instances followed by the server
      parameters:
        - $ref: '#/components/parameters/followState'
        - $ref: '#/components/parameters/actorType'
        - $ref: '#/components/parameters/start'
        - $ref: '#/components/parameters/count'
        - $ref: '#/components/parameters/sort'
      responses:
        '200':
          description: successful operation
          content:
            application/json:
              schema:
                type: object
                properties:
                  total:
                    type: integer
                    example: 1
                  data:
                    type: array
                    items:
                      $ref: '#/components/schemas/Follow'
    post:
      security:
        - OAuth2:
          - admin
      tags:
        - Instance Follows
      summary: Follow a list of servers
      responses:
        '204':
          description: successful operation
        '500':
          description: cannot follow a non-HTTPS server
      requestBody:
        content:
          application/json:
            schema:
              type: object
              properties:
                hosts:
                  type: array
                  items:
                    type: string
                    format: hostname
                  uniqueItems: true

  '/server/following/{host}':
    delete:
      summary: Unfollow a server
      security:
        - OAuth2:
          - admin
      tags:
        - Instance Follows
      parameters:
        - name: host
          in: path
          required: true
          description: The host to unfollow
          schema:
            type: string
            format: hostname
      responses:
        '204':
          description: successful operation
        '404':
          description: host not found

  /users:
    post:
      summary: Create a user
      operationId: addUser
      security:
        - OAuth2:
          - admin
      tags:
        - Users
      responses:
        '200':
          description: user created
          content:
            application/json:
              schema:
                $ref: '#/components/schemas/AddUserResponse'
          links:
            # GET /users/{id}
            GetUser:
              operationId: getUser
              parameters:
                id: '$response.body#/user/id'
            # PUT /users/{id}
            PutUser:
              operationId: putUser
              parameters:
                id: '$response.body#/user/id'
            # DELETE /users/{id}
            DelUser:
              operationId: delUser
              parameters:
                id: '$response.body#/user/id'
        '403':
          description: insufficient authority to create an admin or moderator
      requestBody:
        content:
          application/json:
            schema:
              $ref: '#/components/schemas/AddUser'
        description: |
          If the smtp server is configured, you can leave the password empty and an email will be sent
          asking the user to set it first.
        required: true
    get:
      summary: List users
      operationId: getUsers
      security:
        - OAuth2:
          - admin
      tags:
        - Users
      parameters:
        - $ref: '#/components/parameters/usersSearch'
        - $ref: '#/components/parameters/usersBlocked'
        - $ref: '#/components/parameters/start'
        - $ref: '#/components/parameters/count'
        - $ref: '#/components/parameters/usersSort'
      responses:
        '200':
          description: successful operation
          content:
            application/json:
              schema:
                type: array
                items:
                  $ref: '#/components/schemas/User'

  '/users/{id}':
    parameters:
      - $ref: '#/components/parameters/id'
    delete:
      summary: Delete a user
      security:
        - OAuth2:
          - admin
      tags:
        - Users
      operationId: delUser
      responses:
        '204':
          description: successful operation
    get:
      summary: Get a user
      security:
        - OAuth2: []
      tags:
        - Users
      operationId: getUser
      parameters:
        - name: withStats
          in: query
          description: include statistics about the user (only available as a moderator/admin)
          schema:
            type: boolean
      responses:
        '200':
          x-summary: successful operation
          description: |
            As an admin/moderator, you can request a response augmented with statistics about the user's
            moderation relations and videos usage, by using the `withStats` parameter.
          content:
            application/json:
              schema:
                oneOf:
                  - $ref: '#/components/schemas/User'
                  - $ref: '#/components/schemas/UserWithStats'
    put:
      summary: Update a user
      security:
        - OAuth2: []
      tags:
        - Users
      operationId: putUser
      responses:
        '204':
          description: successful operation
      requestBody:
        content:
          application/json:
            schema:
              $ref: '#/components/schemas/UpdateUser'
        required: true

  /oauth-clients/local:
    get:
      summary: Login prerequisite
      description: You need to retrieve a client id and secret before [logging in](#operation/getOAuthToken).
      operationId: getOAuthClient
      tags:
        - Session
      responses:
        '200':
          description: successful operation
          content:
            application/json:
              schema:
                $ref: '#/components/schemas/OAuthClient'
          links:
            UseOAuthClientToLogin:
              operationId: getOAuthToken
              parameters:
                client_id: '$response.body#/client_id'
                client_secret: '$response.body#/client_secret'
      x-codeSamples:
        - lang: Shell
          source: |
            API="https://peertube2.cpy.re/api/v1"

            ## AUTH
            curl -s "$API/oauth-clients/local"

  /users/token:
    post:
      summary: Login
      operationId: getOAuthToken
      description: With your [client id and secret](#operation/getOAuthClient), you can retrieve an access and refresh tokens.
      tags:
        - Session
      requestBody:
        content:
          application/x-www-form-urlencoded:
            schema:
              oneOf:
                - $ref: '#/components/schemas/OAuthToken-password'
                - $ref: '#/components/schemas/OAuthToken-refresh_token'
              discriminator:
                propertyName: grant_type
                mapping:
                  password: '#/components/schemas/OAuthToken-password'
                  refresh_token: '#/components/schemas/OAuthToken-refresh_token'
      responses:
        '200':
          description: successful operation
          content:
            application/json:
              schema:
                type: object
                properties:
                  token_type:
                    type: string
                    example: Bearer
                  access_token:
                    type: string
                    example: 90286a0bdf0f7315d9d3fe8dabf9e1d2be9c97d0
                    description: valid for 1 day
                  refresh_token:
                    type: string
                    example: 2e0d675df9fc96d2e4ec8a3ebbbf45eca9137bb7
                    description: valid for 2 weeks
                  expires_in:
                    type: integer
                    minimum: 0
                    example: 14399
                  refresh_token_expires_in:
                    type: integer
                    minimum: 0
                    example: 1209600
        '400':
          x-summary: client or credentials are invalid
          description: |
            Disambiguate via `type`:
            - `invalid_client` for an unmatched `client_id`
            - `invalid_grant` for unmatched credentials
        '401':
          x-summary: token expired
          description: |
            Disambiguate via `type`:
            - default value for a regular authentication failure
            - `invalid_token` for an expired token
      x-codeSamples:
        - lang: Shell
          source: |
            ## DEPENDENCIES: jq
            API="https://peertube2.cpy.re/api/v1"
            USERNAME="<your_username>"
            PASSWORD="<your_password>"

            ## AUTH
            client_id=$(curl -s "$API/oauth-clients/local" | jq -r ".client_id")
            client_secret=$(curl -s "$API/oauth-clients/local" | jq -r ".client_secret")
            curl -s "$API/users/token" \
              --data client_id="$client_id" \
              --data client_secret="$client_secret" \
              --data grant_type=password \
              --data username="$USERNAME" \
              --data password="$PASSWORD" \
              | jq -r ".access_token"

  /users/revoke-token:
    post:
      summary: Logout
      description: Revokes your access token and its associated refresh token, destroying your current session.
      operationId: revokeOAuthToken
      tags:
        - Session
      security:
        - OAuth2: []
      responses:
        '200':
          description: successful operation

  /users/register:
    post:
      summary: Register a user
      operationId: registerUser
      tags:
        - Users
        - Register
      responses:
        '204':
          description: successful operation
      requestBody:
        content:
          application/json:
            schema:
              $ref: '#/components/schemas/RegisterUser'
        required: true

  /users/{id}/verify-email:
    post:
      summary: Verify a user
      operationId: verifyUser
      description: |
        Following a user registration, the new user will receive an email asking to click a link
        containing a secret.
      tags:
        - Users
        - Register
      parameters:
        - $ref: '#/components/parameters/id'
      requestBody:
        content:
          application/json:
            schema:
              type: object
              properties:
                verificationString:
                  type: string
                  format: url
                isPendingEmail:
                  type: boolean
              required:
                - verificationString
      responses:
        '204':
          description: successful operation
        '403':
          description: invalid verification string
        '404':
          description: user not found

  /users/ask-send-verify-email:
    post:
      summary: Resend user verification link
      operationId: resendEmailToVerifyUser
      tags:
        - Users
        - Register
      responses:
        '204':
          description: successful operation

  /users/me:
    get:
      summary: Get my user information
      operationId: getUserInfo
      security:
        - OAuth2:
          - user
      tags:
        - My User
      responses:
        '200':
          description: successful operation
          content:
            application/json:
              schema:
                type: array
                items:
                  $ref: '#/components/schemas/User'
    put:
      summary: Update my user information
      operationId: putUserInfo
      security:
        - OAuth2:
          - user
      tags:
        - My User
      responses:
        '204':
          description: successful operation
      requestBody:
        content:
          application/json:
            schema:
              $ref: '#/components/schemas/UpdateMe'
        required: true

  /users/me/videos/imports:
    get:
      summary: Get video imports of my user
      security:
        - OAuth2:
          - user
      tags:
        - Videos
        - My User
      parameters:
        - $ref: '#/components/parameters/start'
        - $ref: '#/components/parameters/count'
        - $ref: '#/components/parameters/sort'
      responses:
        '200':
          description: successful operation
          content:
            application/json:
              schema:
                $ref: '#/components/schemas/VideoImportsList'

  /users/me/video-quota-used:
    get:
      summary: Get my user used quota
      security:
        - OAuth2:
          - user
      tags:
        - My User
      responses:
        '200':
          description: successful operation
          content:
            application/json:
              schema:
                type: object
                properties:
                  videoQuotaUsed:
                    type: number
                    description: The user video quota used so far in bytes
                    example: 16810141515
                  videoQuotaUsedDaily:
                    type: number
                    description: The user video quota used today in bytes
                    example: 1681014151

  '/users/me/videos/{videoId}/rating':
    get:
      summary: Get rate of my user for a video
      security:
        - OAuth2: []
      tags:
        - My User
        - Video Rates
      parameters:
        - name: videoId
          in: path
          required: true
          description: The video id
          schema:
            $ref: '#/components/schemas/Video/properties/id'
      responses:
        '200':
          description: successful operation
          content:
            application/json:
              schema:
                $ref: '#/components/schemas/GetMeVideoRating'

  /users/me/videos:
    get:
      summary: Get videos of my user
      security:
        - OAuth2:
          - user
      tags:
        - My User
        - Videos
      parameters:
        - $ref: '#/components/parameters/start'
        - $ref: '#/components/parameters/count'
        - $ref: '#/components/parameters/sort'
      responses:
        '200':
          description: successful operation
          content:
            application/json:
              schema:
                $ref: '#/components/schemas/VideoListResponse'

  /users/me/subscriptions:
    get:
      summary: Get my user subscriptions
      security:
        - OAuth2:
          - user
      tags:
        - My Subscriptions
      parameters:
        - $ref: '#/components/parameters/start'
        - $ref: '#/components/parameters/count'
        - $ref: '#/components/parameters/sort'
      responses:
        '200':
          description: successful operation
          content:
            application/json:
              schema:
                $ref: '#/components/schemas/VideoChannelList'
    post:
      tags:
        - My Subscriptions
      summary: Add subscription to my user
      security:
        - OAuth2:
          - user
      requestBody:
        content:
          application/json:
            schema:
              type: object
              properties:
                uri:
                  type: string
                  format: uri
                  description: uri of the video channels to subscribe to
              required:
                - uri
            examples:
              default:
                value:
                  uri: 008a0e54-375d-49d0-8379-143202e24152@video.lqdn.fr
      responses:
        '200':
          description: successful operation

  /users/me/subscriptions/exist:
    get:
      summary: Get if subscriptions exist for my user
      security:
        - OAuth2:
          - user
      tags:
        - My Subscriptions
      parameters:
        - $ref: '#/components/parameters/subscriptionsUris'
      responses:
        '200':
          description: successful operation
          content:
            application/json:
              schema:
                type: object

  /users/me/subscriptions/videos:
    get:
      summary: List videos of subscriptions of my user
      security:
        - OAuth2:
          - user
      tags:
        - My Subscriptions
        - Videos
      parameters:
        - $ref: '#/components/parameters/categoryOneOf'
        - $ref: '#/components/parameters/isLive'
        - $ref: '#/components/parameters/tagsOneOf'
        - $ref: '#/components/parameters/tagsAllOf'
        - $ref: '#/components/parameters/licenceOneOf'
        - $ref: '#/components/parameters/languageOneOf'
        - $ref: '#/components/parameters/nsfw'
        - $ref: '#/components/parameters/filter'
        - $ref: '#/components/parameters/skipCount'
        - $ref: '#/components/parameters/start'
        - $ref: '#/components/parameters/count'
        - $ref: '#/components/parameters/videosSort'
      responses:
        '200':
          description: successful operation
          content:
            application/json:
              schema:
                $ref: '#/components/schemas/VideoListResponse'

  '/users/me/subscriptions/{subscriptionHandle}':
    get:
      summary: Get subscription of my user
      security:
        - OAuth2:
          - user
      tags:
        - My Subscriptions
      parameters:
        - $ref: '#/components/parameters/subscriptionHandle'
      responses:
        '200':
          description: successful operation
          content:
            application/json:
              schema:
                $ref: '#/components/schemas/VideoChannel'
    delete:
      summary: Delete subscription of my user
      security:
        - OAuth2:
          - user
      tags:
        - My Subscriptions
      parameters:
        - $ref: '#/components/parameters/subscriptionHandle'
      responses:
        '200':
          description: successful operation

  /users/me/notifications:
    get:
      summary: List my notifications
      security:
        - OAuth2: []
      tags:
        - My Notifications
      parameters:
        - name: unread
          in: query
          description: only list unread notifications
          schema:
            type: boolean
        - $ref: '#/components/parameters/start'
        - $ref: '#/components/parameters/count'
        - $ref: '#/components/parameters/sort'
      responses:
        '200':
          description: successful operation
          content:
            application/json:
              schema:
                $ref: '#/components/schemas/NotificationListResponse'

  /users/me/notifications/read:
    post:
      summary: Mark notifications as read by their id
      security:
        - OAuth2: []
      tags:
        - My Notifications
      requestBody:
        content:
          application/json:
            schema:
              type: object
              properties:
                ids:
                  type: array
                  description: ids of the notifications to mark as read
                  items:
                    type: integer
              required:
                - ids
      responses:
        '204':
          description: successful operation

  /users/me/notifications/read-all:
    post:
      summary: Mark all my notification as read
      security:
        - OAuth2: []
      tags:
        - My Notifications
      responses:
        '204':
          description: successful operation

  /users/me/notification-settings:
    put:
      summary: Update my notification settings
      security:
        - OAuth2: []
      tags:
        - My Notifications
      requestBody:
        content:
          application/json:
            schema:
              type: object
              properties:
                newVideoFromSubscription:
                  $ref: '#/components/schemas/NotificationSettingValue'
                newCommentOnMyVideo:
                  $ref: '#/components/schemas/NotificationSettingValue'
                abuseAsModerator:
                  $ref: '#/components/schemas/NotificationSettingValue'
                videoAutoBlacklistAsModerator:
                  $ref: '#/components/schemas/NotificationSettingValue'
                blacklistOnMyVideo:
                  $ref: '#/components/schemas/NotificationSettingValue'
                myVideoPublished:
                  $ref: '#/components/schemas/NotificationSettingValue'
                myVideoImportFinished:
                  $ref: '#/components/schemas/NotificationSettingValue'
                newFollow:
                  $ref: '#/components/schemas/NotificationSettingValue'
                newUserRegistration:
                  $ref: '#/components/schemas/NotificationSettingValue'
                commentMention:
                  $ref: '#/components/schemas/NotificationSettingValue'
                newInstanceFollower:
                  $ref: '#/components/schemas/NotificationSettingValue'
                autoInstanceFollowing:
                  $ref: '#/components/schemas/NotificationSettingValue'
      responses:
        '204':
          description: successful operation

  /users/me/history/videos:
    get:
      summary: List watched videos history
      security:
        - OAuth2: []
      tags:
        - My History
      parameters:
        - $ref: '#/components/parameters/start'
        - $ref: '#/components/parameters/count'
        - $ref: '#/components/parameters/search'
      responses:
        '200':
          description: successful operation
          content:
            application/json:
              schema:
                $ref: '#/components/schemas/VideoListResponse'

  /users/me/history/videos/remove:
    post:
      summary: Clear video history
      security:
        - OAuth2: []
      tags:
        - My History
      requestBody:
        content:
          multipart/form-data:
            schema:
              type: object
              properties:
                beforeDate:
                  description: history before this date will be deleted
                  type: string
                  format: date-time
      responses:
        '204':
          description: successful operation

  /users/me/avatar/pick:
    post:
      summary: Update my user avatar
      security:
        - OAuth2: []
      tags:
        - My User
      responses:
        '200':
          description: successful operation
          content:
            application/json:
              schema:
                type: object
                properties:
                  avatar:
                    $ref: '#/components/schemas/ActorImage'
        '413':
          description: image file too large
          headers:
            X-File-Maximum-Size:
              schema:
                type: string
                format: Nginx size
              description: Maximum file size for the avatar
      requestBody:
        content:
          multipart/form-data:
            schema:
              type: object
              properties:
                avatarfile:
                  description: The file to upload
                  type: string
                  format: binary
            encoding:
              avatarfile:
                contentType: image/png, image/jpeg

  /users/me/avatar:
    delete:
      summary: Delete my avatar
      security:
        - OAuth2: []
      tags:
        - My User
      responses:
        '204':
          description: successful operation

  /videos/ownership:
    get:
      summary: List video ownership changes
      tags:
        - Video Ownership Change
      security:
        - OAuth2: []
      responses:
        '200':
          description: successful operation

  '/videos/ownership/{id}/accept':
    post:
      summary: Accept ownership change request
      tags:
        - Video Ownership Change
      security:
        - OAuth2: []
      parameters:
        - $ref: '#/components/parameters/idOrUUID'
      responses:
        '204':
          description: successful operation
        '403':
          description: cannot terminate an ownership change of another user
        '404':
          description: video owneship change not found

  '/videos/ownership/{id}/refuse':
    post:
      summary: Refuse ownership change request
      tags:
        - Video Ownership Change
      security:
        - OAuth2: []
      parameters:
        - $ref: '#/components/parameters/idOrUUID'
      responses:
        '204':
          description: successful operation
        '403':
          description: cannot terminate an ownership change of another user
        '404':
          description: video owneship change not found

  '/videos/{id}/give-ownership':
    post:
      summary: Request ownership change
      tags:
        - Video Ownership Change
      security:
        - OAuth2: []
      parameters:
        - $ref: '#/components/parameters/idOrUUID'
      requestBody:
        required: true
        content:
          application/x-www-form-urlencoded:
            schema:
              type: object
              properties:
                username:
                  type: string
              required:
                - username
      responses:
        '204':
          description: successful operation
        '400':
          description: changing video ownership to a remote account is not supported yet
        '404':
          description: video not found

  /videos:
    get:
      summary: List videos
      operationId: getVideos
      tags:
        - Video
      parameters:
        - $ref: '#/components/parameters/categoryOneOf'
        - $ref: '#/components/parameters/isLive'
        - $ref: '#/components/parameters/tagsOneOf'
        - $ref: '#/components/parameters/tagsAllOf'
        - $ref: '#/components/parameters/licenceOneOf'
        - $ref: '#/components/parameters/languageOneOf'
        - $ref: '#/components/parameters/nsfw'
        - $ref: '#/components/parameters/filter'
        - $ref: '#/components/parameters/skipCount'
        - $ref: '#/components/parameters/start'
        - $ref: '#/components/parameters/count'
        - $ref: '#/components/parameters/videosSort'
      responses:
        '200':
          description: successful operation
          content:
            application/json:
              schema:
                $ref: '#/components/schemas/VideoListResponse'

  /videos/categories:
    get:
      summary: List available video categories
      operationId: getCategories
      tags:
        - Video
      responses:
        '200':
          description: successful operation
          content:
            application/json:
              schema:
                type: array
                items:
                  type: string
              examples:
                nightly:
                  externalValue: https://peertube2.cpy.re/api/v1/videos/categories

  /videos/licences:
    get:
      summary: List available video licences
      operationId: getLicences
      tags:
        - Video
      responses:
        '200':
          description: successful operation
          content:
            application/json:
              schema:
                type: array
                items:
                  type: string
              examples:
                nightly:
                  externalValue: https://peertube2.cpy.re/api/v1/videos/licences

  /videos/languages:
    get:
      summary: List available video languages
      operationId: getLanguages
      tags:
        - Video
      responses:
        '200':
          description: successful operation
          content:
            application/json:
              schema:
                type: array
                items:
                  type: string
              examples:
                nightly:
                  externalValue: https://peertube2.cpy.re/api/v1/videos/languages

  /videos/privacies:
    get:
      summary: List available video privacy policies
      operationId: getPrivacyPolicies
      tags:
        - Video
      responses:
        '200':
          description: successful operation
          content:
            application/json:
              schema:
                type: array
                items:
                  type: string
              examples:
                nightly:
                  externalValue: https://peertube2.cpy.re/api/v1/videos/privacies

  '/videos/{id}':
    put:
      summary: Update a video
      operationId: putVideo
      security:
        - OAuth2: []
      tags:
        - Video
      parameters:
        - $ref: '#/components/parameters/idOrUUID'
      responses:
        '204':
          description: successful operation
      requestBody:
        content:
          multipart/form-data:
            schema:
              type: object
              properties:
                thumbnailfile:
                  description: Video thumbnail file
                  type: string
                  format: binary
                previewfile:
                  description: Video preview file
                  type: string
                  format: binary
                category:
                  $ref: '#/components/schemas/VideoCategorySet'
                licence:
                  $ref: '#/components/schemas/VideoLicenceSet'
                language:
                  $ref: '#/components/schemas/VideoLanguageSet'
                privacy:
                  $ref: '#/components/schemas/VideoPrivacySet'
                description:
                  description: Video description
                  type: string
                waitTranscoding:
                  description: Whether or not we wait transcoding before publish the video
                  type: string
                support:
                  description: A text tell the audience how to support the video creator
                  example: Please support our work on https://soutenir.framasoft.org/en/ <3
                  type: string
                nsfw:
                  description: Whether or not this video contains sensitive content
                  type: boolean
                name:
                  description: Video name
                  type: string
                  minLength: 3
                  maxLength: 120
                tags:
                  description: Video tags (maximum 5 tags each between 2 and 30 characters)
                  type: array
                  minItems: 1
                  maxItems: 5
                  items:
                    type: string
                    minLength: 2
                    maxLength: 30
                commentsEnabled:
                  description: Enable or disable comments for this video
                  type: boolean
                downloadEnabled:
                  description: Enable or disable downloading for this video
                  type: boolean
                originallyPublishedAt:
                  description: Date when the content was originally published
                  type: string
                  format: date-time
                scheduleUpdate:
                  $ref: '#/components/schemas/VideoScheduledUpdate'
            encoding:
              thumbnailfile:
                contentType: image/jpeg
              previewfile:
                contentType: image/jpeg
    get:
      summary: Get a video
      operationId: getVideo
      tags:
        - Video
      parameters:
        - $ref: '#/components/parameters/idOrUUID'
      responses:
        '200':
          description: successful operation
          content:
            application/json:
              schema:
                $ref: '#/components/schemas/VideoDetails'
    delete:
      summary: Delete a video
      operationId: delVideo
      security:
        - OAuth2: []
      tags:
        - Video
      parameters:
        - $ref: '#/components/parameters/idOrUUID'
      responses:
        '204':
          description: successful operation

  '/videos/{id}/description':
    get:
      summary: Get complete video description
      operationId: getVideoDesc
      tags:
        - Video
      parameters:
        - $ref: '#/components/parameters/idOrUUID'
      responses:
        '200':
          description: successful operation
          content:
            application/json:
              schema:
                nullable: true
                type: string
                minLength: 3
                maxLength: 10000
                example: |
                  **[Want to help to translate this video?](https://weblate.framasoft.org/projects/what-is-peertube-video/)**\r\n\r\n**Take back the control of your videos! [#JoinPeertube](https://joinpeertube.org)**

  '/videos/{id}/views':
    post:
      summary: Add a view to a video
      operationId: addView
      tags:
        - Video
      parameters:
        - $ref: '#/components/parameters/idOrUUID'
      responses:
        '204':
          description: successful operation

  '/videos/{id}/watching':
    put:
      summary: Set watching progress of a video
      operationId: setProgress
      tags:
        - Video
      security:
        - OAuth2: []
      parameters:
        - $ref: '#/components/parameters/idOrUUID'
      requestBody:
        content:
          application/json:
            schema:
              $ref: '#/components/schemas/UserWatchingVideo'
        required: true
      responses:
        '204':
          description: successful operation

  /videos/upload:
    post:
      summary: Upload a video
      description: Uses a single request to upload a video.
      operationId: uploadLegacy
      security:
        - OAuth2: []
      tags:
        - Video
        - Video Upload
      responses:
        '200':
          description: successful operation
          content:
            application/json:
              schema:
                $ref: '#/components/schemas/VideoUploadResponse'
        '403':
          description: video didn't pass upload filter
        '408':
          description: upload has timed out
        '413':
          x-summary: video file too large, due to quota or max body size limit set by the reverse-proxy
          description: |
            If the response has no body, it means the reverse-proxy didn't let it through. Otherwise disambiguate via `type`:
            - `quota_reached` for quota limits wether daily or global
          headers:
            X-File-Maximum-Size:
              schema:
                type: string
                format: Nginx size
              description: Maximum file size for the video
        '415':
          description: video type unsupported
        '422':
          description: video unreadable
      requestBody:
        content:
          multipart/form-data:
            schema:
              $ref: '#/components/schemas/VideoUploadRequestLegacy'
            encoding:
              videofile:
                contentType: video/mp4, video/webm, video/ogg, video/avi, video/quicktime, video/x-msvideo, video/x-flv, video/x-matroska, application/octet-stream
              thumbnailfile:
                contentType: image/jpeg
              previewfile:
                contentType: image/jpeg
      x-codeSamples:
        - lang: Shell
          source: |
            ## DEPENDENCIES: jq
            USERNAME="<your_username>"
            PASSWORD="<your_password>"
            FILE_PATH="<your_file_path>"
            CHANNEL_ID="<your_channel_id>"
            NAME="<video_name>"
            API="https://peertube2.cpy.re/api/v1"

            ## AUTH
            client_id=$(curl -s "$API/oauth-clients/local" | jq -r ".client_id")
            client_secret=$(curl -s "$API/oauth-clients/local" | jq -r ".client_secret")
            token=$(curl -s "$API/users/token" \
              --data client_id="$client_id" \
              --data client_secret="$client_secret" \
              --data grant_type=password \
              --data username="$USERNAME" \
              --data password="$PASSWORD" \
              | jq -r ".access_token")

            ## VIDEO UPLOAD
            curl -s "$API/videos/upload" \
              -H "Authorization: Bearer $token" \
              --max-time 600 \
              --form videofile=@"$FILE_PATH" \
              --form channelId=$CHANNEL_ID \
              --form name="$NAME"

  /videos/upload-resumable:
    post:
      summary: Initialize the resumable upload of a video
      description: Uses [a resumable protocol](https://github.com/kukhariev/node-uploadx/blob/master/proto.md) to initialize the upload of a video
      operationId: uploadResumableInit
      security:
        - OAuth2: []
      tags:
        - Video
        - Video Upload
      parameters:
        - name: X-Upload-Content-Length
          in: header
          schema:
            type: number
            example: 2469036
          required: true
          description: Number of bytes that will be uploaded in subsequent requests. Set this value to the size of the file you are uploading.
        - name: X-Upload-Content-Type
          in: header
          schema:
            type: string
            format: mimetype
            example: video/mp4
          required: true
          description: MIME type of the file that you are uploading. Depending on your instance settings, acceptable values might vary.
      requestBody:
        content:
          application/json:
            schema:
              $ref: '#/components/schemas/VideoUploadRequestResumable'
      responses:
        '200':
          description: file already exists, send a [`resume`](https://github.com/kukhariev/node-uploadx/blob/master/proto.md) request instead
        '201':
          description: created
          headers:
            Location:
              schema:
                type: string
                format: url
                example: /api/v1/videos/upload-resumable?upload_id=471e97554f21dec3b8bb5d4602939c51
            Content-Length:
              schema:
                type: number
                example: 0
        '413':
          x-summary: video file too large, due to quota, absolute max file size or concurrent partial upload limit
          description: |
            Disambiguate via `type`:
            - `max_file_size_reached` for the absolute file size limit
            - `quota_reached` for quota limits whether daily or global
        '415':
          description: video type unsupported
    put:
      summary: Send chunk for the resumable upload of a video
      description: Uses [a resumable protocol](https://github.com/kukhariev/node-uploadx/blob/master/proto.md) to continue, pause or resume the upload of a video
      operationId: uploadResumable
      security:
        - OAuth2: []
      tags:
        - Video
        - Video Upload
      parameters:
        - name: upload_id
          in: query
          required: true
          description: |
            Created session id to proceed with. If you didn't send chunks in the last 12 hours, it is
            not valid anymore and you need to initialize a new upload.
          schema:
            type: string
        - name: Content-Range
          in: header
          schema:
            type: string
            example: bytes 0-262143/2469036
          required: true
          description: |
            Specifies the bytes in the file that the request is uploading.

            For example, a value of `bytes 0-262143/1000000` shows that the request is sending the first
            262144 bytes (256 x 1024) in a 2,469,036 byte file.
        - name: Content-Length
          in: header
          schema:
            type: number
            example: 262144
          required: true
          description: |
            Size of the chunk that the request is sending.

            The chunk size __must be a multiple of 256 KB__, and unlike [Google Resumable](https://developers.google.com/youtube/v3/guides/using_resumable_upload_protocol)
            doesn't mandate for chunks to have the same size throughout the upload sequence.

            Remember that larger chunks are more efficient. PeerTube's web client uses chunks varying from
            1048576 bytes (~1MB) and increases or reduces size depending on connection health.
      requestBody:
        content:
          application/octet-stream:
            schema:
              type: string
              format: binary
      responses:
        '200':
          description: last chunk received
          headers:
            Content-Length:
              schema:
                type: number
          content:
            application/json:
              schema:
                $ref: '#/components/schemas/VideoUploadResponse'
        '308':
          description: resume incomplete
          headers:
            Range:
              schema:
                type: string
                example: bytes=0-262143
            Content-Length:
              schema:
                type: number
                example: 0
        '403':
          description: video didn't pass upload filter
        '404':
          description: upload not found
        '409':
          description: chunk doesn't match range
        '422':
          description: video unreadable
        '429':
          description: too many concurrent requests
    delete:
      summary: Cancel the resumable upload of a video, deleting any data uploaded so far
      description: Uses [a resumable protocol](https://github.com/kukhariev/node-uploadx/blob/master/proto.md) to cancel the upload of a video
      operationId: uploadResumableCancel
      security:
        - OAuth2: []
      tags:
        - Video
        - Video Upload
      parameters:
        - name: upload_id
          in: query
          required: true
          description: |
            Created session id to proceed with. If you didn't send chunks in the last 12 hours, it is
            not valid anymore and the upload session has already been deleted with its data ;-)
          schema:
            type: string
        - name: Content-Length
          in: header
          required: true
          schema:
            type: number
            example: 0
      responses:
        '204':
          description: upload cancelled
          headers:
            Content-Length:
              schema:
                type: number
                example: 0
        '404':
          description: upload not found

  /videos/imports:
    post:
      summary: Import a video
      description: Import a torrent or magnetURI or HTTP resource (if enabled by the instance administrator)
      operationId: importVideo
      security:
        - OAuth2: []
      tags:
        - Video
        - Video Upload
      requestBody:
        content:
          multipart/form-data:
            schema:
              $ref: '#/components/schemas/VideoCreateImport'
            encoding:
              torrentfile:
                contentType: application/x-bittorrent
              thumbnailfile:
                contentType: image/jpeg
              previewfile:
                contentType: image/jpeg
      responses:
        '200':
          description: successful operation
          content:
            application/json:
              schema:
                $ref: '#/components/schemas/VideoUploadResponse'
        '400':
          description: '`magnetUri` or `targetUrl` or a torrent file missing'
        '403':
          description: video didn't pass pre-import filter
        '409':
          description: HTTP or Torrent/magnetURI import not enabled

  /videos/live:
    post:
      summary: Create a live
      operationId: addLive
      security:
        - OAuth2: []
      tags:
        - Live Videos
        - Video
      responses:
        '200':
          description: successful operation
          content:
            application/json:
              schema:
                $ref: '#/components/schemas/VideoUploadResponse'
        '400':
          x-summary: validation error, or conflicting `saveReplay` and `permanentLive` parameter set
          description: |
            Disambiguate via `type`:
            - default type for a validation error
            - `live_conflicting_permanent_and_save_replay` for conflicting parameters set
        '403':
          x-summary: live is not enabled, allow replay is not enabled, or max instance/user live videos limit is exceeded
          description: |
            Disambiguate via `type`:
            - `live_not_enabled` for a disabled live feature
            - `live_not_allowing_replay` for a disabled replay feature
            - `max_instance_lives_limit_reached` for the absolute concurrent live limit
            - `max_user_lives_limit_reached` for the user concurrent live limit
      requestBody:
        content:
          multipart/form-data:
            schema:
              type: object
              properties:
                channelId:
                  description: Channel id that will contain this live video
                  type: integer
                saveReplay:
                  type: boolean
                permanentLive:
                  description: User can stream multiple times in a permanent live
                  type: boolean
                thumbnailfile:
                  description: Live video/replay thumbnail file
                  type: string
                  format: binary
                previewfile:
                  description: Live video/replay preview file
                  type: string
                  format: binary
                privacy:
                  $ref: '#/components/schemas/VideoPrivacySet'
                category:
                  $ref: '#/components/schemas/VideoCategorySet'
                licence:
                  $ref: '#/components/schemas/VideoLicenceSet'
                language:
                  $ref: '#/components/schemas/VideoLanguageSet'
                description:
                  description: Live video/replay description
                  type: string
                support:
                  description: A text tell the audience how to support the creator
                  example: Please support our work on https://soutenir.framasoft.org/en/ <3
                  type: string
                nsfw:
                  description: Whether or not this live video/replay contains sensitive content
                  type: boolean
                name:
                  description: Live video/replay name
                  type: string
                  minLength: 3
                  maxLength: 120
                tags:
                  description: Live video/replay tags (maximum 5 tags each between 2 and 30 characters)
                  type: array
                  minItems: 1
                  maxItems: 5
                  items:
                    type: string
                    minLength: 2
                    maxLength: 30
                commentsEnabled:
                  description: Enable or disable comments for this live video/replay
                  type: boolean
                downloadEnabled:
                  description: Enable or disable downloading for the replay of this live video
                  type: boolean
              required:
                - channelId
                - name
            encoding:
              thumbnailfile:
                contentType: image/jpeg
              previewfile:
                contentType: image/jpeg

  /videos/live/{id}:
    get:
      summary: Get information about a live
      operationId: getLiveId
      security:
        - OAuth2: []
      tags:
        - Live Videos
        - Video
      parameters:
        - $ref: '#/components/parameters/idOrUUID'
      responses:
        '200':
          description: successful operation
          content:
            application/json:
              schema:
                $ref: '#/components/schemas/LiveVideoResponse'
    put:
      summary: Update information about a live
      operationId: updateLiveId
      security:
        - OAuth2: []
      tags:
        - Live Videos
        - Video
      parameters:
        - $ref: '#/components/parameters/idOrUUID'
      requestBody:
        content:
          application/json:
            schema:
              $ref: '#/components/schemas/LiveVideoUpdate'
      responses:
        '204':
          description: successful operation
        '400':
          description: bad parameters or trying to update a live that has already started
        '403':
          description: trying to save replay of the live but saving replay is not enabled on the instance

  /users/me/abuses:
    get:
      summary: List my abuses
      operationId: getMyAbuses
      security:
        - OAuth2: []
      tags:
        - Abuses
        - My User
      parameters:
        - name: id
          in: query
          description: only list the report with this id
          schema:
            type: integer
        - name: state
          in: query
          schema:
            $ref: '#/components/schemas/AbuseStateSet'
        - $ref: '#/components/parameters/abusesSort'
        - $ref: '#/components/parameters/start'
        - $ref: '#/components/parameters/count'
      responses:
        '200':
          description: successful operation
          content:
            application/json:
              schema:
                type: object
                properties:
                  total:
                    type: integer
                    example: 1
                  data:
                    type: array
                    items:
                      $ref: '#/components/schemas/Abuse'

  /abuses:
    get:
      summary: List abuses
      operationId: getAbuses
      security:
        - OAuth2:
          - admin
          - moderator
      tags:
        - Abuses
      parameters:
        - name: id
          in: query
          description: only list the report with this id
          schema:
            type: integer
        - name: predefinedReason
          in: query
          description: predefined reason the listed reports should contain
          schema:
            $ref: '#/components/schemas/PredefinedAbuseReasons'
        - name: search
          in: query
          description: plain search that will match with video titles, reporter names and more
          schema:
            type: string
        - name: state
          in: query
          schema:
            $ref: '#/components/schemas/AbuseStateSet'
        - name: searchReporter
          in: query
          description: only list reports of a specific reporter
          schema:
            type: string
        - name: searchReportee
          description: only list reports of a specific reportee
          in: query
          schema:
            type: string
        - name: searchVideo
          in: query
          description: only list reports of a specific video
          schema:
            type: string
        - name: searchVideoChannel
          in: query
          description: only list reports of a specific video channel
          schema:
            type: string
        - name: videoIs
          in: query
          description: only list deleted or blocklisted videos
          schema:
            type: string
            enum:
            - 'deleted'
            - 'blacklisted'
        - name: filter
          in: query
          description: only list account, comment or video reports
          schema:
            type: string
            enum:
            - 'video'
            - 'comment'
            - 'account'
        - $ref: '#/components/parameters/start'
        - $ref: '#/components/parameters/count'
        - $ref: '#/components/parameters/abusesSort'
      responses:
        '200':
          description: successful operation
          content:
            application/json:
              schema:
                type: object
                properties:
                  total:
                    type: integer
                    example: 1
                  data:
                    type: array
                    items:
                      $ref: '#/components/schemas/Abuse'
    post:
      summary: Report an abuse
      security:
        - OAuth2: []
      tags:
        - Abuses
      requestBody:
        required: true
        content:
          application/json:
            schema:
              type: object
              properties:
                reason:
                  description: Reason why the user reports this video
                  type: string
                  minLength: 2
                  maxLength: 3000
                predefinedReasons:
                  $ref: '#/components/schemas/PredefinedAbuseReasons'
                video:
                  type: object
                  properties:
                    id:
                      description: Video id to report
                      allOf:
                        - $ref: '#/components/schemas/Video/properties/id'
                    startAt:
                      type: integer
                      format: seconds
                      description: Timestamp in the video that marks the beginning of the report
                      minimum: 0
                    endAt:
                      type: integer
                      format: seconds
                      description: Timestamp in the video that marks the ending of the report
                      minimum: 0
                comment:
                  type: object
                  properties:
                    id:
                      description: Comment id to report
                      allOf:
                        - $ref: '#/components/schemas/VideoComment/properties/id'
                account:
                  type: object
                  properties:
                    id:
                      description: Account id to report
                      type: integer
              required:
                - reason
      responses:
        '200':
          description: successful operation
          content:
            application/json:
              schema:
                type: object
                properties:
                  abuse:
                    type: object
                    properties:
                      id:
                        $ref: '#/components/schemas/id'
        '400':
          description: incorrect request parameters

  '/abuses/{abuseId}':
    put:
      summary: Update an abuse
      security:
        - OAuth2:
          - admin
          - moderator
      tags:
        - Abuses
      parameters:
        - $ref: '#/components/parameters/abuseId'
      requestBody:
        content:
          application/json:
            schema:
              type: object
              properties:
                state:
                  $ref: '#/components/schemas/AbuseStateSet'
                moderationComment:
                  type: string
                  description: Update the report comment visible only to the moderation team
                  minLength: 2
                  maxLength: 3000
      responses:
        '204':
          description: successful operation
        '404':
          description: abuse not found
    delete:
      tags:
        - Abuses
      summary: Delete an abuse
      security:
        - OAuth2:
          - admin
          - moderator
      parameters:
        - $ref: '#/components/parameters/abuseId'
      responses:
        '204':
          description: successful operation
        '404':
          description: block not found

  '/abuses/{abuseId}/messages':
    get:
      summary: List messages of an abuse
      security:
        - OAuth2: []
      tags:
        - Abuses
      parameters:
        - $ref: '#/components/parameters/abuseId'
      responses:
        '200':
          description: successful operation
          content:
            application/json:
              schema:
                type: object
                properties:
                  total:
                    type: integer
                    example: 1
                  data:
                    type: array
                    items:
                      $ref: '#/components/schemas/AbuseMessage'
    post:
      summary: Add message to an abuse
      security:
        - OAuth2: []
      tags:
        - Abuses
      parameters:
        - $ref: '#/components/parameters/abuseId'
      requestBody:
        required: true
        content:
          application/json:
            schema:
              type: object
              properties:
                message:
                  description: Message to send
                  type: string
                  minLength: 2
                  maxLength: 3000
              required:
                - message
      responses:
        '200':
          description: successful operation
        '400':
          description: incorrect request parameters

  '/abuses/{abuseId}/messages/{abuseMessageId}':
    delete:
      summary: Delete an abuse message
      security:
        - OAuth2: []
      tags:
        - Abuses
      parameters:
        - $ref: '#/components/parameters/abuseId'
        - $ref: '#/components/parameters/abuseMessageId'
      responses:
        '204':
          description: successful operation

  '/videos/{id}/blacklist':
    post:
      summary: Block a video
      operationId: addVideoBlock
      security:
        - OAuth2:
          - admin
          - moderator
      tags:
        - Video Blocks
      parameters:
        - $ref: '#/components/parameters/idOrUUID'
      responses:
        '204':
          description: successful operation
    delete:
      summary: Unblock a video by its id
      operationId: delVideoBlock
      security:
        - OAuth2:
          - admin
          - moderator
      tags:
        - Video Blocks
      parameters:
        - $ref: '#/components/parameters/idOrUUID'
      responses:
        '204':
          description: successful operation
        '404':
          description: block not found

  /videos/blacklist:
    get:
      tags:
        - Video Blocks
      summary: List video blocks
      operationId: getVideoBlocks
      security:
        - OAuth2:
          - admin
          - moderator
      parameters:
        - name: type
          in: query
          description: >
            list only blocks that match this type:

            - `1`: manual block

            - `2`: automatic block that needs review
          schema:
            type: integer
            enum:
              - 1
              - 2
        - name: search
          in: query
          description: plain search that will match with video titles, and more
          schema:
            type: string
        - $ref: '#/components/parameters/start'
        - $ref: '#/components/parameters/count'
        - $ref: '#/components/parameters/blacklistsSort'
      responses:
        '200':
          description: successful operation
          content:
            application/json:
              schema:
                type: object
                properties:
                  total:
                    type: integer
                    example: 1
                  data:
                    type: array
                    items:
                      $ref: '#/components/schemas/VideoBlacklist'

  /videos/{id}/captions:
    get:
      summary: List captions of a video
      operationId: getVideoCaptions
      tags:
        - Video Captions
      parameters:
        - $ref: '#/components/parameters/idOrUUID'
      responses:
        '200':
          description: successful operation
          content:
            application/json:
              schema:
                type: object
                properties:
                  total:
                    type: integer
                    example: 1
                  data:
                    type: array
                    items:
                      $ref: '#/components/schemas/VideoCaption'

  /videos/{id}/captions/{captionLanguage}:
    put:
      summary: Add or replace a video caption
      operationId: addVideoCaption
      security:
        - OAuth2:
          - user
      tags:
        - Video Captions
      parameters:
        - $ref: '#/components/parameters/idOrUUID'
        - $ref: '#/components/parameters/captionLanguage'
      requestBody:
        content:
          multipart/form-data:
            schema:
              type: object
              properties:
                captionfile:
                  description: The file to upload.
                  type: string
                  format: binary
            encoding:
              captionfile:
                contentType: text/vtt, application/x-subrip, text/plain
      responses:
        '204':
          description: successful operation
        '404':
          description: video or language not found
    delete:
      summary: Delete a video caption
      operationId: delVideoCaption
      security:
        - OAuth2:
          - user
      tags:
        - Video Captions
      parameters:
        - $ref: '#/components/parameters/idOrUUID'
        - $ref: '#/components/parameters/captionLanguage'
      responses:
        '204':
          description: successful operation
        '404':
          description: video or language or caption for that language not found

  /video-channels:
    get:
      summary: List video channels
      operationId: getVideoChannels
      tags:
        - Video Channels
      parameters:
        - $ref: '#/components/parameters/start'
        - $ref: '#/components/parameters/count'
        - $ref: '#/components/parameters/sort'
      responses:
        '200':
          description: successful operation
          content:
            application/json:
              schema:
                $ref: '#/components/schemas/VideoChannelList'
    post:
      summary: Create a video channel
      operationId: addVideoChannel
      security:
        - OAuth2: []
      tags:
        - Video Channels
      responses:
        '204':
          description: successful operation
          content:
            application/json:
              schema:
                type: object
                properties:
                  videoChannel:
                    type: object
                    properties:
                      id:
                        $ref: '#/components/schemas/VideoChannel/properties/id'
      requestBody:
        content:
          application/json:
            schema:
              $ref: '#/components/schemas/VideoChannelCreate'

  '/video-channels/{channelHandle}':
    get:
      summary: Get a video channel
      operationId: getVideoChannel
      tags:
        - Video Channels
      parameters:
        - $ref: '#/components/parameters/channelHandle'
      responses:
        '200':
          description: successful operation
          content:
            application/json:
              schema:
                $ref: '#/components/schemas/VideoChannel'
    put:
      summary: Update a video channel
      operationId: putVideoChannel
      security:
        - OAuth2: []
      tags:
        - Video Channels
      parameters:
        - $ref: '#/components/parameters/channelHandle'
      responses:
        '204':
          description: successful operation
      requestBody:
        content:
          application/json:
            schema:
              $ref: '#/components/schemas/VideoChannelUpdate'
    delete:
      summary: Delete a video channel
      operationId: delVideoChannel
      security:
        - OAuth2: []
      tags:
        - Video Channels
      parameters:
        - $ref: '#/components/parameters/channelHandle'
      responses:
        '204':
          description: successful operation

  '/video-channels/{channelHandle}/videos':
    get:
      summary: List videos of a video channel
      operationId: getVideoChannelVideos
      tags:
        - Video
        - Video Channels
      parameters:
        - $ref: '#/components/parameters/channelHandle'
        - $ref: '#/components/parameters/categoryOneOf'
        - $ref: '#/components/parameters/isLive'
        - $ref: '#/components/parameters/tagsOneOf'
        - $ref: '#/components/parameters/tagsAllOf'
        - $ref: '#/components/parameters/licenceOneOf'
        - $ref: '#/components/parameters/languageOneOf'
        - $ref: '#/components/parameters/nsfw'
        - $ref: '#/components/parameters/filter'
        - $ref: '#/components/parameters/skipCount'
        - $ref: '#/components/parameters/start'
        - $ref: '#/components/parameters/count'
        - $ref: '#/components/parameters/videosSort'
      responses:
        '200':
          description: successful operation
          content:
            application/json:
              schema:
                $ref: '#/components/schemas/VideoListResponse'

  '/video-channels/{channelHandle}/avatar/pick':
    post:
      summary: Update channel avatar
      security:
        - OAuth2: []
      tags:
        - Video Channels
      parameters:
        - $ref: '#/components/parameters/channelHandle'
      responses:
        '200':
          description: successful operation
          content:
            application/json:
              schema:
                type: object
                properties:
                  avatar:
                    $ref: '#/components/schemas/ActorImage'
        '413':
          description: image file too large
          headers:
            X-File-Maximum-Size:
              schema:
                type: string
                format: Nginx size
              description: Maximum file size for the avatar
      requestBody:
        content:
          multipart/form-data:
            schema:
              type: object
              properties:
                avatarfile:
                  description: The file to upload.
                  type: string
                  format: binary
            encoding:
              avatarfile:
                contentType: image/png, image/jpeg

  '/video-channels/{channelHandle}/avatar':
    delete:
      summary: Delete channel avatar
      security:
        - OAuth2: []
      tags:
        - Video Channels
      parameters:
        - $ref: '#/components/parameters/channelHandle'
      responses:
        '204':
          description: successful operation

  '/video-channels/{channelHandle}/banner/pick':
    post:
      summary: Update channel banner
      security:
        - OAuth2: []
      tags:
        - Video Channels
      parameters:
        - $ref: '#/components/parameters/channelHandle'
      responses:
        '200':
          description: successful operation
          content:
            application/json:
              schema:
                type: object
                properties:
                  banner:
                    $ref: '#/components/schemas/ActorImage'
        '413':
          description: image file too large
          headers:
            X-File-Maximum-Size:
              schema:
                type: string
                format: Nginx size
              description: Maximum file size for the banner
      requestBody:
        content:
          multipart/form-data:
            schema:
              type: object
              properties:
                bannerfile:
                  description: The file to upload.
                  type: string
                  format: binary
            encoding:
              bannerfile:
                contentType: image/png, image/jpeg

  '/video-channels/{channelHandle}/banner':
    delete:
      summary: Delete channel banner
      security:
        - OAuth2: []
      tags:
        - Video Channels
      parameters:
        - $ref: '#/components/parameters/channelHandle'
      responses:
        '204':
          description: successful operation

  /video-playlists/privacies:
    get:
      summary: List available playlist privacy policies
      operationId: getPlaylistPrivacyPolicies
      tags:
        - Video Playlists
      responses:
        '200':
          description: successful operation
          content:
            application/json:
              schema:
                type: array
                items:
                  type: string
              examples:
                nightly:
                  externalValue: https://peertube2.cpy.re/api/v1/video-playlists/privacies

  /video-playlists:
    get:
      summary: List video playlists
      operationId: getPlaylists
      tags:
        - Video Playlists
      parameters:
        - $ref: '#/components/parameters/start'
        - $ref: '#/components/parameters/count'
        - $ref: '#/components/parameters/sort'
      responses:
        '200':
          description: successful operation
          content:
            application/json:
              schema:
                type: object
                properties:
                  total:
                    type: integer
                    example: 1
                  data:
                    type: array
                    items:
                      $ref: '#/components/schemas/VideoPlaylist'
    post:
      summary: Create a video playlist
      description: If the video playlist is set as public, `videoChannelId` is mandatory.
      operationId: addPlaylist
      security:
        - OAuth2: []
      tags:
        - Video Playlists
      responses:
        '200':
          description: successful operation
          content:
            application/json:
              schema:
                type: object
                properties:
                  videoPlaylist:
                    type: object
                    properties:
                      id:
                        $ref: '#/components/schemas/VideoPlaylist/properties/id'
                      uuid:
                        $ref: '#/components/schemas/VideoPlaylist/properties/uuid'
                      shortUUID:
                        $ref: '#/components/schemas/VideoPlaylist/properties/shortUUID'
      requestBody:
        content:
          multipart/form-data:
            schema:
              type: object
              properties:
                displayName:
                  description: Video playlist display name
                  type: string
                  minLength: 1
                  maxLength: 120
                thumbnailfile:
                  description: Video playlist thumbnail file
                  type: string
                  format: binary
                privacy:
                  $ref: '#/components/schemas/VideoPlaylistPrivacySet'
                description:
                  description: Video playlist description
                  type: string
                  minLength: 3
                  maxLength: 1000
                videoChannelId:
                  allOf:
                    - $ref: '#/components/schemas/id'
                  description: Video channel in which the playlist will be published
              required:
                - displayName
            encoding:
              thumbnailfile:
                contentType: image/jpeg

  /video-playlists/{playlistId}:
    get:
      summary: Get a video playlist
      tags:
        - Video Playlists
      parameters:
        - $ref: '#/components/parameters/playlistId'
      responses:
        '200':
          description: successful operation
          content:
            application/json:
              schema:
                $ref: '#/components/schemas/VideoPlaylist'
    put:
      summary: Update a video playlist
      description: 'If the video playlist is set as public, the playlist must have a assigned channel.'
      security:
        - OAuth2: []
      tags:
        - Video Playlists
      responses:
        '204':
          description: successful operation
      parameters:
        - $ref: '#/components/parameters/playlistId'
      requestBody:
        content:
          multipart/form-data:
            schema:
              type: object
              properties:
                displayName:
                  description: Video playlist display name
                  type: string
                  minLength: 1
                  maxLength: 120
                thumbnailfile:
                  description: Video playlist thumbnail file
                  type: string
                  format: binary
                privacy:
                  $ref: '#/components/schemas/VideoPlaylistPrivacySet'
                description:
                  description: Video playlist description
                  type: string
                videoChannelId:
                  allOf:
                    - $ref: '#/components/schemas/id'
                  description: Video channel in which the playlist will be published
            encoding:
              thumbnailfile:
                contentType: image/jpeg
    delete:
      summary: Delete a video playlist
      security:
        - OAuth2: []
      tags:
        - Video Playlists
      parameters:
        - $ref: '#/components/parameters/playlistId'
      responses:
        '204':
          description: successful operation

  /video-playlists/{playlistId}/videos:
    get:
      summary: 'List videos of a playlist'
      operationId: getVideoPlaylistVideos
      tags:
        - Videos
        - Video Playlists
      parameters:
        - $ref: '#/components/parameters/playlistId'
      responses:
        '200':
          description: successful operation
          content:
            application/json:
              schema:
                $ref: '#/components/schemas/VideoListResponse'
    post:
      summary: Add a video in a playlist
      operationId: addVideoPlaylistVideo
      security:
        - OAuth2: []
      tags:
        - Videos
        - Video Playlists
      parameters:
        - $ref: '#/components/parameters/playlistId'
      responses:
        '200':
          description: successful operation
          content:
            application/json:
              schema:
                type: object
                properties:
                  videoPlaylistElement:
                    type: object
                    properties:
                      id:
                        type: integer
                        example: 2
      requestBody:
        content:
          application/json:
            schema:
              type: object
              properties:
                videoId:
                  oneOf:
                    - $ref: '#/components/schemas/Video/properties/uuid'
                    - $ref: '#/components/schemas/Video/properties/id'
                  description: Video to add in the playlist
                startTimestamp:
                  type: integer
                  format: seconds
                  description: Start the video at this specific timestamp
                stopTimestamp:
                  type: integer
                  format: seconds
                  description: Stop the video at this specific timestamp
              required:
                - videoId

  /video-playlists/{playlistId}/videos/reorder:
    post:
      summary: 'Reorder a playlist'
      operationId: reorderVideoPlaylist
      security:
        - OAuth2: []
      tags:
        - Video Playlists
      parameters:
        - $ref: '#/components/parameters/playlistId'
      responses:
        '204':
          description: successful operation
      requestBody:
        content:
          application/json:
            schema:
              type: object
              properties:
                startPosition:
                  type: integer
                  description: 'Start position of the element to reorder'
                  minimum: 1
                insertAfterPosition:
                  type: integer
                  description: 'New position for the block to reorder, to add the block before the first element'
                  minimum: 0
                reorderLength:
                  type: integer
                  description: 'How many element from `startPosition` to reorder'
                  minimum: 1
              required:
                - startPosition
                - insertAfterPosition

  /video-playlists/{playlistId}/videos/{playlistElementId}:
    put:
      summary: Update a playlist element
      operationId: putVideoPlaylistVideo
      security:
        - OAuth2: []
      tags:
        - Video Playlists
      parameters:
        - $ref: '#/components/parameters/playlistId'
        - $ref: '#/components/parameters/playlistElementId'
      responses:
        '204':
          description: successful operation
      requestBody:
        content:
          application/json:
            schema:
              type: object
              properties:
                startTimestamp:
                  type: integer
                  format: seconds
                  description: Start the video at this specific timestamp
                stopTimestamp:
                  type: integer
                  format: seconds
                  description: Stop the video at this specific timestamp
    delete:
      summary: Delete an element from a playlist
      operationId: delVideoPlaylistVideo
      security:
        - OAuth2: []
      tags:
        - Video Playlists
      parameters:
        - $ref: '#/components/parameters/playlistId'
        - $ref: '#/components/parameters/playlistElementId'
      responses:
        '204':
          description: successful operation

  '/users/me/video-playlists/videos-exist':
    get:
      summary: Check video exists in my playlists
      security:
        - OAuth2: []
      tags:
        - Video Playlists
      parameters:
        - name: videoIds
          in: query
          required: true
          description: The video ids to check
          schema:
            type: array
            items:
              $ref: '#/components/schemas/Video/properties/id'
      responses:
        '200':
          description: successful operation
          content:
            application/json:
              schema:
                type: object
                properties:
                  videoId:
                    type: array
                    items:
                      type: object
                      properties:
                        playlistElementId:
                          type: integer
                        playlistId:
                          type: integer
                        startTimestamp:
                          type: integer
                          format: seconds
                        stopTimestamp:
                          type: integer
                          format: seconds

  '/accounts/{name}/video-channels':
    get:
      summary: List video channels of an account
      tags:
        - Video Channels
        - Accounts
      parameters:
        - $ref: '#/components/parameters/name'
        - name: withStats
          in: query
          description: include view statistics for the last 30 days (only if authentified as the account user)
          schema:
            type: boolean
        - $ref: '#/components/parameters/start'
        - $ref: '#/components/parameters/count'
        - $ref: '#/components/parameters/sort'
      responses:
        '200':
          description: successful operation
          content:
            application/json:
              schema:
                $ref: '#/components/schemas/VideoChannelList'

  '/accounts/{name}/ratings':
    get:
      summary: List ratings of an account
      security:
        - OAuth2: []
      tags:
        - Accounts
      parameters:
        - $ref: '#/components/parameters/name'
        - $ref: '#/components/parameters/start'
        - $ref: '#/components/parameters/count'
        - $ref: '#/components/parameters/sort'
        - name: rating
          in: query
          required: false
          description: Optionally filter which ratings to retrieve
          schema:
            type: string
            enum:
              - like
              - dislike
      responses:
        '200':
          description: successful operation
          content:
            application/json:
              schema:
                type: array
                items:
                  $ref: '#/components/schemas/VideoRating'

  '/videos/{id}/comment-threads':
    get:
      summary: List threads of a video
      tags:
        - Video Comments
      parameters:
        - $ref: '#/components/parameters/idOrUUID'
        - $ref: '#/components/parameters/start'
        - $ref: '#/components/parameters/count'
        - $ref: '#/components/parameters/commentsSort'
      responses:
        '200':
          description: successful operation
          content:
            application/json:
              schema:
                $ref: '#/components/schemas/CommentThreadResponse'
    post:
      summary: Create a thread
      security:
        - OAuth2: []
      tags:
        - Video Comments
      parameters:
        - $ref: '#/components/parameters/idOrUUID'
      responses:
        '200':
          description: successful operation
          content:
            application/json:
              schema:
                $ref: '#/components/schemas/CommentThreadPostResponse'
        '404':
          description: video does not exist
      requestBody:
        content:
          application/json:
            schema:
              type: object
              properties:
                text:
                  allOf:
                    - $ref: '#/components/schemas/VideoComment/properties/text'
                  format: markdown
                  maxLength: 10000
              required:
                - text

  '/videos/{id}/comment-threads/{threadId}':
    get:
      summary: Get a thread
      tags:
        - Video Comments
      parameters:
        - $ref: '#/components/parameters/idOrUUID'
        - $ref: '#/components/parameters/threadId'
      responses:
        '200':
          description: successful operation
          content:
            application/json:
              schema:
                $ref: '#/components/schemas/VideoCommentThreadTree'

  '/videos/{id}/comments/{commentId}':
    post:
      summary: Reply to a thread of a video
      security:
        - OAuth2: []
      tags:
        - Video Comments
      parameters:
        - $ref: '#/components/parameters/idOrUUID'
        - $ref: '#/components/parameters/commentId'
      responses:
        '200':
          description: successful operation
          content:
            application/json:
              schema:
                $ref: '#/components/schemas/CommentThreadPostResponse'
        '404':
          description: thread or video does not exist
      requestBody:
        content:
          application/json:
            schema:
              type: object
              properties:
                text:
                  allOf:
                    - $ref: '#/components/schemas/VideoComment/properties/text'
                  format: markdown
                  maxLength: 10000
              required:
                - text
    delete:
      summary: Delete a comment or a reply
      security:
        - OAuth2: []
      tags:
        - Video Comments
      parameters:
        - $ref: '#/components/parameters/idOrUUID'
        - $ref: '#/components/parameters/commentId'
      responses:
        '204':
          description: successful operation
        '403':
          description: cannot remove comment of another user
        '404':
          description: comment or video does not exist
        '409':
          description: comment is already deleted

  '/videos/{id}/rate':
    put:
      summary: Like/dislike a video
      security:
        - OAuth2: []
      tags:
        - Video Rates
      parameters:
        - $ref: '#/components/parameters/idOrUUID'
      requestBody:
        content:
          application/json:
            schema:
              type: object
              properties:
                rating:
                  type: string
                  enum:
                    - like
                    - dislike
              required:
                - rating
      responses:
        '204':
          description: successful operation
        '404':
          description: video does not exist

  /search/videos:
    get:
      tags:
        - Search
      summary: Search videos
      operationId: searchVideos
      parameters:
        - name: search
          in: query
          required: true
          allowEmptyValue: false
          description: >
            String to search. If the user can make a remote URI search, and the string is an URI then the
            PeerTube instance will fetch the remote object and add it to its database. Then,
            you can use the REST API to fetch the complete video information and interact with it.
          schema:
            type: string
        - $ref: '#/components/parameters/categoryOneOf'
        - $ref: '#/components/parameters/isLive'
        - $ref: '#/components/parameters/tagsOneOf'
        - $ref: '#/components/parameters/tagsAllOf'
        - $ref: '#/components/parameters/licenceOneOf'
        - $ref: '#/components/parameters/languageOneOf'
        - $ref: '#/components/parameters/nsfw'
        - $ref: '#/components/parameters/filter'
        - $ref: '#/components/parameters/skipCount'
        - $ref: '#/components/parameters/start'
        - $ref: '#/components/parameters/count'
        - $ref: '#/components/parameters/searchTarget'
        - $ref: '#/components/parameters/videosSearchSort'
        - name: startDate
          in: query
          description: Get videos that are published after this date
          schema:
            type: string
            format: date-time
        - name: endDate
          in: query
          description: Get videos that are published before this date
          schema:
            type: string
            format: date-time
        - name: originallyPublishedStartDate
          in: query
          description: Get videos that are originally published after this date
          schema:
            type: string
            format: date-time
        - name: originallyPublishedEndDate
          in: query
          description: Get videos that are originally published before this date
          schema:
            type: string
            format: date-time
        - name: durationMin
          in: query
          description: Get videos that have this minimum duration
          schema:
            type: integer
        - name: durationMax
          in: query
          description: Get videos that have this maximum duration
          schema:
            type: integer
      callbacks:
        'searchTarget === search-index':
          $ref: '#/components/callbacks/searchIndex'
      responses:
        '200':
          description: successful operation
          content:
            application/json:
              schema:
                $ref: '#/components/schemas/VideoListResponse'
        '500':
          description: search index unavailable

  /search/video-channels:
    get:
      tags:
        - Search
      summary: Search channels
      operationId: searchChannels
      parameters:
        - name: search
          in: query
          required: true
          description: >
            String to search. If the user can make a remote URI search, and the string is an URI then the
            PeerTube instance will fetch the remote object and add it to its database. Then,
            you can use the REST API to fetch the complete channel information and interact with it.
          schema:
            type: string
        - $ref: '#/components/parameters/start'
        - $ref: '#/components/parameters/count'
        - $ref: '#/components/parameters/searchTarget'
        - $ref: '#/components/parameters/sort'
      callbacks:
        'searchTarget === search-index':
          $ref: '#/components/callbacks/searchIndex'
      responses:
        '200':
          description: successful operation
          content:
            application/json:
              schema:
                $ref: '#/components/schemas/VideoChannelList'
        '500':
          description: search index unavailable

  /search/video-playlists:
    get:
      tags:
        - Search
      summary: Search playlists
      operationId: searchPlaylists
      parameters:
        - name: search
          in: query
          required: true
          description: >
            String to search. If the user can make a remote URI search, and the string is an URI then the
            PeerTube instance will fetch the remote object and add it to its database. Then,
            you can use the REST API to fetch the complete playlist information and interact with it.
          schema:
            type: string
        - $ref: '#/components/parameters/start'
        - $ref: '#/components/parameters/count'
        - $ref: '#/components/parameters/searchTarget'
        - $ref: '#/components/parameters/sort'
      callbacks:
        'searchTarget === search-index':
          $ref: '#/components/callbacks/searchIndex'
      responses:
        '200':
          description: successful operation
          content:
            application/json:
              schema:
                type: object
                properties:
                  total:
                    type: integer
                    example: 1
                  data:
                    type: array
                    items:
                      $ref: '#/components/schemas/VideoPlaylist'
        '500':
          description: search index unavailable

  /server/blocklist/accounts:
    get:
      tags:
        - Account Blocks
      summary: List account blocks
      security:
        - OAuth2:
          - admin
      parameters:
        - $ref: '#/components/parameters/start'
        - $ref: '#/components/parameters/count'
        - $ref: '#/components/parameters/sort'
      responses:
        '200':
          description: successful operation
    post:
      tags:
        - Account Blocks
      summary: Block an account
      security:
        - OAuth2:
          - admin
      requestBody:
        content:
          application/json:
            schema:
              type: object
              properties:
                accountName:
                  type: string
                  example: chocobozzz@example.org
                  description: account to block, in the form `username@domain`
              required:
                - accountName
      responses:
        '200':
          description: successful operation
        '409':
          description: self-blocking forbidden

  '/server/blocklist/accounts/{accountName}':
    delete:
      tags:
        - Account Blocks
      summary: Unblock an account by its handle
      security:
        - OAuth2:
          - admin
      parameters:
        - name: accountName
          in: path
          required: true
          description: account to unblock, in the form `username@domain`
          schema:
            type: string
      responses:
        '201':
          description: successful operation
        '404':
          description: account or account block does not exist

  /server/blocklist/servers:
    get:
      tags:
        - Server Blocks
      summary: List server blocks
      security:
        - OAuth2:
          - admin
      parameters:
        - $ref: '#/components/parameters/start'
        - $ref: '#/components/parameters/count'
        - $ref: '#/components/parameters/sort'
      responses:
        '200':
          description: successful operation
    post:
      tags:
        - Server Blocks
      summary: Block a server
      security:
        - OAuth2:
          - admin
      requestBody:
        content:
          application/json:
            schema:
              type: object
              properties:
                host:
                  type: string
                  format: hostname
                  description: server domain to block
              required:
                - host
      responses:
        '204':
          description: successful operation
        '409':
          description: self-blocking forbidden

  '/server/blocklist/servers/{host}':
    delete:
      tags:
        - Server Blocks
      summary: Unblock a server by its domain
      security:
        - OAuth2:
          - admin
      parameters:
        - name: host
          in: path
          required: true
          description: server domain to unblock
          schema:
            type: string
            format: hostname
      responses:
        '204':
          description: successful operation
        '404':
          description: account block does not exist

  /server/redundancy/{host}:
    put:
      tags:
        - Instance Redundancy
      summary: Update a server redundancy policy
      security:
        - OAuth2:
          - admin
      parameters:
        - name: host
          in: path
          required: true
          description: server domain to mirror
          schema:
            type: string
            format: hostname
      requestBody:
        content:
          application/json:
            schema:
              type: object
              properties:
                redundancyAllowed:
                  type: boolean
                  description: allow mirroring of the host's local videos
              required:
                - redundancyAllowed
      responses:
        '204':
          description: successful operation
        '404':
          description: server is not already known

  /server/redundancy/videos:
    get:
      tags:
        - Video Mirroring
      summary: List videos being mirrored
      operationId: getMirroredVideos
      security:
        - OAuth2:
          - admin
      parameters:
        - name: target
          in: query
          required: true
          description: direction of the mirror
          schema:
            type: string
            enum:
              - my-videos
              - remote-videos
        - $ref: '#/components/parameters/start'
        - $ref: '#/components/parameters/count'
        - $ref: '#/components/parameters/videoRedundanciesSort'
      responses:
        '200':
          description: successful operation
          content:
            application/json:
              schema:
                type: array
                items:
                  $ref: '#/components/schemas/VideoRedundancy'
    post:
      tags:
        - Video Mirroring
      summary: Mirror a video
      operationId: putMirroredVideo
      security:
        - OAuth2:
          - admin
      requestBody:
        content:
          application/json:
            schema:
              type: object
              properties:
                videoId:
                  $ref: '#/components/schemas/Video/properties/id'
              required:
                - videoId
      responses:
        '204':
          description: successful operation
        '400':
          description: cannot mirror a local video
        '404':
          description: video does not exist
        '409':
          description: video is already mirrored

  /server/redundancy/videos/{redundancyId}:
    delete:
      tags:
        - Video Mirroring
      summary: Delete a mirror done on a video
      operationId: delMirroredVideo
      security:
        - OAuth2:
          - admin
      parameters:
        - name: redundancyId
          in: path
          required: true
          description: id of an existing redundancy on a video
          schema:
            type: string
      responses:
        '204':
          description: successful operation
        '404':
          description: video redundancy not found

  '/feeds/video-comments.{format}':
    get:
      tags:
        - Feeds
      summary: List comments on videos
      operationId: getSyndicatedComments
      parameters:
        - name: format
          in: path
          required: true
          description: 'format expected (we focus on making `rss` the most featureful ; it serves [Media RSS](https://www.rssboard.org/media-rss))'
          schema:
            type: string
            enum:
              - xml
              - rss
              - rss2
              - atom
              - atom1
              - json
              - json1
        - name: videoId
          in: query
          description: 'limit listing to a specific video'
          schema:
            type: string
        - name: accountId
          in: query
          description: 'limit listing to a specific account'
          schema:
            type: string
        - name: accountName
          in: query
          description: 'limit listing to a specific account'
          schema:
            type: string
        - name: videoChannelId
          in: query
          description: 'limit listing to a specific video channel'
          schema:
            type: string
        - name: videoChannelName
          in: query
          description: 'limit listing to a specific video channel'
          schema:
            type: string
      responses:
        '204':
          description: successful operation
          headers:
            Cache-Control:
              schema:
                type: string
                default: 'max-age=900' # 15 min cache
          content:
            application/xml:
              schema:
                $ref: '#/components/schemas/VideoCommentsForXML'
              examples:
                nightly:
                  externalValue: https://peertube2.cpy.re/feeds/video-comments.xml?filter=local
            application/rss+xml:
              schema:
                $ref: '#/components/schemas/VideoCommentsForXML'
              examples:
                nightly:
                  externalValue: https://peertube2.cpy.re/feeds/video-comments.rss?filter=local
            text/xml:
              schema:
                $ref: '#/components/schemas/VideoCommentsForXML'
              examples:
                nightly:
                  externalValue: https://peertube2.cpy.re/feeds/video-comments.xml?filter=local
            application/atom+xml:
              schema:
                $ref: '#/components/schemas/VideoCommentsForXML'
              examples:
                nightly:
                  externalValue: https://peertube2.cpy.re/feeds/video-comments.atom?filter=local
            application/json:
              schema:
                type: object
              examples:
                nightly:
                  externalValue: https://peertube2.cpy.re/feeds/video-comments.json?filter=local
        '400':
          x-summary: field inconsistencies
          description: >
            Arises when:
              - videoId filter is mixed with a channel filter
        '404':
          description: video, video channel or account not found
        '406':
          description: accept header unsupported

  '/feeds/videos.{format}':
    get:
      tags:
        - Feeds
      summary: List videos
      operationId: getSyndicatedVideos
      parameters:
        - name: format
          in: path
          required: true
          description: 'format expected (we focus on making `rss` the most featureful ; it serves [Media RSS](https://www.rssboard.org/media-rss))'
          schema:
            type: string
            enum:
              - xml
              - rss
              - rss2
              - atom
              - atom1
              - json
              - json1
        - name: accountId
          in: query
          description: 'limit listing to a specific account'
          schema:
            type: string
        - name: accountName
          in: query
          description: 'limit listing to a specific account'
          schema:
            type: string
        - name: videoChannelId
          in: query
          description: 'limit listing to a specific video channel'
          schema:
            type: string
        - name: videoChannelName
          in: query
          description: 'limit listing to a specific video channel'
          schema:
            type: string
        - $ref: '#/components/parameters/sort'
        - $ref: '#/components/parameters/nsfw'
        - $ref: '#/components/parameters/filter'
      responses:
        '204':
          description: successful operation
          headers:
            Cache-Control:
              schema:
                type: string
                default: 'max-age=900' # 15 min cache
          content:
            application/xml:
              schema:
                $ref: '#/components/schemas/VideosForXML'
              examples:
                nightly:
                  externalValue: https://peertube2.cpy.re/feeds/videos.xml?filter=local
            application/rss+xml:
              schema:
                $ref: '#/components/schemas/VideosForXML'
              examples:
                nightly:
                  externalValue: https://peertube2.cpy.re/feeds/videos.rss?filter=local
            text/xml:
              schema:
                $ref: '#/components/schemas/VideosForXML'
              examples:
                nightly:
                  externalValue: https://peertube2.cpy.re/feeds/videos.xml?filter=local
            application/atom+xml:
              schema:
                $ref: '#/components/schemas/VideosForXML'
              examples:
                nightly:
                  externalValue: https://peertube2.cpy.re/feeds/videos.atom?filter=local
            application/json:
              schema:
                type: object
              examples:
                nightly:
                  externalValue: https://peertube2.cpy.re/feeds/videos.json?filter=local
        '404':
          description: video channel or account not found
        '406':
          description: accept header unsupported

  '/feeds/subscriptions.{format}':
    get:
      tags:
        - Feeds
        - Account
      summary: List videos of subscriptions tied to a token
      operationId: getSyndicatedSubscriptionVideos
      parameters:
        - name: format
          in: path
          required: true
          description: 'format expected (we focus on making `rss` the most featureful ; it serves [Media RSS](https://www.rssboard.org/media-rss))'
          schema:
            type: string
            enum:
              - xml
              - rss
              - rss2
              - atom
              - atom1
              - json
              - json1
        - name: accountId
          in: query
          description: limit listing to a specific account
          schema:
            type: string
          required: true
        - name: token
          in: query
          description: private token allowing access
          schema:
            type: string
          required: true
        - $ref: '#/components/parameters/sort'
        - $ref: '#/components/parameters/nsfw'
        - $ref: '#/components/parameters/filter'
      responses:
        '204':
          description: successful operation
          headers:
            Cache-Control:
              schema:
                type: string
                default: 'max-age=900' # 15 min cache
          content:
            application/xml:
              schema:
                $ref: '#/components/schemas/VideosForXML'
            application/rss+xml:
              schema:
                $ref: '#/components/schemas/VideosForXML'
            text/xml:
              schema:
                $ref: '#/components/schemas/VideosForXML'
            application/atom+xml:
              schema:
                $ref: '#/components/schemas/VideosForXML'
            application/json:
              schema:
                type: object
        '406':
          description: accept header unsupported

  /plugins:
    get:
      tags:
        - Plugins
      summary: List plugins
      operationId: getPlugins
      security:
        - OAuth2:
          - admin
      parameters:
        - name: pluginType
          in: query
          schema:
            type: integer
        - name: uninstalled
          in: query
          schema:
            type: boolean
        - $ref: '#/components/parameters/start'
        - $ref: '#/components/parameters/count'
        - $ref: '#/components/parameters/sort'
      responses:
        '200':
          description: successful operation
          content:
            application/json:
              schema:
                $ref: '#/components/schemas/PluginResponse'

  /plugins/available:
    get:
      tags:
        - Plugins
      summary: List available plugins
      operationId: getAvailablePlugins
      security:
        - OAuth2:
          - admin
      parameters:
        - name: search
          in: query
          schema:
            type: string
        - name: pluginType
          in: query
          schema:
            type: integer
        - name: currentPeerTubeEngine
          in: query
          schema:
            type: string
        - $ref: '#/components/parameters/start'
        - $ref: '#/components/parameters/count'
        - $ref: '#/components/parameters/sort'
      responses:
        '200':
          description: successful operation
          content:
            application/json:
              schema:
                $ref: '#/components/schemas/PluginResponse'
        '503':
          description: plugin index unavailable

  /plugins/install:
    post:
      tags:
        - Plugins
      summary: Install a plugin
      operationId: addPlugin
      security:
        - OAuth2:
          - admin
      requestBody:
        content:
          application/json:
            schema:
              oneOf:
                - type: object
                  properties:
                    npmName:
                      type: string
                      example: peertube-plugin-auth-ldap
                  required:
                    - npmName
                  additionalProperties: false
                - type: object
                  properties:
                    path:
                      type: string
                  required:
                    - path
                  additionalProperties: false
      responses:
        '204':
          description: successful operation
        '400':
          description: should have either `npmName` or `path` set

  /plugins/update:
    post:
      tags:
        - Plugins
      summary: Update a plugin
      operationId: updatePlugin
      security:
        - OAuth2:
          - admin
      requestBody:
        content:
          application/json:
            schema:
              oneOf:
                - type: object
                  properties:
                    npmName:
                      type: string
                      example: peertube-plugin-auth-ldap
                  required:
                    - npmName
                  additionalProperties: false
                - type: object
                  properties:
                    path:
                      type: string
                  required:
                    - path
                  additionalProperties: false
      responses:
        '204':
          description: successful operation
        '400':
          description: should have either `npmName` or `path` set
        '404':
          description: existing plugin not found

  /plugins/uninstall:
    post:
      tags:
        - Plugins
      summary: Uninstall a plugin
      operationId: uninstallPlugin
      security:
        - OAuth2:
          - admin
      requestBody:
        content:
          application/json:
            schema:
              type: object
              properties:
                npmName:
                  type: string
                  description: name of the plugin/theme in its package.json
                  example: peertube-plugin-auth-ldap
              required:
                - npmName
      responses:
        '204':
          description: successful operation
        '404':
          description: existing plugin not found

  /plugins/{npmName}:
    get:
      tags:
        - Plugins
      summary: Get a plugin
      operationId: getPlugin
      security:
        - OAuth2:
          - admin
      parameters:
        - $ref: '#/components/parameters/npmName'
      responses:
        '200':
          description: successful operation
          content:
            application/json:
              schema:
                $ref: '#/components/schemas/Plugin'
        '404':
          description: plugin not found

  /plugins/{npmName}/settings:
    put:
      tags:
        - Plugins
      summary: Set a plugin's settings
      security:
        - OAuth2:
          - admin
      parameters:
        - $ref: '#/components/parameters/npmName'
      requestBody:
        content:
          application/json:
            schema:
              type: object
              properties:
                settings:
                  type: object
                  additionalProperties: true
      responses:
        '204':
          description: successful operation
        '404':
          description: plugin not found

  /plugins/{npmName}/public-settings:
    get:
      tags:
        - Plugins
      summary: Get a plugin's public settings
      parameters:
        - $ref: '#/components/parameters/npmName'
      responses:
        '200':
          description: successful operation
          content:
            application/json:
              schema:
                type: object
                additionalProperties: true
        '404':
          description: plugin not found

  /plugins/{npmName}/registered-settings:
    get:
      tags:
        - Plugins
      summary: Get a plugin's registered settings
      security:
        - OAuth2:
          - admin
      parameters:
        - $ref: '#/components/parameters/npmName'
      responses:
        '200':
          description: successful operation
          content:
            application/json:
              schema:
                type: object
                additionalProperties: true
        '404':
          description: plugin not found

servers:
  - url: 'https://peertube2.cpy.re/api/v1'
    description: Live Test Server (live data - latest nightly version)
  - url: 'https://peertube3.cpy.re/api/v1'
    description: Live Test Server (live data - latest RC version)
  - url: 'https://peertube.cpy.re/api/v1'
    description: Live Test Server (live data - stable version)
components:
  parameters:
    start:
      name: start
      in: query
      required: false
      description: Offset used to paginate results
      schema:
        type: integer
        minimum: 0
    count:
      name: count
      in: query
      required: false
      description: "Number of items to return"
      schema:
        type: integer
        default: 15
        maximum: 100
        minimum: 1
    sort:
      name: sort
      in: query
      required: false
      description: Sort column
      schema:
        type: string
        example: -createdAt
    search:
      name: search
      in: query
      required: false
      description: Plain text search, applied to various parts of the model depending on endpoint
      schema:
        type: string
    searchTarget:
      name: searchTarget
      in: query
      required: false
      description: >
        If the administrator enabled search index support, you can override the default search target.


        **Warning**: If you choose to make an index search, PeerTube will get results from a third party service.
        It means the instance may not yet know the objects you fetched. If you want to load video/channel information:
          * If the current user has the ability to make a remote URI search (this information is available in the config endpoint),
          then reuse the search API to make a search using the object URI so PeerTube instance fetches the remote object and fill its database.
          After that, you can use the classic REST API endpoints to fetch the complete object or interact with it
          * If the current user doesn't have the ability to make a remote URI search, then redirect the user on the origin instance or fetch
          the data from the origin instance API
      schema:
        type: string
        enum:
          - 'local'
          - 'search-index'
    videosSort:
      name: sort
      in: query
      required: false
      description: Sort videos by criteria
      schema:
        type: string
        enum:
        - name
        - -duration
        - -createdAt
        - -publishedAt
        - -views
        - -likes
        - -trending
        - -hot
    videosSearchSort:
      name: sort
      in: query
      required: false
      description: Sort videos by criteria
      schema:
        type: string
        enum:
        - name
        - -duration
        - -createdAt
        - -publishedAt
        - -views
        - -likes
        - -match
    commentsSort:
      name: sort
      in: query
      required: false
      description: Sort comments by criteria
      schema:
        type: string
        enum:
        - -createdAt
        - -totalReplies
    blacklistsSort:
      name: sort
      in: query
      required: false
      description: Sort blocklists by criteria
      schema:
        type: string
        enum:
        - -id
        - name
        - -duration
        - -views
        - -likes
        - -dislikes
        - -uuid
        - -createdAt
    usersSearch:
      name: search
      in: query
      required: false
      description: Plain text search that will match with user usernames or emails
      schema:
        type: string
    usersBlocked:
      name: blocked
      in: query
      required: false
      description: Filter results down to (un)banned users
      schema:
        type: boolean
    usersSort:
      name: sort
      in: query
      required: false
      description: Sort users by criteria
      schema:
        type: string
        enum:
        - -id
        - -username
        - -createdAt
    abusesSort:
      name: sort
      in: query
      required: false
      description: Sort abuses by criteria
      schema:
        type: string
        enum:
        - -id
        - -createdAt
        - -state
    videoRedundanciesSort:
      name: sort
      in: query
      required: false
      description: Sort abuses by criteria
      schema:
        type: string
        enum:
        - name
    name:
      name: name
      in: path
      required: true
      description: The username or handle of the account
      schema:
        type: string
        example: chocobozzz | chocobozzz@example.org
    id:
      name: id
      in: path
      required: true
      description: The user id
      schema:
        $ref: '#/components/schemas/id'
    idOrUUID:
      name: id
      in: path
      required: true
      description: The object id, uuid or short uuid
      schema:
        oneOf:
          - $ref: '#/components/schemas/id'
          - $ref: '#/components/schemas/UUIDv4'
          - $ref: '#/components/schemas/shortUUID'
    playlistId:
      name: playlistId
      in: path
      required: true
      description: Playlist id
      schema:
        $ref: '#/components/schemas/VideoPlaylist/properties/id'
    playlistElementId:
      name: playlistElementId
      in: path
      required: true
      description: Playlist element id
      schema:
        $ref: '#/components/schemas/id'
    abuseId:
      name: abuseId
      in: path
      required: true
      description: Abuse id
      schema:
        $ref: '#/components/schemas/Abuse/properties/id'
    abuseMessageId:
      name: abuseMessageId
      in: path
      required: true
      description: Abuse message id
      schema:
        $ref: '#/components/schemas/AbuseMessage/properties/id'
    captionLanguage:
      name: captionLanguage
      in: path
      required: true
      description: The caption language
      schema:
        $ref: '#/components/schemas/VideoLanguageSet'
    channelHandle:
      name: channelHandle
      in: path
      required: true
      description: The video channel handle
      schema:
        type: string
        example: my_username | my_username@example.com
    subscriptionHandle:
      name: subscriptionHandle
      in: path
      required: true
      description: The subscription handle
      schema:
        type: string
        example: my_username | my_username@example.com
    threadId:
      name: threadId
      in: path
      required: true
      description: The thread id (root comment id)
      schema:
        type: integer
    commentId:
      name: commentId
      in: path
      required: true
      description: The comment id
      schema:
        $ref: '#/components/schemas/VideoComment/properties/id'
    isLive:
      name: isLive
      in: query
      required: false
      description: whether or not the video is a live
      schema:
        type: boolean
    categoryOneOf:
      name: categoryOneOf
      in: query
      required: false
      description: category id of the video (see [/videos/categories](#operation/getCategories))
      schema:
        oneOf:
        - $ref: '#/components/schemas/VideoCategorySet'
        - type: array
          items:
            $ref: '#/components/schemas/VideoCategorySet'
      style: form
      explode: false
    tagsOneOf:
      name: tagsOneOf
      in: query
      required: false
      description: tag(s) of the video
      schema:
        oneOf:
        - type: string
        - type: array
          maxItems: 5
          items:
            type: string
      style: form
      explode: false
    tagsAllOf:
      name: tagsAllOf
      in: query
      required: false
      description: tag(s) of the video, where all should be present in the video
      schema:
        oneOf:
        - type: string
        - type: array
          items:
            type: string
      style: form
      explode: false
    languageOneOf:
      name: languageOneOf
      in: query
      required: false
      description: language id of the video (see [/videos/languages](#operation/getLanguages)). Use `_unknown` to filter on videos that don't have a video language
      schema:
        oneOf:
        - $ref: '#/components/schemas/VideoLanguageSet'
        - type: array
          items:
            $ref: '#/components/schemas/VideoLanguageSet'
      style: form
      explode: false
    licenceOneOf:
      name: licenceOneOf
      in: query
      required: false
      description: licence id of the video (see [/videos/licences](#operation/getLicences))
      schema:
        oneOf:
        - $ref: '#/components/schemas/VideoLicenceSet'
        - type: array
          items:
            $ref: '#/components/schemas/VideoLicenceSet'
      style: form
      explode: false
    skipCount:
      name: skipCount
      in: query
      required: false
      description: if you don't need the `total` in the response
      schema:
        type: string
        enum:
          - 'true'
          - 'false'
        default: 'false'
    nsfw:
      name: nsfw
      in: query
      required: false
      description: whether to include nsfw videos, if any
      schema:
        type: string
        enum:
        - 'true'
        - 'false'
    filter:
      name: filter
      in: query
      required: false
      description: >
        Special filters which might require special rights:
         * `local` - only videos local to the instance
         * `all-local` - only videos local to the instance, but showing private and unlisted videos (requires Admin privileges)
         * `all` - all videos, showing private and unlisted videos (requires Admin privileges)
      schema:
        type: string
        enum:
        - local
        - all-local
    subscriptionsUris:
      name: uris
      in: query
      required: true
      description: list of uris to check if each is part of the user subscriptions
      schema:
        type: array
        items:
          type: string
          format: uri
    npmName:
      name: npmName
      in: path
      required: true
      description: name of the plugin/theme on npmjs.com or in its package.json
      schema:
        type: string
        example: peertube-plugin-auth-ldap
    jobType:
      name: jobType
      in: query
      required: false
      description: job type
      schema:
        type: string
        enum:
          - activitypub-follow
          - activitypub-http-broadcast
          - activitypub-http-fetcher
          - activitypub-http-unicast
          - email
          - video-transcoding
          - video-file-import
          - video-import
          - videos-views
          - activitypub-refresher
          - video-redundancy
          - video-live-ending
    followState:
      name: state
      in: query
      schema:
        type: string
        enum:
          - pending
          - accepted
    actorType:
      name: actorType
      in: query
      schema:
        type: string
        enum:
          - Person
          - Application
          - Group
          - Service
          - Organization
  securitySchemes:
    OAuth2:
      description: |
        Authenticating via OAuth requires the following steps:
        - Have an activated account
        - [Generate] an access token for that account at `/api/v1/users/token`.
        - Make requests with the *Authorization: Bearer <token\>* header
        - Profit, depending on the role assigned to the account

        Note that the __access token is valid for 1 day__ and is given
        along with a __refresh token valid for 2 weeks__.

        [Generate]: https://docs.joinpeertube.org/api-rest-getting-started
      type: oauth2
      flows:
        password:
          tokenUrl: /api/v1/users/token
          scopes:
            admin: Admin scope
            moderator: Moderator scope
            user: User scope
  schemas:
    # Resuable core properties
    id:
      type: integer
      minimum: 1
      example: 42
    UUIDv4:
      type: string
      format: uuid
      example: 9c9de5e8-0a1e-484a-b099-e80766180a6d
      pattern: '^[0-9a-f]{8}-[0-9a-f]{4}-[0-9a-f]{4}-[0-9a-f]{4}-[0-9a-f]{12}$'
      minLength: 36
      maxLength: 36
    shortUUID:
      type: string
      description: translation of a uuid v4 with a bigger alphabet to have a shorter uuid
      example: 2y84q2MQUMWPbiEcxNXMgC
    username:
      type: string
      description: immutable name of the user, used to find or mention its actor
      example: chocobozzz
      pattern: '/^[a-z0-9._]+$/'
      minLength: 1
      maxLength: 50
    usernameChannel:
      type: string
      description: immutable name of the channel, used to interact with its actor
      example: framasoft_videos
      pattern: '/^[a-zA-Z0-9\\-_.:]+$/'
      minLength: 1
      maxLength: 50
    password:
      type: string
      format: password
      minLength: 6
      maxLength: 255

    VideoCategorySet:
      type: integer
      description: category id of the video (see [/videos/categories](#operation/getCategories))
      example: 15
    VideoConstantNumber-Category:
      properties:
        id:
          $ref: '#/components/schemas/VideoCategorySet'
        label:
          type: string
          example: Science & Technology

    VideoLicenceSet:
      type: integer
      description: licence id of the video (see [/videos/licences](#operation/getLicences))
      example: 2
    VideoConstantNumber-Licence:
      properties:
        id:
          $ref: '#/components/schemas/VideoLicenceSet'
        label:
          type: string
          example: Attribution - Share Alike

    VideoLanguageSet:
      type: string
      description: language id of the video (see [/videos/languages](#operation/getLanguages))
      example: en
    VideoConstantString-Language:
      properties:
        id:
          $ref: '#/components/schemas/VideoLanguageSet'
        label:
          type: string
          example: English

    VideoPlaylistPrivacySet:
      type: integer
      enum:
        - 1
        - 2
        - 3
      description: Video playlist privacy policy (see [/video-playlists/privacies])
    VideoPlaylistPrivacyConstant:
      properties:
        id:
          $ref: '#/components/schemas/VideoPlaylistPrivacySet'
        label:
          type: string

    VideoPlaylistTypeSet:
      type: integer
      enum:
        - 1
        - 2
      description: The video playlist type (Regular = `1`, Watch Later = `2`)
    VideoPlaylistTypeConstant:
      properties:
        id:
          $ref: '#/components/schemas/VideoPlaylistTypeSet'
        label:
          type: string

    VideoPrivacySet:
      type: integer
      enum:
        - 1
        - 2
        - 3
        - 4
      description: privacy id of the video (see [/videos/privacies](#operation/getPrivacyPolicies))
    VideoPrivacyConstant:
      properties:
        id:
          $ref: '#/components/schemas/VideoPrivacySet'
        label:
          type: string

    NSFWPolicy:
      type: string
      enum:
        - display
        - blur
        - do_not_list

    UserRole:
      type: integer
      enum:
        - 0
        - 1
        - 2
      description: 'The user role (Admin = `0`, Moderator = `1`, User = `2`)'
      example: 2
    UserAdminFlags:
      type: integer
      enum:
        - 0
        - 1
      description: 'Admin flags for the user (None = `0`, Bypass video blocklist = `1`)'
      example: 1

    VideoStateConstant:
      properties:
        id:
          type: integer
          enum:
            - 1
            - 2
            - 3
          description: 'The video state (Published = `1`, to transcode = `2`, to import = `3`)'
        label:
          type: string

    AbuseStateSet:
      type: integer
      enum:
        - 1
        - 2
        - 3
      description: 'The abuse state (Pending = `1`, Rejected = `2`, Accepted = `3`)'
    AbuseStateConstant:
      properties:
        id:
          $ref: '#/components/schemas/AbuseStateSet'
        label:
          type: string
    AbusePredefinedReasons:
      type: array
      items:
        type: string
        enum:
        - violentOrAbusive
        - hatefulOrAbusive
        - spamOrMisleading
        - privacy
        - rights
        - serverRules
        - thumbnails
        - captions
      example: [spamOrMisleading]

    VideoResolutionSet:
      type: integer
      description: |
        Video resolution (`0`, `240`, `360`, `720`, `1080`, `1440` or `2160`)

        `0` is used as a special value for stillimage videos dedicated to audio, a.k.a. audio-only videos.
      example: 240
    VideoResolutionConstant:
      description: resolutions and their labels for the video
      properties:
        id:
          $ref: '#/components/schemas/VideoResolutionSet'
        label:
          type: string
          example: 240p
    VideoScheduledUpdate:
      properties:
        privacy:
          $ref: '#/components/schemas/VideoPrivacySet'
        updateAt:
          type: string
          format: date
          description: When to update the video
      required:
        - updateAt
    AccountSummary:
      properties:
        id:
          type: integer
        name:
          type: string
        displayName:
          type: string
        url:
          type: string
          format: url
        host:
          type: string
          format: hostname
        avatar:
          nullable: true
          allOf:
            - $ref: '#/components/schemas/ActorImage'
    VideoChannelSummary:
      properties:
        id:
          $ref: '#/components/schemas/id'
        name:
          type: string
        displayName:
          type: string
        url:
          type: string
          format: url
        host:
          type: string
          format: hostname
        avatar:
          nullable: true
          allOf:
            - $ref: '#/components/schemas/ActorImage'
    PlaylistElement:
      properties:
        position:
          type: integer
        startTimestamp:
          type: integer
          format: seconds
        stopTimestamp:
          type: integer
          format: seconds
        video:
          nullable: true
          allOf:
            - $ref: '#/components/schemas/Video'
    VideoFile:
      readOnly: true
      properties:
        magnetUri:
          type: string
          format: uri
          description: magnet URI allowing to resolve the video via BitTorrent without a metainfo file
          example: magnet:?xs=https%3A%2F%2Fframatube.org%2Fstatic%2Ftorrents%2F9c9de5e8-0a1e-484a-b099-e80766180a6d-240.torrent&xt=urn:btih:38b4747ff788b30bf61f59d1965cd38f9e48e01f&dn=What+is+PeerTube%3F&tr=wss%3A%2F%2Fframatube.org%2Ftracker%2Fsocket&tr=https%3A%2F%2Fframatube.org%2Ftracker%2Fannounce&ws=https%3A%2F%2Fframatube.org%2Fstatic%2Fwebseed%2F9c9de5e8-0a1e-484a-b099-e80766180a6d-240.mp4
          pattern: /magnet:\?xt=urn:[a-z0-9]+:[a-z0-9]{32}/i
        resolution:
          $ref: '#/components/schemas/VideoResolutionConstant'
        size:
          type: integer
          description: Video file size in bytes
        torrentUrl:
          type: string
          description: Direct URL of the torrent file
          format: url
        torrentDownloadUrl:
          type: string
          description: URL endpoint that transfers the torrent file as an attachment (so that the browser opens a download dialog)
          format: url
        fileUrl:
          type: string
          description: Direct URL of the video
          format: url
        fileDownloadUrl:
          type: string
          description: URL endpoint that transfers the video file as an attachment (so that the browser opens a download dialog)
          format: url
        fps:
          type: number
          description: Frames per second of the video file
        metadataUrl:
          type: string
          format: url
          description: URL dereferencing the output of ffprobe on the file
    VideoStreamingPlaylists:
      allOf:
        - type: object
          properties:
            id:
              $ref: '#/components/schemas/id'
            type:
              type: integer
              enum:
                - 1
              description: |
                Playlist type:
                - `1`: HLS
        - $ref: '#/components/schemas/VideoStreamingPlaylists-HLS'
    VideoStreamingPlaylists-HLS:
      properties:
        playlistUrl:
          type: string
          format: url
        segmentsSha256Url:
          type: string
          format: url
        files:
          type: array
          description: |
            Video files associated to this playlist.

            The difference with the root `files` property is that these files are fragmented, so they can be used in this streaming playlist (HLS, etc.)
          items:
            $ref: '#/components/schemas/VideoFile'
        redundancies:
          type: array
          items:
            type: object
            properties:
              baseUrl:
                type: string
                format: url
    VideoInfo:
      properties:
        id:
          $ref: '#/components/schemas/Video/properties/id'
        uuid:
          $ref: '#/components/schemas/Video/properties/uuid'
        name:
          $ref: '#/components/schemas/Video/properties/name'
    Video:
      properties:
        id:
          description: object id for the video
          allOf:
            - $ref: '#/components/schemas/id'
        uuid:
          description: universal identifier for the video, that can be used across instances
          allOf:
            - $ref: '#/components/schemas/UUIDv4'
        shortUUID:
          allOf:
            - $ref: '#/components/schemas/shortUUID'
        isLive:
          type: boolean
        createdAt:
          type: string
          format: date-time
          example: 2017-10-01T10:52:46.396Z
          description: time at which the video object was first drafted
        publishedAt:
          type: string
          format: date-time
          example: 2018-10-01T10:52:46.396Z
          description: time at which the video was marked as ready for playback (with restrictions depending on `privacy`). Usually set after a `state` evolution.
        updatedAt:
          type: string
          format: date-time
          example: 2021-05-04T08:01:01.502Z
          description: last time the video's metadata was modified
        originallyPublishedAt:
          type: string
          format: date-time
          example: 2010-10-01T10:52:46.396Z
          description: used to represent a date of first publication, prior to the practical publication date of `publishedAt`
        category:
          allOf:
            - $ref: '#/components/schemas/VideoConstantNumber-Category'
          description: category in which the video is classified
        licence:
          allOf:
            - $ref: '#/components/schemas/VideoConstantNumber-Licence'
          description: licence under which the video is distributed
        language:
          allOf:
            - $ref: '#/components/schemas/VideoConstantString-Language'
          description: main language used in the video
        privacy:
          allOf:
            - $ref: '#/components/schemas/VideoPrivacyConstant'
          description: privacy policy used to distribute the video
        description:
          type: string
          example: |
            **[Want to help to translate this video?](https://weblate.framasoft.org/projects/what-is-peertube-video/)**\r\n\r\n
            **Take back the control of your videos! [#JoinPeertube](https://joinpeertube.org)**\r\n*A decentralized video hosting network, based on fr...
          minLength: 3
          maxLength: 250
          description: |
            truncated description of the video, written in Markdown.
            Resolve `descriptionPath` to get the full description of maximum `10000` characters.
        duration:
          type: integer
          example: 1419
          format: seconds
          description: duration of the video in seconds
        isLocal:
          type: boolean
        name:
          type: string
          description: title of the video
          example: What is PeerTube?
          minLength: 3
          maxLength: 120
        thumbnailPath:
          type: string
          example: /static/thumbnails/a65bc12f-9383-462e-81ae-8207e8b434ee.jpg
        previewPath:
          type: string
          example: /lazy-static/previews/a65bc12f-9383-462e-81ae-8207e8b434ee.jpg
        embedPath:
          type: string
          example: /videos/embed/a65bc12f-9383-462e-81ae-8207e8b434ee
        views:
          type: integer
          example: 1337
        likes:
          type: integer
          example: 42
        dislikes:
          type: integer
          example: 7
        nsfw:
          type: boolean
        waitTranscoding:
          type: boolean
          nullable: true
        state:
          allOf:
            - $ref: '#/components/schemas/VideoStateConstant'
          description: represents the internal state of the video processing within the PeerTube instance
        scheduledUpdate:
          nullable: true
          allOf:
            - $ref: '#/components/schemas/VideoScheduledUpdate'
        blacklisted:
          nullable: true
          type: boolean
        blacklistedReason:
          nullable: true
          type: string
        account:
          $ref: '#/components/schemas/AccountSummary'
        channel:
          $ref: '#/components/schemas/VideoChannelSummary'
        userHistory:
          nullable: true
          type: object
          properties:
            currentTime:
              type: integer
    VideoDetails:
      allOf:
        - $ref: '#/components/schemas/Video'
        - type: object
          properties:
            descriptionPath:
              type: string
              example: /api/v1/videos/9c9de5e8-0a1e-484a-b099-e80766180a6d/description
              description: path at which to get the full description of maximum `10000` characters
            support:
              type: string
              description: A text tell the audience how to support the video creator
              example: Please support our work on https://soutenir.framasoft.org/en/ <3
              minLength: 3
              maxLength: 1000
            channel:
              $ref: '#/components/schemas/VideoChannel'
            account:
              $ref: '#/components/schemas/Account'
            tags:
              example: [flowers, gardening]
              type: array
              minItems: 1
              maxItems: 5
              items:
                type: string
                minLength: 2
                maxLength: 30
            commentsEnabled:
              type: boolean
            downloadEnabled:
              type: boolean
            trackerUrls:
              type: array
              items:
                type: string
                format: url
              example:
                - https://peertube2.cpy.re/tracker/announce
                - wss://peertube2.cpy.re/tracker/socket
            files:
              type: array
              items:
                $ref: '#/components/schemas/VideoFile'
              description: |
                WebTorrent/raw video files. If WebTorrent is disabled on the server:

                - field will be empty
                - video files will be found in `streamingPlaylists[].files` field
            streamingPlaylists:
              type: array
              items:
                $ref: '#/components/schemas/VideoStreamingPlaylists'
              description: |
                HLS playlists/manifest files. If HLS is disabled on the server:

                - field will be empty
                - video files will be found in `files` field
    FileRedundancyInformation:
      properties:
        id:
          $ref: '#/components/schemas/id'
        fileUrl:
          type: string
          format: url
        strategy:
          type: string
          enum:
            - manual
            - most-views
            - trending
            - recently-added
        size:
          type: integer
        createdAt:
          type: string
          format: date-time
        updatedAt:
          type: string
          format: date-time
        expiresOn:
          type: string
          format: date-time
    VideoRedundancy:
      properties:
        id:
          $ref: '#/components/schemas/id'
        name:
          type: string
        url:
          type: string
          format: url
        uuid:
          $ref: '#/components/schemas/UUIDv4'
        redundancies:
          type: object
          properties:
            files:
              type: array
              items:
                $ref: '#/components/schemas/FileRedundancyInformation'
            streamingPlaylists:
              type: array
              items:
                $ref: '#/components/schemas/FileRedundancyInformation'
    VideoImportStateConstant:
      properties:
        id:
          type: integer
          enum:
            - 1
            - 2
            - 3
          description: 'The video import state (Pending = `1`, Success = `2`, Failed = `3`)'
        label:
          type: string
          example: Pending
    VideoCreateImport:
      allOf:
        - type: object
          additionalProperties: false
          oneOf:
            - properties:
                targetUrl:
                  $ref: '#/components/schemas/VideoImport/properties/targetUrl'
              required: [targetUrl]
            - properties:
                magnetUri:
                  $ref: '#/components/schemas/VideoImport/properties/magnetUri'
              required: [magnetUri]
            - properties:
                torrentfile:
                  $ref: '#/components/schemas/VideoImport/properties/torrentfile'
              required: [torrentfile]
        - $ref: '#/components/schemas/VideoUploadRequestCommon'
      required:
        - channelId
        - name
    VideoImport:
      properties:
        id:
          readOnly: true
          allOf:
            - $ref: '#/components/schemas/id'
        targetUrl:
          type: string
          format: url
          description: remote URL where to find the import's source video
          example: https://framatube.org/videos/watch/9c9de5e8-0a1e-484a-b099-e80766180a6d
        magnetUri:
          type: string
          format: uri
          description: magnet URI allowing to resolve the import's source video
          example: magnet:?xs=https%3A%2F%2Fframatube.org%2Fstatic%2Ftorrents%2F9c9de5e8-0a1e-484a-b099-e80766180a6d-240.torrent&xt=urn:btih:38b4747ff788b30bf61f59d1965cd38f9e48e01f&dn=What+is+PeerTube%3F&tr=wss%3A%2F%2Fframatube.org%2Ftracker%2Fsocket&tr=https%3A%2F%2Fframatube.org%2Ftracker%2Fannounce&ws=https%3A%2F%2Fframatube.org%2Fstatic%2Fwebseed%2F9c9de5e8-0a1e-484a-b099-e80766180a6d-240.mp4
          pattern: /magnet:\?xt=urn:[a-z0-9]+:[a-z0-9]{32}/i
        torrentfile:
          writeOnly: true
          type: string
          format: binary
          description: Torrent file containing only the video file
        torrentName:
          readOnly: true
          type: string
        state:
          readOnly: true
          allOf:
            - $ref: '#/components/schemas/VideoImportStateConstant'
        error:
          readOnly: true
          type: string
        createdAt:
          readOnly: true
          type: string
          format: date-time
        updatedAt:
          readOnly: true
          type: string
          format: date-time
        video:
          readOnly: true
          nullable: true
          allOf:
            - $ref: '#/components/schemas/Video'
    VideoImportsList:
      properties:
        total:
          type: integer
          example: 1
        data:
          type: array
          maxItems: 100
          items:
            $ref: '#/components/schemas/VideoImport'
    Abuse:
      properties:
        id:
          $ref: '#/components/schemas/id'
        reason:
          type: string
          example: The video is a spam
          minLength: 2
          maxLength: 3000
        predefinedReasons:
          $ref: '#/components/schemas/AbusePredefinedReasons'
        reporterAccount:
          $ref: '#/components/schemas/Account'
        state:
          $ref: '#/components/schemas/AbuseStateConstant'
        moderationComment:
          type: string
          example: Decided to ban the server since it spams us regularly
          minLength: 2
          maxLength: 3000
        video:
          $ref: '#/components/schemas/VideoInfo'
        createdAt:
          type: string
          format: date-time
    AbuseMessage:
      properties:
        id:
          $ref: '#/components/schemas/id'
        message:
          type: string
          minLength: 2
          maxLength: 3000
        byModerator:
          type: boolean
        createdAt:
          type: string
          format: date-time
        account:
          $ref: '#/components/schemas/AccountSummary'
    VideoBlacklist:
      properties:
        id:
          $ref: '#/components/schemas/id'
        videoId:
          $ref: '#/components/schemas/Video/properties/id'
        createdAt:
          type: string
          format: date-time
        updatedAt:
          type: string
          format: date-time
        name:
          type: string
          minLength: 3
          maxLength: 120
        uuid:
          $ref: '#/components/schemas/UUIDv4'
        description:
          type: string
          minLength: 3
          maxLength: 10000
        duration:
          type: integer
        views:
          type: integer
        likes:
          type: integer
        dislikes:
          type: integer
        nsfw:
          type: boolean
    VideoPlaylist:
      properties:
        id:
          $ref: '#/components/schemas/id'
        uuid:
          $ref: '#/components/schemas/UUIDv4'
        shortUUID:
          allOf:
            - $ref: '#/components/schemas/shortUUID'
        createdAt:
          type: string
          format: date-time
        updatedAt:
          type: string
          format: date-time
        description:
          type: string
          minLength: 3
          maxLength: 1000
        displayName:
          type: string
          minLength: 1
          maxLength: 120
        isLocal:
          type: boolean
        videoLength:
          type: integer
          minimum: 0
        thumbnailPath:
          type: string
        privacy:
          $ref: '#/components/schemas/VideoPlaylistPrivacyConstant'
        type:
          $ref: '#/components/schemas/VideoPlaylistTypeConstant'
        ownerAccount:
          $ref: '#/components/schemas/AccountSummary'
        videoChannel:
          $ref: '#/components/schemas/VideoChannelSummary'
    VideoComment:
      properties:
        id:
          $ref: '#/components/schemas/id'
        url:
          type: string
          format: url
        text:
          type: string
          format: html
          description: Text of the comment
          minLength: 1
          example: This video is wonderful!
        threadId:
          $ref: '#/components/schemas/id'
        inReplyToCommentId:
          nullable: true
          allOf:
            - $ref: '#/components/schemas/id'
        videoId:
          $ref: '#/components/schemas/Video/properties/id'
        createdAt:
          type: string
          format: date-time
        updatedAt:
          type: string
          format: date-time
        deletedAt:
          nullable: true
          type: string
          format: date-time
          default: null
        isDeleted:
          type: boolean
          default: false
        totalRepliesFromVideoAuthor:
          type: integer
          minimum: 0
        totalReplies:
          type: integer
          minimum: 0
        account:
          $ref: '#/components/schemas/Account'
    VideoCommentThreadTree:
      properties:
        comment:
          $ref: '#/components/schemas/VideoComment'
        children:
          type: array
          items:
            $ref: '#/components/schemas/VideoCommentThreadTree'
    VideoCaption:
      properties:
        language:
          $ref: '#/components/schemas/VideoConstantString-Language'
        captionPath:
          type: string
    ActorImage:
      properties:
        path:
          type: string
        createdAt:
          type: string
          format: date-time
        updatedAt:
          type: string
          format: date-time
    ActorInfo:
      properties:
        id:
          $ref: '#/components/schemas/id'
        name:
          type: string
        displayName:
          type: string
        host:
          type: string
          format: hostname
        avatar:
          nullable: true
          type: object
          properties:
            path:
              type: string
    Actor:
      properties:
        id:
          $ref: '#/components/schemas/id'
        url:
          type: string
          format: url
        name:
          description: immutable name of the actor, used to find or mention it
          allOf:
            - $ref: '#/components/schemas/username'
        host:
          type: string
          format: hostname
          description: server on which the actor is resident
        hostRedundancyAllowed:
          type: boolean
          description: whether this actor's host allows redundancy of its videos
        followingCount:
          type: integer
          minimum: 0
          description: number of actors subscribed to by this actor, as seen by this instance
        followersCount:
          type: integer
          minimum: 0
          description: number of followers of this actor, as seen by this instance
        createdAt:
          type: string
          format: date-time
        updatedAt:
          type: string
          format: date-time
        avatar:
          $ref: '#/components/schemas/ActorImage'
    Account:
      allOf:
        - $ref: '#/components/schemas/Actor'
        - properties:
            userId:
              description: object id for the user tied to this account
              allOf:
                - $ref: '#/components/schemas/User/properties/id'
            displayName:
              type: string
              description: editable name of the account, displayed in its representations
              minLength: 3
              maxLength: 120
            description:
              type: string
              description: text or bio displayed on the account's profile
    UserWatchingVideo:
      properties:
        currentTime:
          type: integer
          format: seconds
          description: timestamp within the video, in seconds
          example: 5
    ServerConfig:
      properties:
        instance:
          type: object
          properties:
            name:
              type: string
            shortDescription:
              type: string
            defaultClientRoute:
              type: string
            isNSFW:
              type: boolean
            defaultNSFWPolicy:
              type: string
            customizations:
              type: object
              properties:
                javascript:
                  type: string
                css:
                  type: string
        search:
          type: object
          properties:
            remoteUri:
              type: object
              properties:
                users:
                  type: boolean
                anonymous:
                  type: boolean
        plugin:
          type: object
          properties:
            registered:
              type: array
              items:
                type: string
        theme:
          type: object
          properties:
            registered:
              type: array
              items:
                type: string
        email:
          type: object
          properties:
            enabled:
              type: boolean
        contactForm:
          type: object
          properties:
            enabled:
              type: boolean
        serverVersion:
          type: string
        serverCommit:
          type: string
        signup:
          type: object
          properties:
            allowed:
              type: boolean
            allowedForCurrentIP:
              type: boolean
            requiresEmailVerification:
              type: boolean
        transcoding:
          type: object
          properties:
            hls:
              type: object
              properties:
                enabled:
                  type: boolean
            webtorrent:
              type: object
              properties:
                enabled:
                  type: boolean
            enabledResolutions:
              type: array
              items:
                $ref: '#/components/schemas/VideoResolutionSet'
        import:
          type: object
          properties:
            videos:
              type: object
              properties:
                http:
                  type: object
                  properties:
                    enabled:
                      type: boolean
                torrent:
                  type: object
                  properties:
                    enabled:
                      type: boolean
        autoBlacklist:
          type: object
          properties:
            videos:
              type: object
              properties:
                ofUsers:
                  type: object
                  properties:
                    enabled:
                      type: boolean
        avatar:
          type: object
          properties:
            file:
              type: object
              properties:
                size:
                  type: object
                  properties:
                    max:
                      type: integer
            extensions:
              type: array
              items:
                type: string
        video:
          type: object
          properties:
            image:
              type: object
              properties:
                extensions:
                  type: array
                  items:
                    type: string
                size:
                  type: object
                  properties:
                    max:
                      type: integer
            file:
              type: object
              properties:
                extensions:
                  type: array
                  items:
                    type: string
        videoCaption:
          type: object
          properties:
            file:
              type: object
              properties:
                size:
                  type: object
                  properties:
                    max:
                      type: integer
                extensions:
                  type: array
                  items:
                    type: string
        user:
          type: object
          properties:
            videoQuota:
              type: integer
              example: 16810141515
            videoQuotaDaily:
              type: integer
              example: 1681014151
        trending:
          type: object
          properties:
            videos:
              type: object
              properties:
                intervalDays:
                  type: integer
        tracker:
          type: object
          properties:
            enabled:
              type: boolean
        followings:
          type: object
          properties:
            instance:
              type: object
              properties:
                autoFollowIndex:
                  type: object
                  properties:
                    indexUrl:
                      type: string
                      format: url
        homepage:
          type: object
          properties:
            enabled:
              type: boolean

    ServerConfigAbout:
      properties:
        instance:
          type: object
          properties:
            name:
              type: string
            shortDescription:
              type: string
            description:
              type: string
            terms:
              type: string
    ServerConfigCustom:
      properties:
        instance:
          type: object
          properties:
            name:
              type: string
            shortDescription:
              type: string
            description:
              type: string
            terms:
              type: string
            defaultClientRoute:
              type: string
            isNSFW:
              type: boolean
            defaultNSFWPolicy:
              type: string
            customizations:
              type: object
              properties:
                javascript:
                  type: string
                css:
                  type: string
        theme:
          type: object
          properties:
            default:
              type: string
        services:
          type: object
          properties:
            twitter:
              type: object
              properties:
                username:
                  type: string
                whitelisted:
                  type: boolean
        cache:
          type: object
          properties:
            previews:
              type: object
              properties:
                size:
                  type: integer
            captions:
              type: object
              properties:
                size:
                  type: integer
        signup:
          type: object
          properties:
            enabled:
              type: boolean
            limit:
              type: integer
            requiresEmailVerification:
              type: boolean
        admin:
          type: object
          properties:
            email:
              type: string
              format: email
        contactForm:
          type: object
          properties:
            enabled:
              type: boolean
        user:
          type: object
          description: Settings that apply to new users, if registration is enabled
          properties:
            videoQuota:
              type: integer
              example: 16810141515
            videoQuotaDaily:
              type: integer
              example: 1681014151
        transcoding:
          type: object
          description: Settings pertaining to transcoding jobs
          properties:
            enabled:
              type: boolean
            allowAdditionalExtensions:
              type: boolean
              description: Allow your users to upload .mkv, .mov, .avi, .wmv, .flv, .f4v, .3g2, .3gp, .mts, m2ts, .mxf, .nut videos
            allowAudioFiles:
              type: boolean
              description: If a user uploads an audio file, PeerTube will create a video by merging the preview file and the audio file
            threads:
              type: integer
              description: Amount of threads used by ffmpeg for 1 transcoding job
            concurrency:
              type: number
              description: Amount of transcoding jobs to execute in parallel
            profile:
              type: string
              enum:
                - default
              description: |
                New profiles can be added by plugins ; available in core PeerTube: 'default'.
            resolutions:
              type: object
              description: Resolutions to transcode _new videos_ to
              properties:
                0p:
                  type: boolean
                240p:
                  type: boolean
                360p:
                  type: boolean
                480p:
                  type: boolean
                720p:
                  type: boolean
                1080p:
                  type: boolean
                1440p:
                  type: boolean
                2160p:
                  type: boolean
            webtorrent:
              type: object
              description: WebTorrent-specific settings
              properties:
                enabled:
                  type: boolean
            hls:
              type: object
              description: HLS-specific settings
              properties:
                enabled:
                  type: boolean
        import:
          type: object
          properties:
            videos:
              type: object
              properties:
                http:
                  type: object
                  properties:
                    enabled:
                      type: boolean
                torrent:
                  type: object
                  properties:
                    enabled:
                      type: boolean
        autoBlacklist:
          type: object
          properties:
            videos:
              type: object
              properties:
                ofUsers:
                  type: object
                  properties:
                    enabled:
                      type: boolean
        followers:
          type: object
          properties:
            instance:
              type: object
              properties:
                enabled:
                  type: boolean
                manualApproval:
                  type: boolean

    CustomHomepage:
      properties:
        content:
          type: string

    Follow:
      properties:
        id:
          $ref: '#/components/schemas/id'
        follower:
          $ref: '#/components/schemas/Actor'
        following:
          $ref: '#/components/schemas/Actor'
        score:
          type: number
          description: score reflecting the reachability of the actor, with steps of `10` and a base score of `1000`.
        state:
          type: string
          enum:
            - pending
            - accepted
        createdAt:
          type: string
          format: date-time
        updatedAt:
          type: string
          format: date-time

    PredefinedAbuseReasons:
      description: Reason categories that help triage reports
      type: array
      maxItems: 8
      items:
        type: string
        enum:
        - violentOrAbusive
        - hatefulOrAbusive
        - spamOrMisleading
        - privacy
        - rights
        - serverRules
        - thumbnails
        - captions

    Job:
      properties:
        id:
          $ref: '#/components/schemas/id'
        state:
          type: string
          enum:
            - active
            - completed
            - failed
            - waiting
            - delayed
        type:
          type: string
          enum:
            - activitypub-http-unicast
            - activitypub-http-broadcast
            - activitypub-http-fetcher
            - activitypub-follow
            - video-file-import
            - video-transcoding
            - email
            - video-import
            - videos-views
            - activitypub-refresher
            - video-redundancy
        data:
          type: object
          additionalProperties: true
        error:
          type: object
          additionalProperties: true
        createdAt:
          type: string
          format: date-time
        finishedOn:
          type: string
          format: date-time
        processedOn:
          type: string
          format: date-time
    AddUserResponse:
      properties:
        user:
          type: object
          properties:
            id:
              $ref: '#/components/schemas/id'
            account:
              type: object
              properties:
                id:
                  $ref: '#/components/schemas/id'
    VideoUploadRequestCommon:
      properties:
        name:
          description: Video name
          type: string
          example: What is PeerTube?
          minLength: 3
          maxLength: 120
        channelId:
          description: Channel id that will contain this video
          type: integer
          example: 3
          minimum: 1
        privacy:
          $ref: '#/components/schemas/VideoPrivacySet'
        category:
          $ref: '#/components/schemas/VideoCategorySet'
        licence:
          $ref: '#/components/schemas/VideoLicenceSet'
        language:
          $ref: '#/components/schemas/VideoLanguageSet'
        description:
          description: Video description
          type: string
          example: |
            **[Want to help to translate this video?](https://weblate.framasoft.org/projects/what-is-peertube-video/)**\r\n\r\n**Take back the control of your videos! [#JoinPeertube](https://joinpeertube.org)**
        waitTranscoding:
          description: Whether or not we wait transcoding before publish the video
          type: boolean
        support:
          description: A text tell the audience how to support the video creator
          example: Please support our work on https://soutenir.framasoft.org/en/ <3
          type: string
        nsfw:
          description: Whether or not this video contains sensitive content
          type: boolean
        tags:
          description: Video tags (maximum 5 tags each between 2 and 30 characters)
          type: array
          minItems: 1
          maxItems: 5
          uniqueItems: true
          example:
            - framasoft
            - peertube
          items:
            type: string
            minLength: 2
            maxLength: 30
        commentsEnabled:
          description: Enable or disable comments for this video
          type: boolean
        downloadEnabled:
          description: Enable or disable downloading for this video
          type: boolean
        originallyPublishedAt:
          description: Date when the content was originally published
          type: string
          format: date-time
        scheduleUpdate:
          $ref: '#/components/schemas/VideoScheduledUpdate'
        thumbnailfile:
          description: Video thumbnail file
          type: string
          format: binary
        previewfile:
          description: Video preview file
          type: string
          format: binary
      required:
        - channelId
        - name
    VideoUploadRequestLegacy:
      allOf:
        - $ref: '#/components/schemas/VideoUploadRequestCommon'
        - type: object
          required:
            - videofile
          properties:
            videofile:
              description: Video file
              type: string
              format: binary
    VideoUploadRequestResumable:
      allOf:
        - $ref: '#/components/schemas/VideoUploadRequestCommon'
        - type: object
          required:
            - filename
          properties:
            filename:
              description: Video filename including extension
              type: string
              format: filename
              example: what_is_peertube.mp4
            thumbnailfile:
              description: Video thumbnail file
              type: string
              format: binary
            previewfile:
              description: Video preview file
              type: string
              format: binary
    VideoUploadResponse:
      properties:
        video:
          type: object
          properties:
            id:
              $ref: '#/components/schemas/Video/properties/id'
            uuid:
              $ref: '#/components/schemas/Video/properties/uuid'
            shortUUID:
              $ref: '#/components/schemas/Video/properties/shortUUID'
    CommentThreadResponse:
      properties:
        total:
          type: integer
          example: 1
        data:
          type: array
          maxItems: 100
          items:
            $ref: '#/components/schemas/VideoComment'
    CommentThreadPostResponse:
      properties:
        comment:
          $ref: '#/components/schemas/VideoComment'
    VideoListResponse:
      properties:
        total:
          type: integer
          example: 1
        data:
          type: array
          maxItems: 100
          items:
            $ref: '#/components/schemas/Video'
    User:
      properties:
        account:
          $ref: '#/components/schemas/Account'
        autoPlayNextVideo:
          type: boolean
          description: Automatically start playing the upcoming video after the currently playing video
        autoPlayNextVideoPlaylist:
          type: boolean
          description: Automatically start playing the video on the playlist after the currently playing video
        autoPlayVideo:
          type: boolean
          description: Automatically start playing the video on the watch page
        blocked:
          type: boolean
        blockedReason:
          type: string
        createdAt:
          type: string
        email:
          type: string
          format: email
          description: The user email
        emailVerified:
          type: boolean
          description: Has the user confirmed their email address?
        id:
          allOf:
            - $ref: '#/components/schemas/id'
          readOnly: true
        pluginAuth:
          type: string
          description: Auth plugin to use to authenticate the user
        lastLoginDate:
          type: string
          format: date-time
        noInstanceConfigWarningModal:
          type: boolean
        noWelcomeModal:
          type: boolean
        nsfwPolicy:
          $ref: '#/components/schemas/NSFWPolicy'
        role:
          $ref: '#/components/schemas/UserRole'
        roleLabel:
          type: string
          enum:
            - User
            - Moderator
            - Administrator
        theme:
          type: string
          description: Theme enabled by this user
        username:
          $ref: '#/components/schemas/username'
        videoChannels:
          type: array
          items:
            $ref: '#/components/schemas/VideoChannel'
        videoQuota:
          type: integer
          description: The user video quota in bytes
          example: -1
        videoQuotaDaily:
          type: integer
          description: The user daily video quota in bytes
          example: -1
        webtorrentEnabled:
          type: boolean
          description: Enable P2P in the player
    UserWithStats:
      allOf:
        - $ref: '#/components/schemas/User'
        - properties:
            # optionally present fields: they require WITH_STATS scope
            videosCount:
              type: integer
              description: Count of videos published
            abusesCount:
              type: integer
              description: Count of reports/abuses of which the user is a target
            abusesAcceptedCount:
              type: integer
              description: Count of reports/abuses created by the user and accepted/acted upon by the moderation team
            abusesCreatedCount:
              type: integer
              description: Count of reports/abuses created by the user
            videoCommentsCount:
              type: integer
              description: Count of comments published
    AddUser:
      properties:
        username:
          $ref: '#/components/schemas/username'
        password:
          $ref: '#/components/schemas/password'
        email:
          type: string
          format: email
          description: The user email
        videoQuota:
          type: integer
          description: The user video quota in bytes
          example: -1
        videoQuotaDaily:
          type: integer
          description: The user daily video quota in bytes
          example: -1
        channelName:
          $ref: '#/components/schemas/usernameChannel'
        role:
          $ref: '#/components/schemas/UserRole'
        adminFlags:
          $ref: '#/components/schemas/UserAdminFlags'
      required:
        - username
        - password
        - email
        - videoQuota
        - videoQuotaDaily
        - role
    UpdateUser:
      properties:
        email:
          description: The updated email of the user
          allOf:
            - $ref: '#/components/schemas/User/properties/email'
        emailVerified:
          type: boolean
          description: Set the email as verified
        videoQuota:
          type: integer
          description: The updated video quota of the user in bytes
        videoQuotaDaily:
          type: integer
          description: The updated daily video quota of the user in bytes
        pluginAuth:
          type: string
          nullable: true
          description: The auth plugin to use to authenticate the user
          example: 'peertube-plugin-auth-saml2'
        role:
          $ref: '#/components/schemas/UserRole'
        adminFlags:
          $ref: '#/components/schemas/UserAdminFlags'
    UpdateMe:
      # see shared/models/users/user-update-me.model.ts:
      properties:
        password:
          $ref: '#/components/schemas/password'
        currentPassword:
          $ref: '#/components/schemas/password'
        email:
          description: new email used for login and service communications
          allOf:
            - $ref: '#/components/schemas/User/properties/email'
        displayName:
          type: string
          description: new name of the user in its representations
          minLength: 3
          maxLength: 120
        displayNSFW:
          type: string
          description: new NSFW display policy
          enum:
            - 'true'
            - 'false'
            - both
        webTorrentEnabled:
          type: boolean
          description: whether to enable P2P in the player or not
        autoPlayVideo:
          type: boolean
          description: new preference regarding playing videos automatically
        autoPlayNextVideo:
          type: boolean
          description: new preference regarding playing following videos automatically
        autoPlayNextVideoPlaylist:
          type: boolean
          description: new preference regarding playing following playlist videos automatically
        videosHistoryEnabled:
          type: boolean
          description: whether to keep track of watched history or not
        videoLanguages:
          type: array
          items:
            type: string
          description: list of languages to filter videos down to
        theme:
          type: string
        noInstanceConfigWarningModal:
          type: boolean
        noWelcomeModal:
          type: boolean
    GetMeVideoRating:
      properties:
        id:
          $ref: '#/components/schemas/id'
        rating:
          type: string
          enum:
            - like
            - dislike
            - none
          description: Rating of the video
      required:
        - id
        - rating
    VideoRating:
      properties:
        video:
          $ref: '#/components/schemas/Video'
        rating:
          type: string
          enum:
            - like
            - dislike
            - none
          description: Rating of the video
      required:
        - video
        - rating
    RegisterUser:
      properties:
        username:
          description: immutable name of the user, used to find or mention its actor
          allOf:
            - $ref: '#/components/schemas/username'
        password:
          $ref: '#/components/schemas/password'
        email:
          type: string
          format: email
          description: email of the user, used for login or service communications
        displayName:
          type: string
          description: editable name of the user, displayed in its representations
          minLength: 1
          maxLength: 120
        channel:
          type: object
          description: channel base information used to create the first channel of the user
          properties:
            name:
              $ref: '#/components/schemas/usernameChannel'
            displayName:
              $ref: '#/components/schemas/VideoChannel/properties/displayName'
      required:
        - username
        - password
        - email

    OAuthClient:
      properties:
        client_id:
          type: string
          pattern: /^[a-z0-9]$/
          maxLength: 32
          minLength: 32
          example: v1ikx5hnfop4mdpnci8nsqh93c45rldf
        client_secret:
          type: string
          pattern: /^[a-zA-Z0-9]$/
          maxLength: 32
          minLength: 32
          example: AjWiOapPltI6EnsWQwlFarRtLh4u8tDt
    OAuthToken-password:
      allOf:
        - $ref: '#/components/schemas/OAuthClient'
        - type: object
          properties:
            grant_type:
              type: string
              enum:
                - password
                - refresh_token
              default: password
            username:
              $ref: '#/components/schemas/User/properties/username'
            password:
              $ref: '#/components/schemas/password'
      required:
        - client_id
        - client_secret
        - grant_type
        - username
        - password
    OAuthToken-refresh_token:
      allOf:
        - $ref: '#/components/schemas/OAuthClient'
        - type: object
          properties:
            grant_type:
              type: string
              enum:
                - password
                - refresh_token
              default: password
            refresh_token:
              type: string
              example: 2e0d675df9fc96d2e4ec8a3ebbbf45eca9137bb7
      required:
        - client_id
        - client_secret
        - grant_type
        - refresh_token

    VideoChannel:
      properties:
        # GET/POST/PUT properties
        displayName:
          type: string
          description: editable name of the channel, displayed in its representations
          example: Videos of Framasoft
          minLength: 1
          maxLength: 120
        description:
          type: string
          example: Videos made with <3 by Framasoft
          minLength: 3
          maxLength: 1000
        support:
          type: string
          description: text shown by default on all videos of this channel, to tell the audience how to support it
          example: Please support our work on https://soutenir.framasoft.org/en/ <3
          minLength: 3
          maxLength: 1000
        # GET-only properties
        id:
          readOnly: true
          allOf:
            - $ref: '#/components/schemas/id'
        isLocal:
          readOnly: true
          type: boolean
        updatedAt:
          readOnly: true
          type: string
          format: date-time
        ownerAccount:
          readOnly: true
          nullable: true
          type: object
          properties:
            id:
              type: integer
            uuid:
              $ref: '#/components/schemas/UUIDv4'
    VideoChannelCreate:
      allOf:
        - $ref: '#/components/schemas/VideoChannel'
        - properties:
            name:
              description: username of the channel to create
              allOf:
                - $ref: '#/components/schemas/usernameChannel'
      required:
        - name
        - displayName
    VideoChannelUpdate:
      allOf:
        - $ref: '#/components/schemas/VideoChannel'
        - properties:
            bulkVideosSupportUpdate:
              type: boolean
              description: Update the support field for all videos of this channel
    VideoChannelList:
      properties:
        total:
          type: integer
          example: 1
        data:
          type: array
          items:
            allOf:
              - $ref: '#/components/schemas/VideoChannel'
              - $ref: '#/components/schemas/Actor'

    MRSSPeerLink:
      type: object
      xml:
        name: 'media:peerLink'
      properties:
        href:
          type: string
          xml:
            attribute: true
        type:
          type: string
          enum:
            - application/x-bittorrent
          xml:
            attribute: true
    MRSSGroupContent:
      type: object
      xml:
        name: 'media:content'
      properties:
        url:
          type: string
          format: url
          xml:
            attribute: true
        fileSize:
          type: integer
          xml:
            attribute: true
        type:
          type: string
          xml:
            attribute: true
        framerate:
          type: integer
          xml:
            attribute: true
        duration:
          type: integer
          xml:
            attribute: true
        height:
          type: integer
          xml:
            attribute: true
        lang:
          type: string
          xml:
            attribute: true
    VideoCommentsForXML:
      type: array
      xml:
        wrapped: true
        name: 'channel'
      items:
        type: object
        xml:
          name: 'item'
        properties:
          link:
            type: string
            format: url
          guid:
            type: string
          pubDate:
            type: string
            format: date-time
          'content:encoded':
            type: string
          'dc:creator':
            type: string
    VideosForXML:
      type: array
      xml:
        wrapped: true
        name: 'channel'
      items:
        type: object
        xml:
          name: 'item'
        properties:
          link:
            type: string
            format: url
            description: video watch page URL
          guid:
            type: string
            description: video canonical URL
          pubDate:
            type: string
            format: date-time
            description: video publication date
          description:
            type: string
            description: video description
          'content:encoded':
            type: string
            description: video description
          'dc:creator':
            type: string
            description: publisher user name
          'media:category':
            type: integer
            description: video category (MRSS)
          'media:community':
            type: object
            description: see [media:community](https://www.rssboard.org/media-rss#media-community) (MRSS)
            properties:
              'media:statistics':
                type: object
                properties:
                  views:
                    type: integer
                    xml:
                      attribute: true
          'media:embed':
            type: object
            properties:
              url:
                type: string
                format: url
                description: video embed path, relative to the canonical URL domain (MRSS)
                xml:
                  attribute: true
          'media:player':
            type: object
            properties:
              url:
                type: string
                format: url
                description: video watch path, relative to the canonical URL domain (MRSS)
                xml:
                  attribute: true
          'media:thumbnail':
            type: object
            properties:
              url:
                type: string
                format: url
                xml:
                  attribute: true
              height:
                type: integer
                xml:
                  attribute: true
              width:
                type: integer
                xml:
                  attribute: true
          'media:title':
            type: string
            description: see [media:title](https://www.rssboard.org/media-rss#media-title) (MRSS). We only use `plain` titles.
          'media:description':
            type: string
          'media:rating':
            type: string
            enum:
              - nonadult
              - adult
            description: see [media:rating](https://www.rssboard.org/media-rss#media-rating) (MRSS)
          'enclosure':
            type: object
            description: main streamable file for the video
            properties:
              url:
                type: string
                format: url
                xml:
                  attribute: true
              type:
                type: string
                enum:
                  - application/x-bittorrent
                xml:
                  attribute: true
              length:
                type: integer
                xml:
                  attribute: true
          'media:group':
            type: array
            description: list of streamable files for the video. see [media:peerLink](https://www.rssboard.org/media-rss#media-peerlink) and [media:content](https://www.rssboard.org/media-rss#media-content) or  (MRSS)
            items:
              anyOf:
                - $ref: '#/components/schemas/MRSSPeerLink'
                - $ref: '#/components/schemas/MRSSGroupContent'
    NotificationSettingValue:
      type: integer
      description: >
        Notification type

        - `0` NONE

        - `1` WEB

        - `2` EMAIL
      enum:
        - 0
        - 1
        - 3
    Notification:
      properties:
        id:
          $ref: '#/components/schemas/id'
        type:
          type: integer
          description: >
            Notification type, following the `UserNotificationType` enum:

            - `1` NEW_VIDEO_FROM_SUBSCRIPTION

            - `2` NEW_COMMENT_ON_MY_VIDEO

            - `3` NEW_ABUSE_FOR_MODERATORS

            - `4` BLACKLIST_ON_MY_VIDEO

            - `5` UNBLACKLIST_ON_MY_VIDEO

            - `6` MY_VIDEO_PUBLISHED

            - `7` MY_VIDEO_IMPORT_SUCCESS

            - `8` MY_VIDEO_IMPORT_ERROR

            - `9` NEW_USER_REGISTRATION

            - `10` NEW_FOLLOW

            - `11` COMMENT_MENTION

            - `12` VIDEO_AUTO_BLACKLIST_FOR_MODERATORS

            - `13` NEW_INSTANCE_FOLLOWER

            - `14` AUTO_INSTANCE_FOLLOWING
        read:
          type: boolean
        video:
          nullable: true
          allOf:
            - $ref: '#/components/schemas/VideoInfo'
            - type: object
              properties:
                channel:
                  $ref: '#/components/schemas/ActorInfo'
        videoImport:
          nullable: true
          type: object
          properties:
            id:
              $ref: '#/components/schemas/id'
            video:
              nullable: true
              $ref: '#/components/schemas/VideoInfo'
            torrentName:
              type: string
              nullable: true
            magnetUri:
              $ref: '#/components/schemas/VideoImport/properties/magnetUri'
            targetUri:
              type: string
              format: uri
              nullable: true
        comment:
          nullable: true
          type: object
          properties:
            id:
              $ref: '#/components/schemas/id'
            threadId:
              type: integer
            video:
              $ref: '#/components/schemas/VideoInfo'
            account:
              $ref: '#/components/schemas/ActorInfo'
        videoAbuse:
          nullable: true
          type: object
          properties:
            id:
              $ref: '#/components/schemas/id'
            video:
              allOf:
                - $ref: '#/components/schemas/VideoInfo'
        videoBlacklist:
          nullable: true
          type: object
          properties:
            id:
              $ref: '#/components/schemas/id'
            video:
              allOf:
                - $ref: '#/components/schemas/VideoInfo'
        account:
          nullable: true
          allOf:
            - $ref: '#/components/schemas/ActorInfo'
        actorFollow:
          type: object
          nullable: true
          properties:
            id:
              $ref: '#/components/schemas/id'
            follower:
              $ref: '#/components/schemas/ActorInfo'
            state:
              type: string
              enum:
                - pending
                - accepted
            following:
              type: object
              properties:
                type:
                  type: string
                  enum:
                    - account
                    - channel
                    - instance
                name:
                  type: string
                displayName:
                  type: string
                host:
                  type: string
                  format: hostname
        createdAt:
          type: string
          format: date-time
        updatedAt:
          type: string
          format: date-time
    NotificationListResponse:
      properties:
        total:
          type: integer
          example: 1
        data:
          type: array
          maxItems: 100
          items:
            $ref: '#/components/schemas/Notification'
    Plugin:
      properties:
        name:
          type: string
          example: peertube-plugin-auth-ldap
        type:
          type: integer
          description: >
            - `1`: PLUGIN

            - `2`: THEME
          enum:
            - 1
            - 2
        latestVersion:
          type: string
          example: 0.0.3
        version:
          type: string
          example: 0.0.1
        enabled:
          type: boolean
        uninstalled:
          type: boolean
        peertubeEngine:
          type: string
          example: 2.2.0
        description:
          type: string
        homepage:
          type: string
          format: url
          example: https://framagit.org/framasoft/peertube/official-plugins/tree/master/peertube-plugin-auth-ldap
        settings:
          type: object
          additionalProperties: true
        createdAt:
          type: string
          format: date-time
        updatedAt:
          type: string
          format: date-time
    PluginResponse:
      properties:
        total:
          type: integer
          example: 1
        data:
          type: array
          maxItems: 100
          items:
            $ref: '#/components/schemas/Plugin'

    LiveVideoUpdate:
      properties:
        saveReplay:
          type: boolean
        permanentLive:
          description: User can stream multiple times in a permanent live
          type: boolean

    LiveVideoResponse:
      properties:
        rtmpUrl:
          type: string
        streamKey:
          type: string
          description: RTMP stream key to use to stream into this live video
        saveReplay:
          type: boolean
        permanentLive:
          description: User can stream multiple times in a permanent live
          type: boolean



  callbacks:
    searchIndex:
      'https://search.example.org/api/v1/search/videos':
        post:
          summary: third-party search index MAY be used instead of the local index, if enabled by the instance admin. see `searchTarget`
          responses:
            '200':
              description: successful operation
              content:
                application/json:
                  schema:
                    $ref: '#/components/schemas/VideoListResponse'<|MERGE_RESOLUTION|>--- conflicted
+++ resolved
@@ -1,11 +1,7 @@
 openapi: 3.0.0
 info:
   title: PeerTube
-<<<<<<< HEAD
-  version: 3.2.1
-=======
   version: 3.3.0
->>>>>>> f49ff551
   contact:
     name: PeerTube Community
     url: https://joinpeertube.org
