--- conflicted
+++ resolved
@@ -108,7 +108,7 @@
 
     This API features [Cross-Origin Resource Sharing (CORS)](https://fetch.spec.whatwg.org/),
     allowing cross-domain communication from the browser for some routes:
-    
+
     | Endpoint                    |
     |------------------------- ---|
     | `/api/*`                    |
@@ -124,7 +124,7 @@
   - name: Register
     description: |
       As a visitor, you can use this API to open an account (if registrations are open on
-      that PeerTube instance). As an admin, you should use the dedicated [User creation 
+      that PeerTube instance). As an admin, you should use the dedicated [User creation
       API](#operation/addUser) instead.
   - name: Session
     x-displayName: Login/Logout
@@ -247,37 +247,13 @@
 
       Administrators can also enable the use of a remote search system, indexing
       videos and channels not could be not federated by the instance.
-<<<<<<< HEAD
-  - name: Video Comments
-    description: >
-      Operations dealing with comments to a video. Comments are organized in
-      threads.
-  - name: Video Playlists
-    description: >
-      Operations dealing with playlists of videos. Playlists are bound to users
-      and/or channels.
-  - name: Video Channels
-    description: >
-      Operations dealing with the creation, modification and listing of videos within a channel.
-  - name: Video Blocks
-    description: >
-      Operations dealing with blocking videos (removing them from view and
-      preventing interactions).
-  - name: Video Rates
-    description: >
-      Like/dislike a video.
-  - name: Feeds
-    description: >
-      Server syndication feeds
   - name: Homepage
     description: Get and update the custom homepage
-=======
   - name: Video Mirroring
     description: |
       PeerTube instances can mirror videos from one another, and help distribute some videos.
 
       For importing videos as your own, refer to [video imports](#operation/importVideo).
->>>>>>> bfe6e0d9
 x-tagGroups:
   - name: Auth
     tags:
@@ -506,7 +482,6 @@
         '200':
           description: successful operation
 
-<<<<<<< HEAD
   /custom-pages/homepage/instance:
     get:
       summary: Get instance custom homepage
@@ -541,8 +516,6 @@
         '204':
           description: successful operation
 
-=======
->>>>>>> bfe6e0d9
   /jobs/{state}:
     get:
       summary: List instance jobs
@@ -1005,7 +978,7 @@
       operationId: verifyUser
       description: |
         Following a user registration, the new user will receive an email asking to click a link
-        containing a secret. 
+        containing a secret.
       tags:
         - Users
         - Register
@@ -6313,7 +6286,7 @@
             # optionally present fields: they require WITH_STATS scope
             videosCount:
               type: integer
-              description: Count of videos published 
+              description: Count of videos published
             abusesCount:
               type: integer
               description: Count of reports/abuses of which the user is a target
