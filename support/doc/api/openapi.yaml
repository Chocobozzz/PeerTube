openapi: 3.0.0
info:
  title: PeerTube
  version: 3.1.0
  contact:
    name: PeerTube Community
    url: 'https://joinpeertube.org'
  license:
    name: AGPLv3.0
    url: 'https://github.com/Chocobozzz/PeerTube/blob/master/LICENSE'
  x-logo:
    url: 'https://joinpeertube.org/img/brand.png'
    altText: PeerTube Project Homepage
  description: |
    # Introduction

    The PeerTube API is built on HTTP(S) and is RESTful. You can use your favorite
    HTTP/REST library for your programming language to use PeerTube. The spec API is fully compatible with
    [openapi-generator](https://github.com/OpenAPITools/openapi-generator/wiki/API-client-generator-HOWTO)
    which generates a client SDK in the language of your choice - we generate some client SDKs automatically:

    - [Python](https://framagit.org/framasoft/peertube/clients/python)
    - [Go](https://framagit.org/framasoft/peertube/clients/go)
    - [Kotlin](https://framagit.org/framasoft/peertube/clients/kotlin)

    See the [Quick Start guide](https://docs.joinpeertube.org/api-rest-getting-started) so you can play with the PeerTube API.

    # Authentication

    When you sign up for an account, you are given the possibility to generate
    sessions, and authenticate using this session token. One session token can
    currently be used at a time.

    ## Roles

    Accounts are given permissions based on their role. There are three roles on
    PeerTube: Administrator, Moderator, and User. See the [roles guide](https://docs.joinpeertube.org/admin-managing-users?id=roles) for a detail of their permissions.

    # Errors

    The API uses standard HTTP status codes to indicate the success or failure
    of the API call. The body of the response will be JSON in the following
    format.

    ```
    {
      "code": "unauthorized_request", // example inner error code
      "error": "Token is invalid." // example exposed error message
    }
    ```
externalDocs:
  url: https://docs.joinpeertube.org/api-rest-reference.html
tags:
  - name: Accounts
    description: >
      Accounts encompass remote accounts discovered across the federation,
      and correspond to the main Actor, along with video channels a user can create, which
      are also Actors.

      When a comment is posted, it is done with your Account's Actor.
  - name: Users
    description: >
      Using some features of PeerTube require authentication, for which User
      provide different levels of permission as well as associated user
      information. Each user has a corresponding local Account for federation.
  - name: My User
    description: >
      Operations related to your own User, when logged-in.
  - name: My Subscriptions
    description: >
      Operations related to your subscriptions to video channels, their
      new videos, and how to keep up to date with their latest publications!
  - name: My History
    description: >
      Operations related to your watch history.
  - name: My Notifications
    description: >
      Notifications following new videos, follows or reports. They allow you
      to keep track of the interactions and overall important information that
      concerns you. You MAY set per-notification type delivery preference, to
      receive the info either by mail, by in-browser notification or both.
  - name: Config
    description: >
      Each server exposes public information regarding supported videos and
      options.
  - name: Job
    description: >
      Jobs are long-running tasks enqueued and processed by the instance
      itself. No additional worker registration is currently available.
  - name: Instance Follows
    description: >
      Managing servers which the instance interacts with is crucial to the
      concept of federation in PeerTube and external video indexation. The PeerTube
      server then deals with inter-server ActivityPub operations and propagates
      information across its social graph by posting activities to actors' inbox
      endpoints.
    externalDocs:
      url: https://docs.joinpeertube.org/admin-following-instances?id=instances-follows
  - name: Instance Redundancy
    description: >
      Redundancy is part of the inter-server solidarity that PeerTube fosters.
      Manage the list of instances you wish to help by seeding their videos according
      to the policy of video selection of your choice. Note that you have a similar functionality
      to mirror individual videos, see [video mirroring](#tag/Video-Mirroring).
    externalDocs:
      url: https://docs.joinpeertube.org/admin-following-instances?id=instances-redundancy
  - name: Plugins
    description: >
      Managing plugins installed from a local path or from NPM, or search for new ones.
    externalDocs:
      url: https://docs.joinpeertube.org/api-plugins
  - name: Abuses
    description: |
      Abuses deal with reports of local or remote videos/comments/accounts alike.
  - name: Video
    description: |
      Operations dealing with listing, uploading, fetching or modifying videos.
  - name: Video Upload
    description: |
      Operations dealing with adding video or audio. PeerTube supports two upload modes, and three import modes.

      ### Upload
        
      - [_legacy_](#tag/Video-Upload/paths/~1videos~1upload/post), where the video file is sent in a single request
      - [_resumable_](#tag/Video-Upload/paths/~1videos~1upload-resumable/post), where the video file is sent in chunks

      You can upload videos more reliably by using the resumable variant. Its protocol lets
      you resume an upload operation after a network interruption or other transmission failure,
      saving time and bandwidth in the event of network failures.

      Favor using resumable uploads in any of the following cases:
      - You are transferring large files
      - The likelihood of a network interruption is high
      - Uploads are originating from a device with a low-bandwidth or unstable Internet connection,
        such as a mobile device

      ### Import

      - _URL_-based: where the URL points to any service supported by [youtube-dl](https://ytdl-org.github.io/youtube-dl/)
      - _magnet_-based: where the URI resolves to a BitTorrent ressource containing a single supported video file
      - _torrent_-based: where the metainfo file resolves to a BitTorrent ressource containing a single supported video file

      The import function is practical when the desired video/audio is available online. It makes PeerTube
      download it for you, saving you as much bandwidth and avoiding any instability or limitation your network might have.
  - name: Video Captions
    description: Operations dealing with listing, adding and removing closed captions of a video.
  - name: Video Channels
    description: Operations dealing with the creation, modification and listing of videos within a channel.
  - name: Video Comments
    description: >
      Operations dealing with comments to a video. Comments are organized in threads: adding a 
      comment in response to the video starts a thread, adding a reply to a comment adds it to
      its root comment thread.
  - name: Video Blocks
    description: Operations dealing with blocking videos (removing them from view and preventing interactions).
  - name: Video Rates
    description: Like/dislike a video.
  - name: Video Playlists
    description: Operations dealing with playlists of videos. Playlists are bound to users and/or channels.
  - name: Feeds
    description: Server syndication feeds
  - name: Search
    description: |
      The search helps to find _videos_ or _channels_ from within the instance and beyond.
      Videos from other instances federated by the instance (that is, instances
      followed by the instance) can be found via keywords and other criteria of
      the advanced search.

      Administrators can also enable the use of a remote search system, indexing
      videos and channels not could be not federated by the instance.
  - name: Video Mirroring
    description: |
      PeerTube instances can mirror videos from one another, and help distribute some videos.

      For importing videos as your own, refer to [video imports](#tag/Video-Upload/paths/~1videos~1imports/post).
x-tagGroups:
  - name: Accounts
    tags:
      - Accounts
      - Users
      - My User
      - My Subscriptions
      - My Notifications
      - My History
  - name: Videos
    tags:
      - Video
      - Video Upload
      - Video Captions
      - Video Channels
      - Video Comments
      - Video Rates
      - Video Playlists
      - Video Ownership Change
      - Video Mirroring
      - Live Videos
      - Feeds
  - name: Search
    tags:
      - Search
  - name: Moderation
    tags:
      - Abuses
      - Video Blocks
      - Account Blocks
      - Server Blocks
  - name: Instance Configuration
    tags:
      - Config
      - Instance Follows
      - Instance Redundancy
      - Plugins
  - name: Jobs
    tags:
      - Job
paths:
  '/accounts/{name}':
    get:
      tags:
        - Accounts
      summary: Get an account
      parameters:
        - $ref: '#/components/parameters/name'
      responses:
        '200':
          description: successful operation
          content:
            application/json:
              schema:
                $ref: '#/components/schemas/Account'
        '404':
          description: account not found
  '/accounts/{name}/videos':
    get:
      tags:
        - Accounts
        - Video
      summary: 'List videos of an account'
      parameters:
        - $ref: '#/components/parameters/name'
        - $ref: '#/components/parameters/categoryOneOf'
        - $ref: '#/components/parameters/isLive'
        - $ref: '#/components/parameters/tagsOneOf'
        - $ref: '#/components/parameters/tagsAllOf'
        - $ref: '#/components/parameters/licenceOneOf'
        - $ref: '#/components/parameters/languageOneOf'
        - $ref: '#/components/parameters/nsfw'
        - $ref: '#/components/parameters/filter'
        - $ref: '#/components/parameters/skipCount'
        - $ref: '#/components/parameters/start'
        - $ref: '#/components/parameters/count'
        - $ref: '#/components/parameters/videosSort'
      responses:
        '200':
          description: successful operation
          content:
            application/json:
              schema:
                $ref: '#/components/schemas/VideoListResponse'
      x-code-samples:
        - lang: JavaScript
          source: |
            fetch('https://peertube2.cpy.re/api/v1/accounts/{name}/videos')
            .then(function(response) {
              return response.json()
            }).then(function(data) {
              console.log(data)
            })
        - lang: Shell
          source: |
            ## DEPENDENCIES: jq
            curl -s https://peertube2.cpy.re/api/v1/accounts/{name}/videos | jq
        - lang: Ruby
          source: |
            require 'net/http'
            require 'json'

            uri = URI.parse("https://peertube2.cpy.re/api/v1/accounts/{name}/videos")

            http = Net::HTTP.new(uri.host, uri.port)
            http.use_ssl = true

            response = http.get(uri.request_uri)

            puts JSON.parse(response.read_body)
        - lang: Python
          source: |
            import requests

            r = requests.get("https://peertube2.cpy.re/api/v1//accounts/{name}/videos")
            json = r.json()

            print(json)
  /accounts:
    get:
      tags:
        - Accounts
      summary: List accounts
      parameters:
        - $ref: '#/components/parameters/start'
        - $ref: '#/components/parameters/count'
        - $ref: '#/components/parameters/sort'
      responses:
        '200':
          description: successful operation
          content:
            'application/json':
              schema:
                type: array
                items:
                  $ref: '#/components/schemas/Account'
  /config:
    get:
      tags:
        - Config
      summary: Get instance public configuration
      responses:
        '200':
          description: successful operation
          content:
            application/json:
              schema:
                $ref: '#/components/schemas/ServerConfig'
  /config/about:
    get:
      summary: Get instance "About" information
      tags:
        - Config
      responses:
        '200':
          description: successful operation
          content:
            application/json:
              schema:
                $ref: '#/components/schemas/ServerConfigAbout'
  /config/custom:
    get:
      summary: Get instance runtime configuration
      tags:
        - Config
      security:
        - OAuth2:
          - admin
      responses:
        '200':
          description: successful operation
          content:
            application/json:
              schema:
                $ref: '#/components/schemas/ServerConfigCustom'
    put:
      summary: Set instance runtime configuration
      tags:
        - Config
      security:
        - OAuth2:
          - admin
      responses:
        '200':
          description: successful operation
        '400':
          x-summary: field inconsistencies
          description: >
            Arises when:
              - the emailer is disabled and the instance is open to registrations
              - webtorrent and hls are disabled with transcoding enabled - you need at least one enabled
    delete:
      summary: Delete instance runtime configuration
      tags:
        - Config
      security:
        - OAuth2:
          - admin
      responses:
        '200':
          description: successful operation
  /jobs/{state}:
    get:
      summary: List instance jobs
      security:
        - OAuth2:
          - admin
      tags:
        - Job
      parameters:
        - name: state
          in: path
          required: true
          description: The state of the job ('' for for no filter)
          schema:
            type: string
            enum:
              - ''
              - active
              - completed
              - failed
              - waiting
              - delayed
        - $ref: '#/components/parameters/jobType'
        - $ref: '#/components/parameters/start'
        - $ref: '#/components/parameters/count'
        - $ref: '#/components/parameters/sort'
      responses:
        '200':
          description: successful operation
          content:
            application/json:
              schema:
                type: object
                properties:
                  total:
                    type: integer
                    example: 1
                  data:
                    type: array
                    maxItems: 100
                    items:
                      $ref: '#/components/schemas/Job'
  '/server/following/{host}':
    delete:
      security:
        - OAuth2:
          - admin
      tags:
        - Instance Follows
      summary: Unfollow a server
      parameters:
        - name: host
          in: path
          required: true
          description: 'The host to unfollow '
          schema:
            type: string
            format: hostname
      responses:
        '201':
          description: successful operation
  /server/followers:
    get:
      tags:
        - Instance Follows
      summary: List instance followers
      parameters:
        - $ref: '#/components/parameters/start'
        - $ref: '#/components/parameters/count'
        - $ref: '#/components/parameters/sort'
      responses:
        '200':
          description: successful operation
          content:
            application/json:
              schema:
                type: array
                items:
                  $ref: '#/components/schemas/Follow'
  /server/following:
    get:
      tags:
        - Instance Follows
      summary: List instances followed by the server
      parameters:
        - name: state
          in: query
          schema:
            type: string
            enum:
              - pending
              - accepted
        - name: actorType
          in: query
          schema:
            type: string
            enum:
              - Person
              - Application
              - Group
              - Service
              - Organization
        - $ref: '#/components/parameters/start'
        - $ref: '#/components/parameters/count'
        - $ref: '#/components/parameters/sort'
      responses:
        '200':
          description: successful operation
          content:
            application/json:
              schema:
                type: array
                items:
                  $ref: '#/components/schemas/Follow'
    post:
      security:
        - OAuth2:
          - admin
      tags:
        - Instance Follows
      summary: Follow a server
      responses:
        '204':
          description: successful operation
        '500':
          description: cannot follow a non-HTTPS server
      requestBody:
        content:
          application/json:
            schema:
              type: object
              properties:
                hosts:
                  type: array
                  items:
                    type: string
                    format: hostname
                  uniqueItems: true
  /users:
    post:
      summary: Create a user
      security:
        - OAuth2:
          - admin
      tags:
        - Users
      responses:
        '200':
          description: user created
          content:
            application/json:
              schema:
                $ref: '#/components/schemas/AddUserResponse'
          links:
            # GET /users/{id}
            GetUserId:
              operationId: getUserId
              parameters:
                id: '$response.body#/user/id'
            # PUT /users/{id}
            PutUserId:
              operationId: putUserId
              parameters:
                id: '$response.body#/user/id'
            # DELETE /users/{id}
            DelUserId:
              operationId: delUserId
              parameters:
                id: '$response.body#/user/id'
        '403':
          description: insufficient authority to create an admin or moderator
      requestBody:
        content:
          application/json:
            schema:
              $ref: '#/components/schemas/AddUser'
        description: User to create
        required: true
    get:
      summary: List users
      security:
        - OAuth2:
          - admin
      tags:
        - Users
      parameters:
        - $ref: '#/components/parameters/usersSearch'
        - $ref: '#/components/parameters/usersBlocked'
        - $ref: '#/components/parameters/start'
        - $ref: '#/components/parameters/count'
        - $ref: '#/components/parameters/usersSort'
      responses:
        '200':
          description: successful operation
          content:
            application/json:
              schema:
                type: array
                items:
                  $ref: '#/components/schemas/User'
  '/users/{id}':
    parameters:
      - $ref: '#/components/parameters/id'
    delete:
      summary: Delete a user
      security:
        - OAuth2:
          - admin
      tags:
        - Users
      operationId: delUserId
      responses:
        '204':
          description: successful operation
    get:
      summary: Get a user
      security:
        - OAuth2: []
      tags:
        - Users
      operationId: getUserId
      responses:
        '200':
          description: successful operation
          content:
            application/json:
              schema:
                $ref: '#/components/schemas/User'
    put:
      summary: Update a user
      security:
        - OAuth2: []
      tags:
        - Users
      operationId: putUserId
      responses:
        '204':
          description: successful operation
      requestBody:
        content:
          application/json:
            schema:
              $ref: '#/components/schemas/UpdateUser'
        required: true
  /users/register:
    post:
      summary: Register a user
      tags:
        - Users
      responses:
        '204':
          description: successful operation
      requestBody:
        content:
          application/json:
            schema:
              $ref: '#/components/schemas/RegisterUser'
        required: true
  /users/me:
    get:
      summary: Get my user information
      security:
        - OAuth2:
          - user
      tags:
        - My User
      responses:
        '200':
          description: successful operation
          content:
            application/json:
              schema:
                type: array
                items:
                  $ref: '#/components/schemas/User'
    put:
      summary: Update my user information
      security:
        - OAuth2:
          - user
      tags:
        - My User
      responses:
        '204':
          description: successful operation
      requestBody:
        content:
          application/json:
            schema:
              $ref: '#/components/schemas/UpdateMe'
        required: true
  /users/me/videos/imports:
    get:
      summary: Get video imports of my user
      security:
        - OAuth2:
          - user
      tags:
        - Videos
        - My User
      parameters:
        - $ref: '#/components/parameters/start'
        - $ref: '#/components/parameters/count'
        - $ref: '#/components/parameters/sort'
      responses:
        '200':
          description: successful operation
          content:
            application/json:
              schema:
                $ref: '#/components/schemas/VideoImport'
  /users/me/video-quota-used:
    get:
      summary: Get my user used quota
      security:
        - OAuth2:
          - user
      tags:
        - My User
      responses:
        '200':
          description: successful operation
          content:
            application/json:
              schema:
                type: number
  '/users/me/videos/{videoId}/rating':
    get:
      summary: Get rate of my user for a video
      security:
        - OAuth2: []
      tags:
        - My User
        - Video Rates
      parameters:
        - name: videoId
          in: path
          required: true
          description: 'The video id '
          schema:
            type: string
      responses:
        '200':
          description: successful operation
          content:
            application/json:
              schema:
                $ref: '#/components/schemas/GetMeVideoRating'
  /users/me/videos:
    get:
      summary: Get videos of my user
      security:
        - OAuth2:
          - user
      tags:
        - My User
        - Videos
      parameters:
        - $ref: '#/components/parameters/start'
        - $ref: '#/components/parameters/count'
        - $ref: '#/components/parameters/sort'
      responses:
        '200':
          description: successful operation
          content:
            application/json:
              schema:
                $ref: '#/components/schemas/VideoListResponse'
  /users/me/subscriptions:
    get:
      summary: Get my user subscriptions
      security:
        - OAuth2:
          - user
      tags:
        - My Subscriptions
      parameters:
        - $ref: '#/components/parameters/start'
        - $ref: '#/components/parameters/count'
        - $ref: '#/components/parameters/sort'
      responses:
        '200':
          description: successful operation
    post:
      tags:
        - My Subscriptions
      summary: Add subscription to my user
      security:
        - OAuth2:
          - user
      requestBody:
        content:
          application/json:
            schema:
              type: object
              properties:
                uri:
                  type: string
                  format: uri
                  description: uri of the video channels to subscribe to
              required:
                - uri
            examples:
              default:
                value:
                  uri: 008a0e54-375d-49d0-8379-143202e24152@video.lqdn.fr
      responses:
        '200':
          description: successful operation
  /users/me/subscriptions/exist:
    get:
      summary: Get if subscriptions exist for my user
      security:
        - OAuth2:
          - user
      tags:
        - My Subscriptions
      parameters:
        - $ref: '#/components/parameters/subscriptionsUris'
      responses:
        '200':
          description: successful operation
          content:
            application/json:
              schema:
                type: object
  /users/me/subscriptions/videos:
    get:
      summary: List videos of subscriptions of my user
      security:
        - OAuth2:
          - user
      tags:
        - My Subscriptions
        - Videos
      parameters:
        - $ref: '#/components/parameters/categoryOneOf'
        - $ref: '#/components/parameters/isLive'
        - $ref: '#/components/parameters/tagsOneOf'
        - $ref: '#/components/parameters/tagsAllOf'
        - $ref: '#/components/parameters/licenceOneOf'
        - $ref: '#/components/parameters/languageOneOf'
        - $ref: '#/components/parameters/nsfw'
        - $ref: '#/components/parameters/filter'
        - $ref: '#/components/parameters/skipCount'
        - $ref: '#/components/parameters/start'
        - $ref: '#/components/parameters/count'
        - $ref: '#/components/parameters/videosSort'
      responses:
        '200':
          description: successful operation
          content:
            application/json:
              schema:
                $ref: '#/components/schemas/VideoListResponse'
  '/users/me/subscriptions/{subscriptionHandle}':
    get:
      summary: Get subscription of my user
      security:
        - OAuth2:
          - user
      tags:
        - My Subscriptions
      parameters:
        - $ref: '#/components/parameters/subscriptionHandle'
      responses:
        '200':
          description: successful operation
          content:
            application/json:
              schema:
                $ref: '#/components/schemas/VideoChannel'
    delete:
      summary: Delete subscription of my user
      security:
        - OAuth2:
          - user
      tags:
        - My Subscriptions
      parameters:
        - $ref: '#/components/parameters/subscriptionHandle'
      responses:
        '200':
          description: successful operation
  /users/me/notifications:
    get:
      summary: List my notifications
      security:
        - OAuth2: []
      tags:
        - My Notifications
      parameters:
        - name: unread
          in: query
          description: only list unread notifications
          schema:
            type: boolean
        - $ref: '#/components/parameters/start'
        - $ref: '#/components/parameters/count'
        - $ref: '#/components/parameters/sort'
      responses:
        '200':
          description: successful operation
          content:
            application/json:
              schema:
                $ref: '#/components/schemas/NotificationListResponse'
  /users/me/notifications/read:
    post:
      summary: Mark notifications as read by their id
      security:
        - OAuth2: []
      tags:
        - My Notifications
      requestBody:
        content:
          application/json:
            schema:
              type: object
              properties:
                ids:
                  type: array
                  description: ids of the notifications to mark as read
                  items:
                    type: integer
              required:
                - ids
      responses:
        '204':
          description: successful operation
  /users/me/notifications/read-all:
    post:
      summary: Mark all my notification as read
      security:
        - OAuth2: []
      tags:
        - My Notifications
      responses:
        '204':
          description: successful operation
  /users/me/notification-settings:
    put:
      summary: Update my notification settings
      security:
        - OAuth2: []
      tags:
        - My Notifications
      requestBody:
        content:
          application/json:
            schema:
              type: object
              properties:
                newVideoFromSubscription:
                  $ref: '#/components/schemas/NotificationSettingValue'
                newCommentOnMyVideo:
                  $ref: '#/components/schemas/NotificationSettingValue'
                abuseAsModerator:
                  $ref: '#/components/schemas/NotificationSettingValue'
                videoAutoBlacklistAsModerator:
                  $ref: '#/components/schemas/NotificationSettingValue'
                blacklistOnMyVideo:
                  $ref: '#/components/schemas/NotificationSettingValue'
                myVideoPublished:
                  $ref: '#/components/schemas/NotificationSettingValue'
                myVideoImportFinished:
                  $ref: '#/components/schemas/NotificationSettingValue'
                newFollow:
                  $ref: '#/components/schemas/NotificationSettingValue'
                newUserRegistration:
                  $ref: '#/components/schemas/NotificationSettingValue'
                commentMention:
                  $ref: '#/components/schemas/NotificationSettingValue'
                newInstanceFollower:
                  $ref: '#/components/schemas/NotificationSettingValue'
                autoInstanceFollowing:
                  $ref: '#/components/schemas/NotificationSettingValue'
      responses:
        '204':
          description: successful operation
  /users/me/history/videos:
    get:
      summary: List watched videos history
      security:
        - OAuth2: []
      tags:
        - My History
      parameters:
        - $ref: '#/components/parameters/start'
        - $ref: '#/components/parameters/count'
        - $ref: '#/components/parameters/search'
      responses:
        '200':
          description: successful operation
          content:
            application/json:
              schema:
                $ref: '#/components/schemas/VideoListResponse'
  /users/me/history/videos/remove:
    post:
      summary: Clear video history
      security:
        - OAuth2: []
      tags:
        - My History
      requestBody:
        content:
          multipart/form-data:
            schema:
              type: object
              properties:
                beforeDate:
                  description: history before this date will be deleted
                  type: string
                  format: date-time
      responses:
        '204':
          description: successful operation
  /users/me/avatar/pick:
    post:
      summary: Update my user avatar
      security:
        - OAuth2: []
      tags:
        - My User
      responses:
        '200':
          description: successful operation
          content:
            application/json:
              schema:
                type: object
                properties:
                  avatar:
                    $ref: '#/components/schemas/ActorImage'
        '413':
          description: image file too large
          headers:
            X-File-Maximum-Size:
              schema:
                type: string
                format: Nginx size
              description: Maximum file size for the avatar
      requestBody:
        content:
          multipart/form-data:
            schema:
              type: object
              properties:
                avatarfile:
                  description: The file to upload.
                  type: string
                  format: binary
            encoding:
              avatarfile:
                contentType: image/png, image/jpeg
  /users/me/avatar:
    delete:
      summary: Delete my avatar
      security:
        - OAuth2: []
      tags:
        - My User
      responses:
        '204':
          description: successful operation

  /videos/ownership:
    get:
      summary: List video ownership changes
      tags:
        - Video Ownership Change
      security:
        - OAuth2: []
      responses:
        '200':
          description: successful operation
  '/videos/ownership/{id}/accept':
    post:
      summary: Accept ownership change request
      tags:
        - Video Ownership Change
      security:
        - OAuth2: []
      parameters:
        - $ref: '#/components/parameters/idOrUUID'
      responses:
        '204':
          description: successful operation
        '403':
          description: cannot terminate an ownership change of another user
        '404':
          description: video owneship change not found
  '/videos/ownership/{id}/refuse':
    post:
      summary: Refuse ownership change request
      tags:
        - Video Ownership Change
      security:
        - OAuth2: []
      parameters:
        - $ref: '#/components/parameters/idOrUUID'
      responses:
        '204':
          description: successful operation
        '403':
          description: cannot terminate an ownership change of another user
        '404':
          description: video owneship change not found
  '/videos/{id}/give-ownership':
    post:
      summary: Request ownership change
      tags:
        - Video Ownership Change
      security:
        - OAuth2: []
      parameters:
        - $ref: '#/components/parameters/idOrUUID'
      requestBody:
        required: true
        content:
          application/x-www-form-urlencoded:
            schema:
              type: object
              properties:
                username:
                  type: string
              required:
                - username
      responses:
        '204':
          description: successful operation
        '400':
          description: changing video ownership to a remote account is not supported yet
        '404':
          description: video not found
  /videos:
    get:
      summary: List videos
      tags:
        - Video
      parameters:
        - $ref: '#/components/parameters/categoryOneOf'
        - $ref: '#/components/parameters/isLive'
        - $ref: '#/components/parameters/tagsOneOf'
        - $ref: '#/components/parameters/tagsAllOf'
        - $ref: '#/components/parameters/licenceOneOf'
        - $ref: '#/components/parameters/languageOneOf'
        - $ref: '#/components/parameters/nsfw'
        - $ref: '#/components/parameters/filter'
        - $ref: '#/components/parameters/skipCount'
        - $ref: '#/components/parameters/start'
        - $ref: '#/components/parameters/count'
        - $ref: '#/components/parameters/videosSort'
      responses:
        '200':
          description: successful operation
          content:
            application/json:
              schema:
                $ref: '#/components/schemas/VideoListResponse'
  /videos/categories:
    get:
      summary: List available video categories
      tags:
        - Video
      responses:
        '200':
          description: successful operation
          content:
            application/json:
              schema:
                type: array
                items:
                  type: string
              examples:
                nightly:
                  externalValue: https://peertube2.cpy.re/api/v1/videos/categories
  /videos/licences:
    get:
      summary: List available video licences
      tags:
        - Video
      responses:
        '200':
          description: successful operation
          content:
            application/json:
              schema:
                type: array
                items:
                  type: string
              examples:
                nightly:
                  externalValue: https://peertube2.cpy.re/api/v1/videos/licences
  /videos/languages:
    get:
      summary: List available video languages
      tags:
        - Video
      responses:
        '200':
          description: successful operation
          content:
            application/json:
              schema:
                type: array
                items:
                  type: string
              examples:
                nightly:
                  externalValue: https://peertube2.cpy.re/api/v1/videos/languages
  /videos/privacies:
    get:
      summary: List available video privacies
      tags:
        - Video
      responses:
        '200':
          description: successful operation
          content:
            application/json:
              schema:
                type: array
                items:
                  type: string
              examples:
                nightly:
                  externalValue: https://peertube2.cpy.re/api/v1/videos/privacies
  '/videos/{id}':
    put:
      summary: Update a video
      security:
        - OAuth2: []
      tags:
        - Video
      parameters:
        - $ref: '#/components/parameters/idOrUUID'
      responses:
        '204':
          description: successful operation
      requestBody:
        content:
          multipart/form-data:
            schema:
              type: object
              properties:
                thumbnailfile:
                  description: Video thumbnail file
                  type: string
                  format: binary
                previewfile:
                  description: Video preview file
                  type: string
                  format: binary
                category:
                  description: Video category
                  type: integer
                  example: 4
                licence:
                  description: Video licence
                  type: integer
                  example: 2
                language:
                  description: Video language
                  type: string
                privacy:
                  $ref: '#/components/schemas/VideoPrivacySet'
                description:
                  description: Video description
                  type: string
                waitTranscoding:
                  description: Whether or not we wait transcoding before publish the video
                  type: string
                support:
                  description: A text tell the audience how to support the video creator
                  example: Please support my work on <insert crowdfunding plateform>! <3
                  type: string
                nsfw:
                  description: Whether or not this video contains sensitive content
                  type: boolean
                name:
                  description: Video name
                  type: string
                  minLength: 3
                  maxLength: 120
                tags:
                  description: Video tags (maximum 5 tags each between 2 and 30 characters)
                  type: array
                  minItems: 1
                  maxItems: 5
                  items:
                    type: string
                    minLength: 2
                    maxLength: 30
                commentsEnabled:
                  description: Enable or disable comments for this video
                  type: boolean
                originallyPublishedAt:
                  description: Date when the content was originally published
                  type: string
                  format: date-time
                scheduleUpdate:
                  $ref: '#/components/schemas/VideoScheduledUpdate'
            encoding:
              thumbnailfile:
                contentType: image/jpeg
              previewfile:
                contentType: image/jpeg
    get:
      summary: Get a video
      tags:
        - Video
      parameters:
        - $ref: '#/components/parameters/idOrUUID'
      responses:
        '200':
          description: successful operation
          content:
            application/json:
              schema:
                $ref: '#/components/schemas/VideoDetails'
    delete:
      summary: Delete a video
      security:
        - OAuth2: []
      tags:
        - Video
      parameters:
        - $ref: '#/components/parameters/idOrUUID'
      responses:
        '204':
          description: successful operation
  '/videos/{id}/description':
    get:
      summary: Get complete video description
      tags:
        - Video
      parameters:
        - $ref: '#/components/parameters/idOrUUID'
      responses:
        '200':
          description: successful operation
          content:
            application/json:
              schema:
                type: string
  '/videos/{id}/views':
    post:
      summary: Add a view to a video
      tags:
        - Video
      parameters:
        - $ref: '#/components/parameters/idOrUUID'
      responses:
        '204':
          description: successful operation
  '/videos/{id}/watching':
    put:
      summary: Set watching progress of a video
      tags:
        - Video
      security:
        - OAuth2: []
      parameters:
        - $ref: '#/components/parameters/idOrUUID'
      requestBody:
        content:
          application/json:
            schema:
              $ref: '#/components/schemas/UserWatchingVideo'
        required: true
      responses:
        '204':
          description: successful operation
  /videos/upload:
    post:
      summary: Upload a video
      description: Uses a single request to upload a video.
      security:
        - OAuth2: []
      tags:
        - Video
        - Video Upload
      responses:
        '200':
          description: successful operation
          content:
            application/json:
              schema:
                $ref: '#/components/schemas/VideoUploadResponse'
        '400':
          description: invalid file field, schedule date or parameter
        '403':
          description: video didn't pass upload filter
        '408':
          description: upload has timed out
        '413':
          description: video file too large, due to quota or max body size limit set by the reverse-proxy
          headers:
            X-File-Maximum-Size:
              schema:
                type: string
                format: Nginx size
              description: Maximum file size for the video
        '415':
          description: video type unsupported
        '422':
          description: video unreadable
      requestBody:
        content:
          multipart/form-data:
            schema:
<<<<<<< HEAD
              $ref: '#/components/schemas/VideoUploadRequestLegacy'
=======
              type: object
              properties:
                videofile:
                  description: Video file
                  type: string
                  format: binary
                channelId:
                  description: Channel id that will contain this video
                  type: integer
                thumbnailfile:
                  description: Video thumbnail file
                  type: string
                  format: binary
                previewfile:
                  description: Video preview file
                  type: string
                  format: binary
                privacy:
                  $ref: '#/components/schemas/VideoPrivacySet'
                category:
                  description: Video category
                  type: integer
                  example: 4
                licence:
                  description: Video licence
                  type: integer
                  example: 2
                language:
                  description: Video language
                  type: string
                description:
                  description: Video description
                  type: string
                waitTranscoding:
                  description: Whether or not we wait transcoding before publish the video
                  type: boolean
                support:
                  description: A text tell the audience how to support the video creator
                  example: Please support my work on <insert crowdfunding plateform>! <3
                  type: string
                nsfw:
                  description: Whether or not this video contains sensitive content
                  type: boolean
                name:
                  description: Video name
                  type: string
                  minLength: 3
                  maxLength: 120
                tags:
                  description: Video tags (maximum 5 tags each between 2 and 30 characters)
                  type: array
                  minItems: 1
                  maxItems: 5
                  uniqueItems: true
                  items:
                    type: string
                    minLength: 2
                    maxLength: 30
                commentsEnabled:
                  description: Enable or disable comments for this video
                  type: boolean
                downloadEnabled:
                  description: Enable or disable downloading for this video
                  type: boolean
                originallyPublishedAt:
                  description: Date when the content was originally published
                  type: string
                  format: date-time
                scheduleUpdate:
                  $ref: '#/components/schemas/VideoScheduledUpdate'
              required:
                - videofile
                - channelId
                - name
>>>>>>> f676e0e3
            encoding:
              videofile:
                contentType: video/mp4, video/webm, video/ogg, video/avi, video/quicktime, video/x-msvideo, video/x-flv, video/x-matroska, application/octet-stream
              thumbnailfile:
                contentType: image/jpeg
              previewfile:
                contentType: image/jpeg
      x-code-samples:
        - lang: Shell
          source: |
            ## DEPENDENCIES: jq
            USERNAME="<your_username>"
            PASSWORD="<your_password>"
            FILE_PATH="<your_file_path>"
            CHANNEL_ID="<your_channel_id>"
            NAME="<video_name>"

            API_PATH="https://peertube2.cpy.re/api/v1"
            ## AUTH
            client_id=$(curl -s "$API_PATH/oauth-clients/local" | jq -r ".client_id")
            client_secret=$(curl -s "$API_PATH/oauth-clients/local" | jq -r ".client_secret")
            token=$(curl -s "$API_PATH/users/token" \
              --data client_id="$client_id" \
              --data client_secret="$client_secret" \
              --data grant_type=password \
              --data response_type=code \
              --data username="$USERNAME" \
              --data password="$PASSWORD" \
              | jq -r ".access_token")
            ## VIDEO UPLOAD
            curl -s "$API_PATH/videos/upload" \
              -H "Authorization: Bearer $token" \
              --max-time 600 \
              --form videofile=@"$FILE_PATH" \
              --form channelId=$CHANNEL_ID \
              --form name="$NAME"
  /videos/upload-resumable:
    post:
      summary: Initialize the resumable upload of a video
      description: Uses [a resumable protocol](https://github.com/kukhariev/node-uploadx/blob/master/proto.md) to initialize the upload of a video
      security:
        - OAuth2: []
      tags:
        - Video
        - Video Upload
      parameters:
        - name: X-Upload-Content-Length
          in: header
          schema:
            type: number
            example: 2469036
          required: true
          description: Number of bytes that will be uploaded in subsequent requests. Set this value to the size of the file you are uploading.
        - name: X-Upload-Content-Type
          in: header
          schema:
            type: string
            format: mimetype
            example: video/mp4
          required: true
          description: MIME type of the file that you are uploading. Depending on your instance settings, acceptable values might vary.
      requestBody:
        content:
          application/json:
            schema:
              $ref: '#/components/schemas/VideoUploadRequestResumable'
      responses:
        '200':
          description: file already exists, send a [`resume`](https://github.com/kukhariev/node-uploadx/blob/master/proto.md) request instead
        '201':
          description: created
          headers:
            Location:
              schema: 
                type: string
                format: url
                example: /api/v1/videos/upload-resumable?upload_id=471e97554f21dec3b8bb5d4602939c51
            Content-Length:
              schema:
                type: number
                example: 0
        '400':
          description: invalid file field, schedule date or parameter
        '413':
          description: video file too large, due to quota, absolute max file size or concurrent partial upload limit
        '415':
          description: video type unsupported
    put:
      summary: Send chunk for the resumable upload of a video
      description: Uses [a resumable protocol](https://github.com/kukhariev/node-uploadx/blob/master/proto.md) to continue, pause or resume the upload of a video
      security:
        - OAuth2: []
      tags:
        - Video
        - Video Upload
      parameters:
        - name: upload_id
          in: path
          required: true
          description: |
            Created session id to proceed with. If you didn't send chunks in the last 12 hours, it is
            not valid anymore and you need to initialize a new upload.
          schema:
            type: string
        - name: Content-Range
          in: header
          schema:
            type: string
            example: bytes 0-262143/2469036
          required: true
          description: |
            Specifies the bytes in the file that the request is uploading.

            For example, a value of `bytes 0-262143/1000000` shows that the request is sending the first
            262144 bytes (256 x 1024) in a 2,469,036 byte file.
        - name: Content-Length
          in: header
          schema:
            type: number
            example: 262144
          required: true
          description: |
            Size of the chunk that the request is sending.

            The chunk size __must be a multiple of 256 KB__, and unlike [Google Resumable](https://developers.google.com/youtube/v3/guides/using_resumable_upload_protocol)
            doesn't mandate for chunks to have the same size throughout the upload sequence.

            Remember that larger chunks are more efficient. PeerTube's web client uses chunks varying from
            1048576 bytes (~1MB) and increases or reduces size depending on connection health.
      requestBody:
        content:
          application/octet-stream:
            schema:
              type: string
              format: binary
      responses:
        '200':
          description: last chunk received
          headers:
            Content-Length:
              schema:
                type: number
          content:
            application/json:
              schema:
                $ref: '#/components/schemas/VideoUploadResponse'
        '308':
          description: resume incomplete
          headers:
            Range:
              schema: 
                type: string
                example: bytes=0-262143
            Content-Length:
              schema:
                type: number
                example: 0
        '403':
          description: video didn't pass upload filter
        '413':
          description: video file too large, due to quota or max body size limit set by the reverse-proxy
        '422':
          description: video unreadable
    delete:
      summary: Cancel the resumable upload of a video, deleting any data uploaded so far
      description: Uses [a resumable protocol](https://github.com/kukhariev/node-uploadx/blob/master/proto.md) to cancel the upload of a video
      security:
        - OAuth2: []
      tags:
        - Video
        - Video Upload
      parameters:
        - name: upload_id
          in: path
          required: true
          description: |
            Created session id to proceed with. If you didn't send chunks in the last 12 hours, it is
            not valid anymore and the upload session has already been deleted with its data ;-)
          schema:
            type: string
        - name: Content-Length
          in: header
          required: true
          schema:
            type: number
            example: 0
      responses:
        '204':
          description: upload cancelled
          headers:
            Content-Length:
              schema:
                type: number
                example: 0
  /videos/imports:
    post:
      summary: Import a video
      description: Import a torrent or magnetURI or HTTP resource (if enabled by the instance administrator)
      security:
        - OAuth2: []
      tags:
        - Video
        - Video Upload
      requestBody:
        content:
          multipart/form-data:
            schema:
              type: object
              properties:
                torrentfile:
                  description: Torrent File
                  type: string
                  format: binary
                targetUrl:
                  description: HTTP target URL
                  type: string
                magnetUri:
                  description: Magnet URI
                  type: string
                channelId:
                  description: Channel id that will contain this video
                  type: integer
                thumbnailfile:
                  description: Video thumbnail file
                  type: string
                  format: binary
                previewfile:
                  description: Video preview file
                  type: string
                  format: binary
                privacy:
                  $ref: '#/components/schemas/VideoPrivacySet'
                category:
                  description: Video category
                  type: integer
                  example: 4
                licence:
                  description: Video licence
                  type: integer
                  example: 2
                language:
                  description: Video language
                  type: string
                description:
                  description: Video description
                  type: string
                waitTranscoding:
                  description: Whether or not we wait transcoding before publish the video
                  type: boolean
                support:
                  description: A text tell the audience how to support the video creator
                  example: Please support my work on <insert crowdfunding plateform>! <3
                  type: string
                nsfw:
                  description: Whether or not this video contains sensitive content
                  type: boolean
                name:
                  description: Video name
                  type: string
                  minLength: 3
                  maxLength: 120
                tags:
                  description: Video tags (maximum 5 tags each between 2 and 30 characters)
                  type: array
                  minItems: 1
                  maxItems: 5
                  items:
                    type: string
                    minLength: 2
                    maxLength: 30
                commentsEnabled:
                  description: Enable or disable comments for this video
                  type: boolean
                downloadEnabled:
                  description: Enable or disable downloading for this video
                  type: boolean
                scheduleUpdate:
                  $ref: '#/components/schemas/VideoScheduledUpdate'
              required:
                - channelId
                - name
            encoding:
              torrentfile:
                contentType: application/x-bittorrent
              thumbnailfile:
                contentType: image/jpeg
              previewfile:
                contentType: image/jpeg
      responses:
        '200':
          description: successful operation
          content:
            application/json:
              schema:
                $ref: '#/components/schemas/VideoUploadResponse'
        '400':
          description: '`magnetUri` or `targetUrl` or a torrent file missing'
        '403':
          description: video didn't pass pre-import filter
        '409':
          description: HTTP or Torrent/magnetURI import not enabled

  /videos/live:
    post:
      summary: Create a live
      security:
        - OAuth2: []
      tags:
        - Live Videos
        - Video
      responses:
        '200':
          description: successful operation
          content:
            application/json:
              schema:
                $ref: '#/components/schemas/VideoUploadResponse'
        '403':
          description: Live is not enabled, allow replay is not enabled, or max instance/user live videos limit is exceeded
      requestBody:
        content:
          multipart/form-data:
            schema:
              type: object
              properties:
                channelId:
                  description: Channel id that will contain this live video
                  type: integer
                saveReplay:
                  type: boolean
                permanentLive:
                  description: User can stream multiple times in a permanent live
                  type: boolean
                thumbnailfile:
                  description: Live video/replay thumbnail file
                  type: string
                  format: binary
                previewfile:
                  description: Live video/replay preview file
                  type: string
                  format: binary
                privacy:
                  $ref: '#/components/schemas/VideoPrivacySet'
                category:
                  description: Live video/replay category
                  type: string
                licence:
                  description: Live video/replay licence
                  type: string
                language:
                  description: Live video/replay language
                  type: string
                description:
                  description: Live video/replay description
                  type: string
                support:
                  description: A text tell the audience how to support the creator
                  example: Please support my work on <insert crowdfunding plateform>! <3
                  type: string
                nsfw:
                  description: Whether or not this live video/replay contains sensitive content
                  type: boolean
                name:
                  description: Live video/replay name
                  type: string
                  minLength: 3
                  maxLength: 120
                tags:
                  description: Live video/replay tags (maximum 5 tags each between 2 and 30 characters)
                  type: array
                  minItems: 1
                  maxItems: 5
                  items:
                    type: string
                    minLength: 2
                    maxLength: 30
                commentsEnabled:
                  description: Enable or disable comments for this live video/replay
                  type: boolean
                downloadEnabled:
                  description: Enable or disable downloading for the replay of this live
                  type: boolean
              required:
                - channelId
                - name
            encoding:
              thumbnailfile:
                contentType: image/jpeg
              previewfile:
                contentType: image/jpeg

  /videos/live/{id}:
    get:
      summary: Get information about a live
      security:
        - OAuth2: []
      tags:
        - Live Videos
        - Video
      parameters:
        - $ref: '#/components/parameters/idOrUUID'
      responses:
        '200':
          description: successful operation
          content:
            application/json:
              schema:
                $ref: '#/components/schemas/LiveVideoResponse'
    put:
      summary: Update information about a live
      security:
        - OAuth2: []
      tags:
        - Live Videos
        - Video
      parameters:
        - $ref: '#/components/parameters/idOrUUID'
      requestBody:
        content:
          application/json:
            schema:
              $ref: '#/components/schemas/LiveVideoUpdate'
      responses:
        '204':
          description: Successful operation
        '400':
          description: Bad parameters or trying to update a live that has already started
        '403':
          description: Trying to save replay of the live but saving replay is not enabled on the instance

  /users/me/abuses:
    get:
      summary: List my abuses
      security:
        - OAuth2: []
      tags:
        - Abuses
        - My User
      parameters:
        - name: id
          in: query
          description: only list the report with this id
          schema:
            type: integer
        - name: state
          in: query
          schema:
            $ref: '#/components/schemas/AbuseStateSet'
        - $ref: '#/components/parameters/start'
        - $ref: '#/components/parameters/count'
        - $ref: '#/components/parameters/abusesSort'
      responses:
        '200':
          description: successful operation
          content:
            application/json:
              schema:
                type: array
                items:
                  $ref: '#/components/schemas/Abuse'

  /abuses:
    get:
      summary: List abuses
      security:
        - OAuth2:
          - admin
          - moderator
      tags:
        - Abuses
      parameters:
        - name: id
          in: query
          description: only list the report with this id
          schema:
            type: integer
        - name: predefinedReason
          in: query
          description: predefined reason the listed reports should contain
          schema:
            $ref: '#/components/schemas/PredefinedAbuseReasons'
        - name: search
          in: query
          description: plain search that will match with video titles, reporter names and more
          schema:
            type: string
        - name: state
          in: query
          schema:
            $ref: '#/components/schemas/AbuseStateSet'
        - name: searchReporter
          in: query
          description: only list reports of a specific reporter
          schema:
            type: string
        - name: searchReportee
          description: only list reports of a specific reportee
          in: query
          schema:
            type: string
        - name: searchVideo
          in: query
          description: only list reports of a specific video
          schema:
            type: string
        - name: searchVideoChannel
          in: query
          description: only list reports of a specific video channel
          schema:
            type: string
        - name: videoIs
          in: query
          description: only list blacklisted or deleted videos
          schema:
            type: string
            enum:
            - 'deleted'
            - 'blacklisted'
        - name: filter
          in: query
          description: only list account, comment or video reports
          schema:
            type: string
            enum:
            - 'video'
            - 'comment'
            - 'account'
        - $ref: '#/components/parameters/start'
        - $ref: '#/components/parameters/count'
        - $ref: '#/components/parameters/abusesSort'
      responses:
        '200':
          description: successful operation
          content:
            application/json:
              schema:
                type: array
                items:
                  $ref: '#/components/schemas/Abuse'

    post:
      summary: Report an abuse
      security:
        - OAuth2: []
      tags:
        - Abuses
      requestBody:
        required: true
        content:
          application/json:
            schema:
              type: object
              properties:
                reason:
                  description: Reason why the user reports this video
                  type: string
                  minLength: 2
                  maxLength: 3000
                predefinedReasons:
                  $ref: '#/components/schemas/PredefinedAbuseReasons'
                video:
                  type: object
                  properties:
                    id:
                      description: Video id to report
                      type: number
                    startAt:
                      type: integer
                      description: Timestamp in the video that marks the beginning of the report
                      minimum: 0
                    endAt:
                      type: integer
                      description: Timestamp in the video that marks the ending of the report
                      minimum: 0
                comment:
                  type: object
                  properties:
                    id:
                      description: Comment id to report
                      type: number
                account:
                  type: object
                  properties:
                    id:
                      description: Account id to report
                      type: number
              required:
                - reason
      responses:
        '204':
          description: successful operation
        '400':
          description: incorrect request parameters
  '/abuses/{abuseId}':
    put:
      summary: Update an abuse
      security:
        - OAuth2:
          - admin
          - moderator
      tags:
        - Abuses
      parameters:
        - $ref: '#/components/parameters/abuseId'
      requestBody:
        content:
          application/json:
            schema:
              type: object
              properties:
                state:
                  $ref: '#/components/schemas/AbuseStateSet'
                moderationComment:
                  type: string
                  description: Update the report comment visible only to the moderation team
                  minLength: 2
                  maxLength: 3000
      responses:
        '204':
          description: successful operation
        '404':
          description: abuse not found
    delete:
      tags:
        - Abuses
      summary: Delete an abuse
      security:
        - OAuth2:
          - admin
          - moderator
      parameters:
        - $ref: '#/components/parameters/abuseId'
      responses:
        '204':
          description: successful operation
        '404':
          description: block not found
  '/abuses/{abuseId}/messages':
    get:
      summary: List messages of an abuse
      security:
        - OAuth2: []
      tags:
        - Abuses
      parameters:
        - $ref: '#/components/parameters/abuseId'
      responses:
        '200':
          description: successful operation
          content:
            application/json:
              schema:
                type: array
                items:
                  $ref: '#/components/schemas/AbuseMessage'

    post:
      summary: Add message to an abuse
      security:
        - OAuth2: []
      tags:
        - Abuses
      parameters:
        - $ref: '#/components/parameters/abuseId'
      requestBody:
        required: true
        content:
          application/json:
            schema:
              type: object
              properties:
                message:
                  description: Message to send
                  type: string
                  minLength: 2
                  maxLength: 3000
              required:
                - message
      responses:
        '200':
          description: successful operation
        '400':
          description: incorrect request parameters
  '/abuses/{abuseId}/messages/{abuseMessageId}':
    delete:
      summary: Delete an abuse message
      security:
        - OAuth2: []
      tags:
        - Abuses
      parameters:
        - $ref: '#/components/parameters/abuseId'
        - $ref: '#/components/parameters/abuseMessageId'
      responses:
        '204':
          description: successful operation

  '/videos/{id}/blacklist':
    post:
      summary: Block a video
      security:
        - OAuth2:
          - admin
          - moderator
      tags:
        - Video Blocks
      parameters:
        - $ref: '#/components/parameters/idOrUUID'
      responses:
        '204':
          description: successful operation
    delete:
      summary: Unblock a video by its id
      security:
        - OAuth2:
          - admin
          - moderator
      tags:
        - Video Blocks
      parameters:
        - $ref: '#/components/parameters/idOrUUID'
      responses:
        '204':
          description: successful operation
        '404':
          description: block not found
  /videos/blacklist:
    get:
      tags:
        - Video Blocks
      summary: List video blocks
      security:
        - OAuth2:
          - admin
          - moderator
      parameters:
        - name: type
          in: query
          description: >
            list only blocks that match this type:

            - `1`: manual block

            - `2`: automatic block that needs review
          schema:
            type: integer
            enum:
              - 1
              - 2
        - name: search
          in: query
          description: plain search that will match with video titles, and more
          schema:
            type: string
        - $ref: '#/components/parameters/start'
        - $ref: '#/components/parameters/count'
        - $ref: '#/components/parameters/blacklistsSort'
      responses:
        '200':
          description: successful operation
          content:
            application/json:
              schema:
                type: object
                properties:
                  total:
                    type: integer
                    example: 1
                  data:
                    type: array
                    items:
                      $ref: '#/components/schemas/VideoBlacklist'
  /videos/{id}/captions:
    get:
      summary: List captions of a video
      tags:
        - Video Captions
      parameters:
        - $ref: '#/components/parameters/idOrUUID'
      responses:
        '200':
          description: successful operation
          content:
            application/json:
              schema:
                type: object
                properties:
                  total:
                    type: integer
                    example: 1
                  data:
                    type: array
                    items:
                      $ref: '#/components/schemas/VideoCaption'
  /videos/{id}/captions/{captionLanguage}:
    put:
      summary: Add or replace a video caption
      security:
        - OAuth2:
          - user
      tags:
        - Video Captions
      parameters:
        - $ref: '#/components/parameters/idOrUUID'
        - $ref: '#/components/parameters/captionLanguage'
      requestBody:
        content:
          multipart/form-data:
            schema:
              type: object
              properties:
                captionfile:
                  description: The file to upload.
                  type: string
                  format: binary
            encoding:
              captionfile:
                contentType: text/vtt, application/x-subrip, text/plain
      responses:
        '204':
          description: successful operation
        '404':
          description: video or language not found
    delete:
      summary: Delete a video caption
      security:
        - OAuth2:
          - user
      tags:
        - Video Captions
      parameters:
        - $ref: '#/components/parameters/idOrUUID'
        - $ref: '#/components/parameters/captionLanguage'
      responses:
        '204':
          description: successful operation
        '404':
          description: video or language or caption for that language not found
  /video-channels:
    get:
      summary: List video channels
      tags:
        - Video Channels
      parameters:
        - $ref: '#/components/parameters/start'
        - $ref: '#/components/parameters/count'
        - $ref: '#/components/parameters/sort'
      responses:
        '200':
          description: successful operation
          content:
            application/json:
              schema:
                type: object
                properties:
                  total:
                    type: integer
                    example: 1
                  data:
                    type: array
                    items:
                      $ref: '#/components/schemas/VideoChannel'
    post:
      summary: Create a video channel
      security:
        - OAuth2: []
      tags:
        - Video Channels
      responses:
        '204':
          description: successful operation
      requestBody:
        content:
          application/json:
            schema:
              $ref: '#/components/schemas/VideoChannelCreate'
  '/video-channels/{channelHandle}':
    get:
      summary: Get a video channel
      tags:
        - Video Channels
      parameters:
        - $ref: '#/components/parameters/channelHandle'
      responses:
        '200':
          description: successful operation
          content:
            application/json:
              schema:
                $ref: '#/components/schemas/VideoChannel'
    put:
      summary: Update a video channel
      security:
        - OAuth2: []
      tags:
        - Video Channels
      parameters:
        - $ref: '#/components/parameters/channelHandle'
      responses:
        '204':
          description: successful operation
      requestBody:
        content:
          application/json:
            schema:
              $ref: '#/components/schemas/VideoChannelUpdate'
    delete:
      summary: Delete a video channel
      security:
        - OAuth2: []
      tags:
        - Video Channels
      parameters:
        - $ref: '#/components/parameters/channelHandle'
      responses:
        '204':
          description: successful operation
  '/video-channels/{channelHandle}/videos':
    get:
      summary: List videos of a video channel
      tags:
        - Video
        - Video Channels
      parameters:
        - $ref: '#/components/parameters/channelHandle'
        - $ref: '#/components/parameters/categoryOneOf'
        - $ref: '#/components/parameters/isLive'
        - $ref: '#/components/parameters/tagsOneOf'
        - $ref: '#/components/parameters/tagsAllOf'
        - $ref: '#/components/parameters/licenceOneOf'
        - $ref: '#/components/parameters/languageOneOf'
        - $ref: '#/components/parameters/nsfw'
        - $ref: '#/components/parameters/filter'
        - $ref: '#/components/parameters/skipCount'
        - $ref: '#/components/parameters/start'
        - $ref: '#/components/parameters/count'
        - $ref: '#/components/parameters/videosSort'
      responses:
        '200':
          description: successful operation
          content:
            application/json:
              schema:
                $ref: '#/components/schemas/VideoListResponse'
  '/video-channels/{channelHandle}/avatar/pick':
    post:
      summary: Update channel avatar
      security:
        - OAuth2: []
      tags:
        - Video Channels
      parameters:
        - $ref: '#/components/parameters/channelHandle'
      responses:
        '200':
          description: successful operation
          content:
            application/json:
              schema:
                type: object
                properties:
                  avatar:
                    $ref: '#/components/schemas/ActorImage'
        '413':
          description: image file too large
          headers:
            X-File-Maximum-Size:
              schema:
                type: string
                format: Nginx size
              description: Maximum file size for the avatar
      requestBody:
        content:
          multipart/form-data:
            schema:
              type: object
              properties:
                avatarfile:
                  description: The file to upload.
                  type: string
                  format: binary
            encoding:
              avatarfile:
                contentType: image/png, image/jpeg
  '/video-channels/{channelHandle}/avatar':
    delete:
      summary: Delete channel avatar
      security:
        - OAuth2: []
      tags:
        - Video Channels
      parameters:
        - $ref: '#/components/parameters/channelHandle'
      responses:
        '204':
          description: successful operation


  '/video-channels/{channelHandle}/banner/pick':
    post:
      summary: Update channel banner
      security:
        - OAuth2: []
      tags:
        - Video Channels
      parameters:
        - $ref: '#/components/parameters/channelHandle'
      responses:
        '200':
          description: successful operation
          content:
            application/json:
              schema:
                type: object
                properties:
                  banner:
                    $ref: '#/components/schemas/ActorImage'
        '413':
          description: image file too large
          headers:
            X-File-Maximum-Size:
              schema:
                type: string
                format: Nginx size
              description: Maximum file size for the banner
      requestBody:
        content:
          multipart/form-data:
            schema:
              type: object
              properties:
                bannerfile:
                  description: The file to upload.
                  type: string
                  format: binary
            encoding:
              bannerfile:
                contentType: image/png, image/jpeg
  '/video-channels/{channelHandle}/banner':
    delete:
      summary: Delete channel banner
      security:
        - OAuth2: []
      tags:
        - Video Channels
      parameters:
        - $ref: '#/components/parameters/channelHandle'
      responses:
        '204':
          description: successful operation

  /video-playlists/privacies:
    get:
      summary: List available playlist privacies
      tags:
        - Video Playlists
      responses:
        '200':
          description: successful operation
          content:
            application/json:
              schema:
                type: array
                items:
                  type: string
              examples:
                nightly:
                  externalValue: https://peertube2.cpy.re/api/v1/video-playlists/privacies

  /video-playlists:
    get:
      summary: List video playlists
      tags:
        - Video Playlists
      parameters:
        - $ref: '#/components/parameters/start'
        - $ref: '#/components/parameters/count'
        - $ref: '#/components/parameters/sort'
      responses:
        '200':
          description: successful operation
          content:
            application/json:
              schema:
                type: object
                properties:
                  total:
                    type: integer
                    example: 1
                  data:
                    type: array
                    items:
                      $ref: '#/components/schemas/VideoPlaylist'
    post:
      summary: Create a video playlist
      description: 'If the video playlist is set as public, the videoChannelId is mandatory.'
      security:
        - OAuth2: []
      tags:
        - Video Playlists
      responses:
        '200':
          description: successful operation
          content:
            application/json:
              schema:
                type: object
                properties:
                  videoPlaylist:
                    type: object
                    properties:
                      id:
                        type: integer
                      uuid:
                        type: string
      requestBody:
        content:
          multipart/form-data:
            schema:
              type: object
              properties:
                displayName:
                  description: Video playlist display name
                  type: string
                  minLength: 1
                  maxLength: 120
                thumbnailfile:
                  description: Video playlist thumbnail file
                  type: string
                  format: binary
                privacy:
                  $ref: '#/components/schemas/VideoPlaylistPrivacySet'
                description:
                  description: Video playlist description
                  type: string
                videoChannelId:
                  description: Video channel in which the playlist will be published
                  type: integer
              required:
                - displayName
            encoding:
              thumbnailfile:
                contentType: image/jpeg

  /video-playlists/{id}:
    get:
      summary: Get a video playlist
      tags:
        - Video Playlists
      parameters:
        - $ref: '#/components/parameters/idOrUUID'
      responses:
        '200':
          description: successful operation
          content:
            application/json:
              schema:
                $ref: '#/components/schemas/VideoPlaylist'
    put:
      summary: Update a video playlist
      description: 'If the video playlist is set as public, the playlist must have a assigned channel.'
      security:
        - OAuth2: []
      tags:
        - Video Playlists
      responses:
        '204':
          description: successful operation
      parameters:
        - $ref: '#/components/parameters/idOrUUID'
      requestBody:
        content:
          multipart/form-data:
            schema:
              type: object
              properties:
                displayName:
                  description: Video playlist display name
                  type: string
                  minLength: 1
                  maxLength: 120
                thumbnailfile:
                  description: Video playlist thumbnail file
                  type: string
                  format: binary
                privacy:
                  $ref: '#/components/schemas/VideoPlaylistPrivacySet'
                description:
                  description: Video playlist description
                  type: string
                videoChannelId:
                  description: Video channel in which the playlist will be published
                  type: integer
            encoding:
              thumbnailfile:
                contentType: image/jpeg
    delete:
      summary: Delete a video playlist
      security:
        - OAuth2: []
      tags:
        - Video Playlists
      parameters:
        - $ref: '#/components/parameters/idOrUUID'
      responses:
        '204':
          description: successful operation

  /video-playlists/{id}/videos:
    get:
      summary: 'List videos of a playlist'
      tags:
        - Videos
        - Video Playlists
      parameters:
        - $ref: '#/components/parameters/idOrUUID'
      responses:
        '200':
          description: successful operation
          content:
            application/json:
              schema:
                $ref: '#/components/schemas/VideoListResponse'
    post:
      summary: 'Add a video in a playlist'
      security:
        - OAuth2: []
      tags:
        - Videos
        - Video Playlists
      parameters:
        - $ref: '#/components/parameters/idOrUUID'
      responses:
        '200':
          description: successful operation
          content:
            application/json:
              schema:
                type: object
                properties:
                  videoPlaylistElement:
                    type: object
                    properties:
                      id:
                        type: integer
      requestBody:
        content:
          application/json:
            schema:
              type: object
              properties:
                videoId:
                  type: integer
                  description: 'Video to add in the playlist'
                startTimestamp:
                  type: integer
                  description: 'Start the video at this specific timestamp (in seconds)'
                stopTimestamp:
                  type: integer
                  description: 'Stop the video at this specific timestamp (in seconds)'
              required:
                - videoId

  /video-playlists/{id}/videos/reorder:
    post:
      summary: 'Reorder a playlist'
      security:
        - OAuth2: []
      tags:
        - Video Playlists
      parameters:
        - $ref: '#/components/parameters/idOrUUID'
      responses:
        '204':
          description: successful operation
      requestBody:
        content:
          application/json:
            schema:
              type: object
              properties:
                startPosition:
                  type: integer
                  description: 'Start position of the element to reorder'
                  minimum: 1
                insertAfterPosition:
                  type: integer
                  description: 'New position for the block to reorder, to add the block before the first element'
                  minimum: 0
                reorderLength:
                  type: integer
                  description: 'How many element from `startPosition` to reorder'
                  minimum: 1
              required:
                - startPosition
                - insertAfterPosition

  /video-playlists/{id}/videos/{playlistElementId}:
    put:
      summary: 'Update a playlist element'
      security:
        - OAuth2: []
      tags:
        - Video Playlists
      parameters:
        - $ref: '#/components/parameters/idOrUUID'
        - $ref: '#/components/parameters/playlistElementId'
      responses:
        '204':
          description: successful operation
      requestBody:
        content:
          application/json:
            schema:
              type: object
              properties:
                startTimestamp:
                  type: integer
                  description: 'Start the video at this specific timestamp (in seconds)'
                stopTimestamp:
                  type: integer
                  description: 'Stop the video at this specific timestamp (in seconds)'
    delete:
      summary: 'Delete an element from a playlist'
      security:
        - OAuth2: []
      tags:
        - Video Playlists
      parameters:
        - $ref: '#/components/parameters/idOrUUID'
        - $ref: '#/components/parameters/playlistElementId'
      responses:
        '204':
          description: successful operation

  '/users/me/video-playlists/videos-exist':
    get:
      summary: 'Check video exists in my playlists'
      security:
        - OAuth2: []
      tags:
        - Video Playlists
      parameters:
        - name: videoIds
          in: query
          required: true
          description: The video ids to check
          schema:
            type: array
            items:
              type: integer
      responses:
        '200':
          description: successful operation
          content:
            application/json:
              schema:
                type: object
                properties:
                  videoId:
                    type: array
                    items:
                      type: object
                      properties:
                        playlistElementId:
                          type: integer
                        playlistId:
                          type: integer
                        startTimestamp:
                          type: integer
                        stopTimestamp:
                          type: integer

  '/accounts/{name}/video-channels':
    get:
      summary: List video channels of an account
      tags:
        - Video Channels
        - Accounts
      parameters:
        - $ref: '#/components/parameters/name'
        - name: withStats
          in: query
          description: include view statistics for the last 30 days (only if authentified as the account user)
          schema:
            type: boolean
        - $ref: '#/components/parameters/start'
        - $ref: '#/components/parameters/count'
        - $ref: '#/components/parameters/sort'
      responses:
        '200':
          description: successful operation
          content:
            application/json:
              schema:
                properties:
                  total:
                    type: integer
                    example: 1
                  data:
                    type: array
                    items:
                      $ref: '#/components/schemas/VideoChannel'
  '/accounts/{name}/ratings':
    get:
      summary: List ratings of an account
      security:
        - OAuth2: []
      tags:
        - Accounts
      parameters:
        - $ref: '#/components/parameters/name'
        - $ref: '#/components/parameters/start'
        - $ref: '#/components/parameters/count'
        - $ref: '#/components/parameters/sort'
        - name: rating
          in: query
          required: false
          description: Optionally filter which ratings to retrieve
          schema:
            type: string
            enum:
              - like
              - dislike
      responses:
        '200':
          description: successful operation
          content:
            application/json:
              schema:
                type: array
                items:
                  $ref: '#/components/schemas/VideoRating'
  '/videos/{id}/comment-threads':
    get:
      summary: List threads of a video
      tags:
        - Video Comments
      parameters:
        - $ref: '#/components/parameters/idOrUUID'
        - $ref: '#/components/parameters/start'
        - $ref: '#/components/parameters/count'
        - $ref: '#/components/parameters/commentsSort'
      responses:
        '200':
          description: successful operation
          content:
            application/json:
              schema:
                $ref: '#/components/schemas/CommentThreadResponse'
    post:
      summary: Create a thread
      security:
        - OAuth2: []
      tags:
        - Video Comments
      parameters:
        - $ref: '#/components/parameters/idOrUUID'
      responses:
        '200':
          description: successful operation
          content:
            application/json:
              schema:
                $ref: '#/components/schemas/CommentThreadPostResponse'
        '404':
          description: video does not exist
      requestBody:
        content:
          application/json:
            schema:
              type: object
              properties:
                text:
                  type: string
                  description: 'Text comment'
              required:
                - text

  '/videos/{id}/comment-threads/{threadId}':
    get:
      summary: Get a thread
      tags:
        - Video Comments
      parameters:
        - $ref: '#/components/parameters/idOrUUID'
        - $ref: '#/components/parameters/threadId'
      responses:
        '200':
          description: successful operation
          content:
            application/json:
              schema:
                $ref: '#/components/schemas/VideoCommentThreadTree'
  '/videos/{id}/comments/{commentId}':
    post:
      summary: Reply to a thread of a video
      security:
        - OAuth2: []
      tags:
        - Video Comments
      parameters:
        - $ref: '#/components/parameters/idOrUUID'
        - $ref: '#/components/parameters/commentId'
      responses:
        '200':
          description: successful operation
          content:
            application/json:
              schema:
                $ref: '#/components/schemas/CommentThreadPostResponse'
        '404':
          description: thread or video does not exist
      requestBody:
        content:
          application/json:
            schema:
              type: object
              properties:
                text:
                  type: string
                  description: 'Text comment'
              required:
                - text

    delete:
      summary: Delete a comment or a reply
      security:
        - OAuth2: []
      tags:
        - Video Comments
      parameters:
        - $ref: '#/components/parameters/idOrUUID'
        - $ref: '#/components/parameters/commentId'
      responses:
        '204':
          description: successful operation
        '403':
          description: cannot remove comment of another user
        '404':
          description: comment or video does not exist
        '409':
          description: comment is already deleted
  '/videos/{id}/rate':
    put:
      summary: Like/dislike a video
      security:
        - OAuth2: []
      tags:
        - Video Rates
      parameters:
        - $ref: '#/components/parameters/idOrUUID'
      responses:
        '204':
          description: successful operation
        '404':
          description: video does not exist
  /search/videos:
    get:
      tags:
        - Search
      summary: Search videos
      parameters:
        - name: search
          in: query
          required: true
          allowEmptyValue: false
          description: >
            String to search. If the user can make a remote URI search, and the string is an URI then the
            PeerTube instance will fetch the remote object and add it to its database. Then,
            you can use the REST API to fetch the complete video information and interact with it.
          schema:
            type: string
        - $ref: '#/components/parameters/categoryOneOf'
        - $ref: '#/components/parameters/isLive'
        - $ref: '#/components/parameters/tagsOneOf'
        - $ref: '#/components/parameters/tagsAllOf'
        - $ref: '#/components/parameters/licenceOneOf'
        - $ref: '#/components/parameters/languageOneOf'
        - $ref: '#/components/parameters/nsfw'
        - $ref: '#/components/parameters/filter'
        - $ref: '#/components/parameters/skipCount'
        - $ref: '#/components/parameters/start'
        - $ref: '#/components/parameters/count'
        - $ref: '#/components/parameters/searchTarget'
        - $ref: '#/components/parameters/videosSearchSort'
        - name: startDate
          in: query
          description: Get videos that are published after this date
          schema:
            type: string
            format: date-time
        - name: endDate
          in: query
          description: Get videos that are published before this date
          schema:
            type: string
            format: date-time
        - name: originallyPublishedStartDate
          in: query
          description: Get videos that are originally published after this date
          schema:
            type: string
            format: date-time
        - name: originallyPublishedEndDate
          in: query
          description: Get videos that are originally published before this date
          schema:
            type: string
            format: date-time
        - name: durationMin
          in: query
          description: Get videos that have this minimum duration
          schema:
            type: integer
        - name: durationMax
          in: query
          description: Get videos that have this maximum duration
          schema:
            type: integer
      callbacks:
        'searchTarget === search-index':
          $ref: '#/components/callbacks/searchIndex'
      responses:
        '200':
          description: successful operation
          content:
            application/json:
              schema:
                $ref: '#/components/schemas/VideoListResponse'
        '500':
          description: search index unavailable
  /search/video-channels:
    get:
      tags:
        - Search
      summary: Search channels
      parameters:
        - name: search
          in: query
          required: true
          description: >
            String to search. If the user can make a remote URI search, and the string is an URI then the
            PeerTube instance will fetch the remote object and add it to its database. Then,
            you can use the REST API to fetch the complete channel information and interact with it.
          schema:
            type: string
        - $ref: '#/components/parameters/start'
        - $ref: '#/components/parameters/count'
        - $ref: '#/components/parameters/searchTarget'
        - $ref: '#/components/parameters/sort'
      callbacks:
        'searchTarget === search-index':
          $ref: '#/components/callbacks/searchIndex'
      responses:
        '200':
          description: successful operation
          content:
            application/json:
              schema:
                type: array
                items:
                  $ref: '#/components/schemas/VideoChannel'
        '500':
          description: search index unavailable
  /blocklist/accounts:
    get:
      tags:
        - Account Blocks
      summary: List account blocks
      security:
        - OAuth2:
          - admin
      parameters:
        - $ref: '#/components/parameters/start'
        - $ref: '#/components/parameters/count'
        - $ref: '#/components/parameters/sort'
      responses:
        '200':
          description: successful operation
    post:
      tags:
        - Account Blocks
      summary: Block an account
      security:
        - OAuth2:
          - admin
      requestBody:
        content:
          application/json:
            schema:
              type: object
              properties:
                accountName:
                  type: string
                  example: chocobozzz@example.org
                  description: account to block, in the form `username@domain`
              required:
                - accountName
      responses:
        '200':
          description: successful operation
        '409':
          description: self-blocking forbidden
  '/blocklist/accounts/{accountName}':
    delete:
      tags:
        - Account Blocks
      summary: Unblock an account by its handle
      security:
        - OAuth2:
          - admin
      parameters:
        - name: accountName
          in: path
          required: true
          description: account to unblock, in the form `username@domain`
          schema:
            type: string
      responses:
        '201':
          description: successful operation
        '404':
          description: account or account block does not exist
  /blocklist/servers:
    get:
      tags:
        - Server Blocks
      summary: List server blocks
      security:
        - OAuth2:
          - admin
      parameters:
        - $ref: '#/components/parameters/start'
        - $ref: '#/components/parameters/count'
        - $ref: '#/components/parameters/sort'
      responses:
        '200':
          description: successful operation
    post:
      tags:
        - Server Blocks
      summary: Block a server
      security:
        - OAuth2:
          - admin
      requestBody:
        content:
          application/json:
            schema:
              type: object
              properties:
                host:
                  type: string
                  format: hostname
                  description: server domain to block
              required:
                - host
      responses:
        '200':
          description: successful operation
        '409':
          description: self-blocking forbidden
  '/blocklist/servers/{host}':
    delete:
      tags:
        - Server Blocks
      summary: Unblock a server by its domain
      security:
        - OAuth2:
          - admin
      parameters:
        - name: host
          in: path
          required: true
          description: server domain to unblock
          schema:
            type: string
            format: hostname
      responses:
        '201':
          description: successful operation
        '404':
          description: account block does not exist
  /redundancy/{host}:
    put:
      tags:
        - Instance Redundancy
      summary: Update a server redundancy policy
      security:
        - OAuth2:
          - admin
      parameters:
        - name: host
          in: path
          required: true
          description: server domain to mirror
          schema:
            type: string
            format: hostname
      requestBody:
        content:
          application/json:
            schema:
              type: object
              properties:
                redundancyAllowed:
                  type: boolean
                  description: allow mirroring of the host's local videos
              required:
                - redundancyAllowed
      responses:
        '204':
          description: successful operation
        '404':
          description: server is not already known
  /redundancy/videos:
    get:
      tags:
        - Video Mirroring
      summary: List videos being mirrored
      security:
        - OAuth2:
          - admin
      parameters:
        - name: target
          in: query
          required: true
          description: direction of the mirror
          schema:
            type: string
            enum:
              - my-videos
              - remote-videos
        - $ref: '#/components/parameters/start'
        - $ref: '#/components/parameters/count'
        - $ref: '#/components/parameters/videoRedundanciesSort'
      responses:
        '200':
          description: successful operation
          content:
            application/json:
              schema:
                type: array
                items:
                  $ref: '#/components/schemas/VideoRedundancy'
    post:
      tags:
        - Video Mirroring
      summary: Mirror a video
      security:
        - OAuth2:
          - admin
      requestBody:
        content:
          application/json:
            schema:
              type: object
              properties:
                videoId:
                  type: integer
              required:
                - videoId
      responses:
        '204':
          description: successful operation
        '400':
          description: cannot mirror a local video
        '404':
          description: video does not exist
        '409':
          description: video is already mirrored
  /redundancy/videos/{redundancyId}:
    delete:
      tags:
        - Video Mirroring
      summary: Delete a mirror done on a video
      security:
        - OAuth2:
          - admin
      parameters:
        - name: redundancyId
          in: path
          required: true
          description: id of an existing redundancy on a video
          schema:
            type: string
      responses:
        '204':
          description: successful operation
        '404':
          description: video redundancy not found
  '/feeds/video-comments.{format}':
    get:
      tags:
        - Feeds
      summary: List comments on videos
      servers:
        - url: 'https://peertube2.cpy.re'
          description: Live Test Server (live data - latest nightly version)
        - url: 'https://peertube3.cpy.re'
          description: Live Test Server (live data - latest RC version)
        - url: 'https://peertube.cpy.re'
          description: Live Test Server (live data - stable version)
      parameters:
        - name: format
          in: path
          required: true
          description: 'format expected (we focus on making `rss` the most featureful ; it serves [Media RSS](https://www.rssboard.org/media-rss))'
          schema:
            type: string
            enum:
              - xml
              - rss
              - rss2
              - atom
              - atom1
              - json
              - json1
        - name: videoId
          in: query
          description: 'limit listing to a specific video'
          schema:
            type: string
        - name: accountId
          in: query
          description: 'limit listing to a specific account'
          schema:
            type: string
        - name: accountName
          in: query
          description: 'limit listing to a specific account'
          schema:
            type: string
        - name: videoChannelId
          in: query
          description: 'limit listing to a specific video channel'
          schema:
            type: string
        - name: videoChannelName
          in: query
          description: 'limit listing to a specific video channel'
          schema:
            type: string
      responses:
        '204':
          description: successful operation
          headers:
            Cache-Control:
              schema:
                type: string
                default: 'max-age=900' # 15 min cache
          content:
            application/xml:
              schema:
                $ref: '#/components/schemas/VideoCommentsForXML'
            application/rss+xml:
              schema:
                $ref: '#/components/schemas/VideoCommentsForXML'
            text/xml:
              schema:
                $ref: '#/components/schemas/VideoCommentsForXML'
            application/atom+xml:
              schema:
                $ref: '#/components/schemas/VideoCommentsForXML'
            application/json:
              schema:
                type: object
        '400':
          x-summary: field inconsistencies
          description: >
            Arises when:
              - videoId filter is mixed with a channel filter
        '404':
          description: video, video channel or account not found
        '406':
          description: accept header unsupported
  '/feeds/videos.{format}':
    get:
      tags:
        - Feeds
      summary: List videos
      servers:
        - url: 'https://peertube2.cpy.re'
          description: Live Test Server (live data - latest nightly version)
        - url: 'https://peertube3.cpy.re'
          description: Live Test Server (live data - latest RC version)
        - url: 'https://peertube.cpy.re'
          description: Live Test Server (live data - stable version)
      parameters:
        - name: format
          in: path
          required: true
          description: 'format expected (we focus on making `rss` the most featureful ; it serves [Media RSS](https://www.rssboard.org/media-rss))'
          schema:
            type: string
            enum:
              - xml
              - rss
              - rss2
              - atom
              - atom1
              - json
              - json1
        - name: accountId
          in: query
          description: 'limit listing to a specific account'
          schema:
            type: string
        - name: accountName
          in: query
          description: 'limit listing to a specific account'
          schema:
            type: string
        - name: videoChannelId
          in: query
          description: 'limit listing to a specific video channel'
          schema:
            type: string
        - name: videoChannelName
          in: query
          description: 'limit listing to a specific video channel'
          schema:
            type: string
        - $ref: '#/components/parameters/sort'
        - $ref: '#/components/parameters/nsfw'
        - $ref: '#/components/parameters/filter'
      responses:
        '204':
          description: successful operation
          headers:
            Cache-Control:
              schema:
                type: string
                default: 'max-age=900' # 15 min cache
          content:
            application/xml:
              schema:
                $ref: '#/components/schemas/VideosForXML'
              examples:
                nightly:
                  externalValue: https://peertube2.cpy.re/feeds/videos.xml?filter=local
            application/rss+xml:
              schema:
                $ref: '#/components/schemas/VideosForXML'
            text/xml:
              schema:
                $ref: '#/components/schemas/VideosForXML'
            application/atom+xml:
              schema:
                $ref: '#/components/schemas/VideosForXML'
            application/json:
              schema:
                type: object
        '404':
          description: video channel or account not found
        '406':
          description: accept header unsupported
  /plugins:
    get:
      tags:
        - Plugins
      summary: List plugins
      security:
        - OAuth2:
          - admin
      parameters:
        - name: pluginType
          in: query
          schema:
            type: integer
        - name: uninstalled
          in: query
          schema:
            type: boolean
        - $ref: '#/components/parameters/start'
        - $ref: '#/components/parameters/count'
        - $ref: '#/components/parameters/sort'
      responses:
        '200':
          description: successful operation
          content:
            application/json:
              schema:
                $ref: '#/components/schemas/PluginResponse'
  /plugins/available:
    get:
      tags:
        - Plugins
      summary: List available plugins
      security:
        - OAuth2:
          - admin
      parameters:
        - name: search
          in: query
          schema:
            type: string
        - name: pluginType
          in: query
          schema:
            type: integer
        - name: currentPeerTubeEngine
          in: query
          schema:
            type: string
        - $ref: '#/components/parameters/start'
        - $ref: '#/components/parameters/count'
        - $ref: '#/components/parameters/sort'
      responses:
        '200':
          description: successful operation
          content:
            application/json:
              schema:
                $ref: '#/components/schemas/PluginResponse'
        '503':
          description: plugin index unavailable
  /plugins/install:
    post:
      tags:
        - Plugins
      summary: Install a plugin
      security:
        - OAuth2:
          - admin
      requestBody:
        content:
          application/json:
            schema:
              oneOf:
                - type: object
                  properties:
                    npmName:
                      type: string
                      example: peertube-plugin-auth-ldap
                  required:
                    - npmName
                  additionalProperties: false
                - type: object
                  properties:
                    path:
                      type: string
                  required:
                    - path
                  additionalProperties: false
      responses:
        '204':
          description: successful operation
        '400':
          description: should have either `npmName` or `path` set
  /plugins/update:
    post:
      tags:
        - Plugins
      summary: Update a plugin
      security:
        - OAuth2:
          - admin
      requestBody:
        content:
          application/json:
            schema:
              oneOf:
                - type: object
                  properties:
                    npmName:
                      type: string
                      example: peertube-plugin-auth-ldap
                  required:
                    - npmName
                  additionalProperties: false
                - type: object
                  properties:
                    path:
                      type: string
                  required:
                    - path
                  additionalProperties: false
      responses:
        '204':
          description: successful operation
        '400':
          description: should have either `npmName` or `path` set
        '404':
          description: existing plugin not found
  /plugins/uninstall:
    post:
      tags:
        - Plugins
      summary: Uninstall a plugin
      security:
        - OAuth2:
          - admin
      requestBody:
        content:
          application/json:
            schema:
              type: object
              properties:
                npmName:
                  type: string
                  description: name of the plugin/theme in its package.json
                  example: peertube-plugin-auth-ldap
              required:
                - npmName
      responses:
        '204':
          description: successful operation
        '404':
          description: existing plugin not found
  /plugins/{npmName}:
    get:
      tags:
        - Plugins
      summary: Get a plugin
      security:
        - OAuth2:
          - admin
      parameters:
        - $ref: '#/components/parameters/npmName'
      responses:
        '200':
          description: successful operation
          content:
            application/json:
              schema:
                $ref: '#/components/schemas/Plugin'
        '404':
          description: plugin not found
  /plugins/{npmName}/settings:
    put:
      tags:
        - Plugins
      summary: Set a plugin's settings
      security:
        - OAuth2:
          - admin
      parameters:
        - $ref: '#/components/parameters/npmName'
      requestBody:
        content:
          application/json:
            schema:
              type: object
              properties:
                settings:
                  type: object
                  additionalProperties: true
      responses:
        '204':
          description: successful operation
        '404':
          description: plugin not found
  /plugins/{npmName}/public-settings:
    get:
      tags:
        - Plugins
      summary: Get a plugin's public settings
      parameters:
        - $ref: '#/components/parameters/npmName'
      responses:
        '200':
          description: successful operation
          content:
            application/json:
              schema:
                type: object
                additionalProperties: true
        '404':
          description: plugin not found
  /plugins/{npmName}/registered-settings:
    get:
      tags:
        - Plugins
      summary: Get a plugin's registered settings
      security:
        - OAuth2:
          - admin
      parameters:
        - $ref: '#/components/parameters/npmName'
      responses:
        '200':
          description: successful operation
          content:
            application/json:
              schema:
                type: object
                additionalProperties: true
        '404':
          description: plugin not found
servers:
  - url: 'https://peertube2.cpy.re/api/v1'
    description: Live Test Server (live data - latest nightly version)
  - url: 'https://peertube3.cpy.re/api/v1'
    description: Live Test Server (live data - latest RC version)
  - url: 'https://peertube.cpy.re/api/v1'
    description: Live Test Server (live data - stable version)
components:
  parameters:
    start:
      name: start
      in: query
      required: false
      description: Offset used to paginate results
      schema:
        type: integer
        minimum: 0
    count:
      name: count
      in: query
      required: false
      description: "Number of items to return"
      schema:
        type: integer
        default: 15
        maximum: 100
        minimum: 1
    sort:
      name: sort
      in: query
      required: false
      description: Sort column
      schema:
        type: string
        example: -createdAt
    search:
      name: search
      in: query
      required: false
      description: Plain text search, applied to various parts of the model depending on endpoint
      schema:
        type: string
    searchTarget:
      name: searchTarget
      in: query
      required: false
      description: >
        If the administrator enabled search index support, you can override the default search target.


        **Warning**: If you choose to make an index search, PeerTube will get results from a third party service.
        It means the instance may not yet know the objects you fetched. If you want to load video/channel information:
          * If the current user has the ability to make a remote URI search (this information is available in the config endpoint),
          then reuse the search API to make a search using the object URI so PeerTube instance fetches the remote object and fill its database.
          After that, you can use the classic REST API endpoints to fetch the complete object or interact with it
          * If the current user doesn't have the ability to make a remote URI search, then redirect the user on the origin instance or fetch
          the data from the origin instance API
      schema:
        type: string
        enum:
          - 'local'
          - 'search-index'
    videosSort:
      name: sort
      in: query
      required: false
      description: Sort videos by criteria
      schema:
        type: string
        enum:
        - name
        - -duration
        - -createdAt
        - -publishedAt
        - -views
        - -likes
        - -trending
        - -hot
    videosSearchSort:
      name: sort
      in: query
      required: false
      description: Sort videos by criteria
      schema:
        type: string
        enum:
        - name
        - -duration
        - -createdAt
        - -publishedAt
        - -views
        - -likes
        - -match
    commentsSort:
      name: sort
      in: query
      required: false
      description: Sort comments by criteria
      schema:
        type: string
        enum:
        - -createdAt
        - -totalReplies
    blacklistsSort:
      name: sort
      in: query
      required: false
      description: Sort blacklists by criteria
      schema:
        type: string
        enum:
        - -id
        - name
        - -duration
        - -views
        - -likes
        - -dislikes
        - -uuid
        - -createdAt
    usersSearch:
      name: search
      in: query
      required: false
      description: Plain text search that will match with user usernames or emails
      schema:
        type: string
    usersBlocked:
      name: blocked
      in: query
      required: false
      description: Filter results down to (un)banned users
      schema:
        type: boolean
    usersSort:
      name: sort
      in: query
      required: false
      description: Sort users by criteria
      schema:
        type: string
        enum:
        - -id
        - -username
        - -createdAt
    abusesSort:
      name: sort
      in: query
      required: false
      description: Sort abuses by criteria
      schema:
        type: string
        enum:
        - -id
        - -createdAt
        - -state
    videoRedundanciesSort:
      name: sort
      in: query
      required: false
      description: Sort abuses by criteria
      schema:
        type: string
        enum:
        - name
    name:
      name: name
      in: path
      required: true
      description: The username or handle of the account
      schema:
        type: string
        example: chocobozzz | chocobozzz@example.org
    id:
      name: id
      in: path
      required: true
      description: The user id
      schema:
        type: integer
        minimum: 0
        example: 42
    idOrUUID:
      name: id
      in: path
      required: true
      description: The object id or uuid
      schema:
        oneOf:
          - type: integer
            minimum: 0
            example: 42
          - type: string
            format: uuid
            example: 9c9de5e8-0a1e-484a-b099-e80766180a6d
    playlistElementId:
      name: playlistElementId
      in: path
      required: true
      description: Playlist element id
      schema:
        type: integer
    abuseId:
      name: abuseId
      in: path
      required: true
      description: Abuse id
      schema:
        type: integer
    abuseMessageId:
      name: abuseMessageId
      in: path
      required: true
      description: Abuse message id
      schema:
        type: integer
    captionLanguage:
      name: captionLanguage
      in: path
      required: true
      description: The caption language
      schema:
        type: string
    channelHandle:
      name: channelHandle
      in: path
      required: true
      description: The video channel handle
      schema:
        type: string
        example: my_username | my_username@example.com
    subscriptionHandle:
      name: subscriptionHandle
      in: path
      required: true
      description: The subscription handle
      schema:
        type: string
        example: my_username | my_username@example.com
    threadId:
      name: threadId
      in: path
      required: true
      description: The thread id (root comment id)
      schema:
        type: integer
    commentId:
      name: commentId
      in: path
      required: true
      description: The comment id
      schema:
        type: integer
    isLive:
      name: isLive
      in: query
      required: false
      description: whether or not the video is a live
      schema:
        type: boolean
    categoryOneOf:
      name: categoryOneOf
      in: query
      required: false
      description: category id of the video (see [/videos/categories](#tag/Video/paths/~1videos~1categories/get))
      schema:
        oneOf:
        - type: integer
        - type: array
          items:
            type: integer
      style: form
      explode: false
    tagsOneOf:
      name: tagsOneOf
      in: query
      required: false
      description: tag(s) of the video
      schema:
        oneOf:
        - type: string
        - type: array
          maxItems: 5
          items:
            type: string
      style: form
      explode: false
    tagsAllOf:
      name: tagsAllOf
      in: query
      required: false
      description: tag(s) of the video, where all should be present in the video
      schema:
        oneOf:
        - type: string
        - type: array
          items:
            type: string
      style: form
      explode: false
    languageOneOf:
      name: languageOneOf
      in: query
      required: false
      description: language id of the video (see [/videos/languages](#tag/Video/paths/~1videos~1languages/get)). Use `_unknown` to filter on videos that don't have a video language
      schema:
        oneOf:
        - type: string
        - type: array
          items:
            type: string
      style: form
      explode: false
    licenceOneOf:
      name: licenceOneOf
      in: query
      required: false
      description: licence id of the video (see [/videos/licences](#tag/Video/paths/~1videos~1licences/get))
      schema:
        oneOf:
        - type: integer
        - type: array
          items:
            type: integer
      style: form
      explode: false
    skipCount:
      name: skipCount
      in: query
      required: false
      description: if you don't need the `total` in the response
      schema:
        type: string
        enum:
          - 'true'
          - 'false'
        default: 'false'
    nsfw:
      name: nsfw
      in: query
      required: false
      description: whether to include nsfw videos, if any
      schema:
        type: string
        enum:
        - 'true'
        - 'false'
    filter:
      name: filter
      in: query
      required: false
      description: >
        Special filters which might require special rights:
         * `local` - only videos local to the instance
         * `all-local` - only videos local to the instance, but showing private and unlisted videos (requires Admin privileges)
         * `all` - all videos, showing private and unlisted videos (requires Admin privileges)
      schema:
        type: string
        enum:
        - local
        - all-local
    subscriptionsUris:
      name: uris
      in: query
      required: true
      description: list of uris to check if each is part of the user subscriptions
      schema:
        type: array
        items:
          type: string
          format: uri
    npmName:
      name: npmName
      in: path
      required: true
      description: name of the plugin/theme on npmjs.com or in its package.json
      schema:
        type: string
        example: peertube-plugin-auth-ldap
    jobType:
      name: jobType
      in: query
      required: false
      description: job type
      schema:
        type: string
        enum:
          - activitypub-follow
          - activitypub-http-broadcast
          - activitypub-http-fetcher
          - activitypub-http-unicast
          - email
          - video-transcoding
          - video-file-import
          - video-import
          - videos-views
          - activitypub-refresher
          - video-redundancy
          - video-live-ending
  securitySchemes:
    OAuth2:
      description: >
        In the header: *Authorization: Bearer <token\>*


        Authenticating via OAuth requires the following steps:


        - Have an account with sufficient authorization levels

        - [Generate](https://docs.joinpeertube.org/api-rest-getting-started) a
        Bearer Token

        - Make Authenticated Requests
      type: oauth2
      flows:
        password:
          tokenUrl: 'https://peertube.example.com/api/v1/users/token'
          scopes:
            admin: Admin scope
            moderator: Moderator scope
            user: User scope
  schemas:
    VideoConstantNumber-Category:
      properties:
        id:
          type: integer
          description: category id of the video (see [/videos/categories](#tag/Video/paths/~1videos~1categories/get))
        label:
          type: string
    VideoConstantNumber-Licence:
      properties:
        id:
          type: integer
          description: licence id of the video (see [/videos/licences](#tag/Video/paths/~1videos~1licences/get))
        label:
          type: string
    VideoConstantString-Language:
      properties:
        id:
          type: string
          description: language id of the video (see [/videos/languages](#tag/Video/paths/~1videos~1languages/get))
        label:
          type: string

    VideoPlaylistPrivacySet:
      type: integer
      enum:
        - 1
        - 2
        - 3
      description: 'The video playlist privacy (Public = `1`, Unlisted = `2`, Private = `3`)'
    VideoPlaylistPrivacyConstant:
      properties:
        id:
          $ref: '#/components/schemas/VideoPlaylistPrivacySet'
        label:
          type: string

    VideoPlaylistTypeSet:
      type: integer
      enum:
        - 1
        - 2
      description: 'The video playlist type (Regular = `1`, Watch Later = `2`)'
    VideoPlaylistTypeConstant:
      properties:
        id:
          $ref: '#/components/schemas/VideoPlaylistTypeSet'
        label:
          type: string

    VideoPrivacySet:
      type: integer
      enum:
        - 1
        - 2
        - 3
        - 4
      description: 'The video privacy (Public = `1`, Unlisted = `2`, Private = `3`, Internal = `4`)'
    VideoPrivacyConstant:
      properties:
        id:
          $ref: '#/components/schemas/VideoPrivacySet'
        label:
          type: string

    NSFWPolicy:
      type: string
      enum:
        - display
        - blur
        - do_not_list

    UserRole:
      type: integer
      enum:
        - 0
        - 1
        - 2
      description: 'The user role (Admin = `0`, Moderator = `1`, User = `2`)'
      example: 2
    UserAdminFlags:
      type: integer
      enum:
        - 0
        - 1
      description: 'Admin flags for the user (None = `0`, Bypass video blacklist = `1`)'
      example: 1

    VideoStateConstant:
      properties:
        id:
          type: integer
          enum:
            - 1
            - 2
            - 3
          description: 'The video state (Published = `1`, to transcode = `2`, to import = `3`)'
        label:
          type: string

    AbuseStateSet:
      type: integer
      enum:
        - 1
        - 2
        - 3
      description: 'The abuse state (Pending = `1`, Rejected = `2`, Accepted = `3`)'
    AbuseStateConstant:
      properties:
        id:
          $ref: '#/components/schemas/AbuseStateSet'
        label:
          type: string
    AbusePredefinedReasons:
      type: array
      items:
        type: string
        enum:
        - violentOrAbusive
        - hatefulOrAbusive
        - spamOrMisleading
        - privacy
        - rights
        - serverRules
        - thumbnails
        - captions
      example: [spamOrMisleading]

    VideoResolutionConstant:
      properties:
        id:
          type: integer
          description: 'Video resolution (240, 360, 720, 1080, 1440 or 2160)'
          example: 240
        label:
          type: string
          example: 240p
    VideoScheduledUpdate:
      properties:
        privacy:
          $ref: '#/components/schemas/VideoPrivacySet'
        updateAt:
          type: string
          format: date
          description: When to update the video
      required:
        - updateAt
    AccountSummary:
      properties:
        id:
          type: integer
        name:
          type: string
        displayName:
          type: string
        url:
          type: string
          format: url
        host:
          type: string
          format: hostname
        avatar:
          nullable: true
          allOf:
            - $ref: '#/components/schemas/ActorImage'
    VideoChannelSummary:
      properties:
        id:
          type: integer
        name:
          type: string
        displayName:
          type: string
        url:
          type: string
          format: url
        host:
          type: string
          format: hostname
        avatar:
          nullable: true
          allOf:
            - $ref: '#/components/schemas/ActorImage'
    PlaylistElement:
      properties:
        position:
          type: integer
        startTimestamp:
          type: integer
        stopTimestamp:
          type: integer
        video:
          nullable: true
          allOf:
            - $ref: '#/components/schemas/Video'
    VideoFile:
      properties:
        magnetUri:
          type: string
        resolution:
          $ref: '#/components/schemas/VideoResolutionConstant'
        size:
          type: integer
          description: 'Video file size in bytes'
        torrentUrl:
          type: string
          description: Direct URL of the torrent file
          format: url
        torrentDownloadUrl:
          type: string
          description: URL endpoint that transfers the torrent file as an attachment (so that the browser opens a download dialog)
          format: url
        fileUrl:
          type: string
          description: Direct URL of the video
          format: url
        fileDownloadUrl:
          type: string
          description: URL endpoint that transfers the video file as an attachment (so that the browser opens a download dialog)
          format: url
        fps:
          type: number
        metadataUrl:
          type: string
          format: url
    VideoStreamingPlaylists:
      properties:
        id:
          type: integer
        type:
          type: integer
          enum:
            - 1
          description: 'Playlist type (HLS = `1`)'
        playlistUrl:
          type: string
          format: url
        segmentsSha256Url:
          type: string
          format: url
        files:
          type: array
          description: 'Video files associated to this playlist. The difference with the root "files" property is that these files are fragmented, so they can be used in this streaming playlist (HLS etc)'
          items:
            $ref: '#/components/schemas/VideoFile'
        redundancies:
          type: array
          items:
            type: object
            properties:
              baseUrl:
                type: string
                format: url
    VideoInfo:
      properties:
        id:
          type: integer
        uuid:
          type: string
          format: uuid
          example: 9c9de5e8-0a1e-484a-b099-e80766180a6d
        name:
          type: string
          minLength: 3
          maxLength: 120
    Video:
      properties:
        id:
          type: integer
          example: 8
        uuid:
          type: string
          format: uuid
          example: 9c9de5e8-0a1e-484a-b099-e80766180a6d
        isLive:
          type: boolean
        createdAt:
          type: string
          format: date-time
        publishedAt:
          type: string
          format: date-time
        updatedAt:
          type: string
          format: date-time
        originallyPublishedAt:
          type: string
          format: date-time
        category:
          $ref: '#/components/schemas/VideoConstantNumber-Category'
        licence:
          $ref: '#/components/schemas/VideoConstantNumber-Licence'
        language:
          $ref: '#/components/schemas/VideoConstantString-Language'
        privacy:
          $ref: '#/components/schemas/VideoPrivacyConstant'
        description:
          type: string
        duration:
          type: integer
          example: 1419
        isLocal:
          type: boolean
        name:
          type: string
          example: What is PeerTube?
          minLength: 3
          maxLength: 120
        thumbnailPath:
          type: string
          example: /static/thumbnails/a65bc12f-9383-462e-81ae-8207e8b434ee.jpg
        previewPath:
          type: string
          example: /lazy-static/previews/a65bc12f-9383-462e-81ae-8207e8b434ee.jpg
        embedPath:
          type: string
          example: /videos/embed/a65bc12f-9383-462e-81ae-8207e8b434ee
        views:
          type: integer
          example: 1337
        likes:
          type: integer
          example: 42
        dislikes:
          type: integer
          example: 7
        nsfw:
          type: boolean
        waitTranscoding:
          type: boolean
          nullable: true
        state:
          $ref: '#/components/schemas/VideoStateConstant'
        scheduledUpdate:
          nullable: true
          allOf:
            - $ref: '#/components/schemas/VideoScheduledUpdate'
        blacklisted:
          nullable: true
          type: boolean
        blacklistedReason:
          nullable: true
          type: string
        account:
          $ref: '#/components/schemas/AccountSummary'
        channel:
          $ref: '#/components/schemas/VideoChannelSummary'
        userHistory:
          nullable: true
          type: object
          properties:
            currentTime:
              type: integer
    VideoDetails:
      allOf:
        - $ref: '#/components/schemas/Video'
        - type: object
          properties:
            descriptionPath:
              type: string
            support:
              type: string
              description: A text tell the audience how to support the video creator
              example: Please support my work on <insert crowdfunding plateform>! <3
            channel:
              $ref: '#/components/schemas/VideoChannel'
            account:
              $ref: '#/components/schemas/Account'
            tags:
              example: [flowers, gardening]
              type: array
              minItems: 1
              maxItems: 5
              items:
                type: string
                minLength: 2
                maxLength: 30
            files:
              type: array
              description: 'WebTorrent/raw video files. Can be empty if WebTorrent is disabled on the server. In this case, video files will be in the "streamingPlaylists[].files" property'
              items:
                $ref: '#/components/schemas/VideoFile'
            commentsEnabled:
              type: boolean
            downloadEnabled:
              type: boolean
            trackerUrls:
              type: array
              items:
                type: string
                format: url
            streamingPlaylists:
              type: array
              items:
                $ref: '#/components/schemas/VideoStreamingPlaylists'
    FileRedundancyInformation:
      properties:
        id:
          type: integer
        fileUrl:
          type: string
          format: url
        strategy:
          type: string
          enum:
            - manual
            - most-views
            - trending
            - recently-added
        size:
          type: integer
        createdAt:
          type: string
          format: date-time
        updatedAt:
          type: string
          format: date-time
        expiresOn:
          type: string
          format: date-time
    VideoRedundancy:
      properties:
        id:
          type: integer
        name:
          type: string
        url:
          type: string
          format: url
        uuid:
          type: string
          format: uuid
          example: 9c9de5e8-0a1e-484a-b099-e80766180a6d
        redundancies:
          type: object
          properties:
            files:
              type: array
              items:
                $ref: '#/components/schemas/FileRedundancyInformation'
            streamingPlaylists:
              type: array
              items:
                $ref: '#/components/schemas/FileRedundancyInformation'
    VideoImportStateConstant:
      properties:
        id:
          type: integer
          enum:
            - 1
            - 2
            - 3
          description: 'The video import state (Pending = `1`, Success = `2`, Failed = `3`)'
        label:
          type: string
          example: Pending
    VideoImport:
      properties:
        id:
          type: integer
          example: 2
        targetUrl:
          type: string
          format: url
          example: https://framatube.org/videos/watch/9c9de5e8-0a1e-484a-b099-e80766180a6d
        magnetUri:
          type: string
          format: uri
          example: magnet:?xs=https%3A%2F%2Fframatube.org%2Fstatic%2Ftorrents%2F9c9de5e8-0a1e-484a-b099-e80766180a6d-240.torrent&xt=urn:btih:38b4747ff788b30bf61f59d1965cd38f9e48e01f&dn=What+is+PeerTube%3F&tr=wss%3A%2F%2Fframatube.org%2Ftracker%2Fsocket&tr=https%3A%2F%2Fframatube.org%2Ftracker%2Fannounce&ws=https%3A%2F%2Fframatube.org%2Fstatic%2Fwebseed%2F9c9de5e8-0a1e-484a-b099-e80766180a6d-240.mp4
        torrentName:
          type: string
        state:
          $ref: '#/components/schemas/VideoImportStateConstant'
        error:
          type: string
        createdAt:
          type: string
          format: date-time
        updatedAt:
          type: string
          format: date-time
        video:
          $ref: '#/components/schemas/Video'
    Abuse:
      properties:
        id:
          type: integer
          example: 7
        reason:
          type: string
          example: The video is a spam
          minLength: 2
          maxLength: 3000
        predefinedReasons:
          $ref: '#/components/schemas/AbusePredefinedReasons'
        reporterAccount:
          $ref: '#/components/schemas/Account'
        state:
          $ref: '#/components/schemas/AbuseStateConstant'
        moderationComment:
          type: string
          example: Decided to ban the server since it spams us regularly
          minLength: 2
          maxLength: 3000
        video:
          $ref: '#/components/schemas/VideoInfo'
        createdAt:
          type: string
          format: date-time
    AbuseMessage:
      properties:
        id:
          type: integer
        message:
          type: string
          minLength: 2
          maxLength: 3000 
        byModerator:
          type: boolean
        createdAt:
          type: string
          format: date-time
        account:
          $ref: '#/components/schemas/AccountSummary'
    VideoBlacklist:
      properties:
        id:
          type: integer
        videoId:
          type: integer
        createdAt:
          type: string
          format: date-time
        updatedAt:
          type: string
          format: date-time
        name:
          type: string
          minLength: 3
          maxLength: 120
        uuid:
          type: string
          format: uuid
          example: 9c9de5e8-0a1e-484a-b099-e80766180a6d
        description:
          type: string
          minLength: 3
          maxLength: 10000
        duration:
          type: integer
        views:
          type: integer
        likes:
          type: integer
        dislikes:
          type: integer
        nsfw:
          type: boolean
    VideoChannel:
      properties:
        displayName:
          type: string
          minLength: 1
          maxLength: 120
        description:
          type: string
          minLength: 3
          maxLength: 1000
        isLocal:
          type: boolean
        ownerAccount:
          type: object
          properties:
            id:
              type: integer
            uuid:
              type: string
              format: uuid
              example: 9c9de5e8-0a1e-484a-b099-e80766180a6d
    VideoPlaylist:
      properties:
        id:
          type: integer
        createdAt:
          type: string
          format: date-time
        updatedAt:
          type: string
          format: date-time
        description:
          type: string
          minLength: 3
          maxLength: 1000
        uuid:
          type: string
          format: uuid
          example: 9c9de5e8-0a1e-484a-b099-e80766180a6d
        displayName:
          type: string
          minLength: 1
          maxLength: 120
        isLocal:
          type: boolean
        videoLength:
          type: integer
        thumbnailPath:
          type: string
        privacy:
          $ref: '#/components/schemas/VideoPlaylistPrivacyConstant'
        type:
          $ref: '#/components/schemas/VideoPlaylistTypeConstant'
        ownerAccount:
          $ref: '#/components/schemas/AccountSummary'
        videoChannel:
          $ref: '#/components/schemas/VideoChannelSummary'
    VideoComment:
      properties:
        id:
          type: integer
        url:
          type: string
          format: url
        text:
          type: string
          minLength: 1
          maxLength: 10000
        threadId:
          type: integer
        inReplyToCommentId:
          type: integer
        videoId:
          type: integer
        createdAt:
          type: string
          format: date-time
        updatedAt:
          type: string
          format: date-time
        totalRepliesFromVideoAuthor:
          type: integer
        totalReplies:
          type: integer
        account:
          $ref: '#/components/schemas/Account'
    VideoCommentThreadTree:
      properties:
        comment:
          $ref: '#/components/schemas/VideoComment'
        children:
          type: array
          items:
            $ref: '#/components/schemas/VideoCommentThreadTree'
    VideoCaption:
      properties:
        language:
          $ref: '#/components/schemas/VideoConstantString-Language'
        captionPath:
          type: string
    ActorImage:
      properties:
        path:
          type: string
        createdAt:
          type: string
          format: date-time
        updatedAt:
          type: string
          format: date-time
    ActorInfo:
      properties:
        id:
          type: integer
          example: 11
        name:
          type: string
        displayName:
          type: string
        host:
          type: string
          format: hostname
        avatar:
          nullable: true
          type: object
          properties:
            path:
              type: string
    Actor:
      properties:
        id:
          type: integer
          example: 11
        url:
          type: string
          format: url
        name:
          type: string
        host:
          type: string
          format: hostname
        followingCount:
          type: integer
        followersCount:
          type: integer
        createdAt:
          type: string
          format: date-time
        updatedAt:
          type: string
          format: date-time
        avatar:
          $ref: '#/components/schemas/ActorImage'
    Account:
      allOf:
        - $ref: '#/components/schemas/Actor'
        - properties:
            userId:
              type: string
              example: 2
            displayName:
              type: string
            description:
              type: string
    UserWatchingVideo:
      properties:
        currentTime:
          type: integer
          description: timestamp within the video, in seconds
          example: 5
    ServerConfig:
      properties:
        instance:
          type: object
          properties:
            name:
              type: string
            shortDescription:
              type: string
            defaultClientRoute:
              type: string
            isNSFW:
              type: boolean
            defaultNSFWPolicy:
              type: string
            customizations:
              type: object
              properties:
                javascript:
                  type: string
                css:
                  type: string
        search:
          type: object
          properties:
            remoteUri:
              type: object
              properties:
                users:
                  type: boolean
                anonymous:
                  type: boolean
        plugin:
          type: object
          properties:
            registered:
              type: array
              items:
                type: string
        theme:
          type: object
          properties:
            registered:
              type: array
              items:
                type: string
        email:
          type: object
          properties:
            enabled:
              type: boolean
        contactForm:
          type: object
          properties:
            enabled:
              type: boolean
        serverVersion:
          type: string
        serverCommit:
          type: string
        signup:
          type: object
          properties:
            allowed:
              type: boolean
            allowedForCurrentIP:
              type: boolean
            requiresEmailVerification:
              type: boolean
        transcoding:
          type: object
          properties:
            hls:
              type: object
              properties:
                enabled:
                  type: boolean
            webtorrent:
              type: object
              properties:
                enabled:
                  type: boolean
            enabledResolutions:
              type: array
              items:
                type: integer
        import:
          type: object
          properties:
            videos:
              type: object
              properties:
                http:
                  type: object
                  properties:
                    enabled:
                      type: boolean
                torrent:
                  type: object
                  properties:
                    enabled:
                      type: boolean
        autoBlacklist:
          type: object
          properties:
            videos:
              type: object
              properties:
                ofUsers:
                  type: object
                  properties:
                    enabled:
                      type: boolean
        avatar:
          type: object
          properties:
            file:
              type: object
              properties:
                size:
                  type: object
                  properties:
                    max:
                      type: integer
            extensions:
              type: array
              items:
                type: string
        video:
          type: object
          properties:
            image:
              type: object
              properties:
                extensions:
                  type: array
                  items:
                    type: string
                size:
                  type: object
                  properties:
                    max:
                      type: integer
            file:
              type: object
              properties:
                extensions:
                  type: array
                  items:
                    type: string
        videoCaption:
          type: object
          properties:
            file:
              type: object
              properties:
                size:
                  type: object
                  properties:
                    max:
                      type: integer
                extensions:
                  type: array
                  items:
                    type: string
        user:
          type: object
          properties:
            videoQuota:
              type: integer
            videoQuotaDaily:
              type: integer
        trending:
          type: object
          properties:
            videos:
              type: object
              properties:
                intervalDays:
                  type: integer
        tracker:
          type: object
          properties:
            enabled:
              type: boolean
        followings:
          type: object
          properties:
            instance:
              type: object
              properties:
                autoFollowIndex:
                  type: object
                  properties:
                    indexUrl:
                      type: string
                      format: url
    ServerConfigAbout:
      properties:
        instance:
          type: object
          properties:
            name:
              type: string
            shortDescription:
              type: string
            description:
              type: string
            terms:
              type: string
    ServerConfigCustom:
      properties:
        instance:
          type: object
          properties:
            name:
              type: string
            shortDescription:
              type: string
            description:
              type: string
            terms:
              type: string
            defaultClientRoute:
              type: string
            isNSFW:
              type: boolean
            defaultNSFWPolicy:
              type: string
            customizations:
              type: object
              properties:
                javascript:
                  type: string
                css:
                  type: string
        theme:
          type: object
          properties:
            default:
              type: string
        services:
          type: object
          properties:
            twitter:
              type: object
              properties:
                username:
                  type: string
                whitelisted:
                  type: boolean
        cache:
          type: object
          properties:
            previews:
              type: object
              properties:
                size:
                  type: integer
            captions:
              type: object
              properties:
                size:
                  type: integer
        signup:
          type: object
          properties:
            enabled:
              type: boolean
            limit:
              type: integer
            requiresEmailVerification:
              type: boolean
        admin:
          type: object
          properties:
            email:
              type: string
              format: email
        contactForm:
          type: object
          properties:
            enabled:
              type: boolean
        user:
          type: object
          properties:
            videoQuota:
              type: integer
            videoQuotaDaily:
              type: integer
        transcoding:
          type: object
          properties:
            enabled:
              type: boolean
            allowAdditionalExtensions:
              type: boolean
            allowAudioFiles:
              type: boolean
            threads:
              type: integer
            resolutions:
              type: object
              properties:
                240p:
                  type: boolean
                360p:
                  type: boolean
                480p:
                  type: boolean
                720p:
                  type: boolean
                1080p:
                  type: boolean
                1440p:
                  type: boolean
                2160p:
                  type: boolean
            hls:
              type: object
              properties:
                enabled:
                  type: boolean
        import:
          type: object
          properties:
            videos:
              type: object
              properties:
                http:
                  type: object
                  properties:
                    enabled:
                      type: boolean
                torrent:
                  type: object
                  properties:
                    enabled:
                      type: boolean
        autoBlacklist:
          type: object
          properties:
            videos:
              type: object
              properties:
                ofUsers:
                  type: object
                  properties:
                    enabled:
                      type: boolean
        followers:
          type: object
          properties:
            instance:
              type: object
              properties:
                enabled:
                  type: boolean
                manualApproval:
                  type: boolean
    Follow:
      properties:
        id:
          type: integer
        follower:
          $ref: '#/components/schemas/Actor'
        following:
          $ref: '#/components/schemas/Actor'
        score:
          type: number
          description: score reflecting the reachability of the actor, with steps of `10` and a base score of `1000`.
        state:
          type: string
          enum:
            - pending
            - accepted
        createdAt:
          type: string
          format: date-time
        updatedAt:
          type: string
          format: date-time

    PredefinedAbuseReasons:
      description: Reason categories that help triage reports
      type: array
      maxItems: 8
      items:
        type: string
        enum:
        - violentOrAbusive
        - hatefulOrAbusive
        - spamOrMisleading
        - privacy
        - rights
        - serverRules
        - thumbnails
        - captions

    Job:
      properties:
        id:
          type: integer
          minimum: 0
          example: 42
        state:
          type: string
          enum:
            - active
            - completed
            - failed
            - waiting
            - delayed
        type:
          type: string
          enum:
            - activitypub-http-unicast
            - activitypub-http-broadcast
            - activitypub-http-fetcher
            - activitypub-follow
            - video-file-import
            - video-transcoding
            - email
            - video-import
            - videos-views
            - activitypub-refresher
            - video-redundancy
        data:
          type: object
          additionalProperties: true
        error:
          type: object
          additionalProperties: true
        createdAt:
          type: string
          format: date-time
        finishedOn:
          type: string
          format: date-time
        processedOn:
          type: string
          format: date-time
    AddUserResponse:
      properties:
        user:
          type: object
          properties:
            id:
              type: integer
              example: 8
            account:
              type: object
              properties:
                id:
                  type: integer
                  example: 37
    VideoUploadRequestCommon:
      properties:
        name:
          description: Video name
          type: string
        channelId:
          description: Channel id that will contain this video
          type: integer
        privacy:
          $ref: '#/components/schemas/VideoPrivacySet'
        category:
          description: Video category
          type: integer
          example: 4
        licence:
          description: Video licence
          type: integer
          example: 2
        language:
          description: Video language
          type: string
        description:
          description: Video description
          type: string
        waitTranscoding:
          description: Whether or not we wait transcoding before publish the video
          type: boolean
        support:
          description: A text tell the audience how to support the video creator
          example: Please support my work on <insert crowdfunding plateform>! <3
          type: string
        nsfw:
          description: Whether or not this video contains sensitive content
          type: boolean
        tags:
          description: Video tags (maximum 5 tags each between 2 and 30 characters)
          type: array
          minItems: 1
          maxItems: 5
          uniqueItems: true
          items:
            type: string
            minLength: 2
            maxLength: 30
        commentsEnabled:
          description: Enable or disable comments for this video
          type: boolean
        downloadEnabled:
          description: Enable or disable downloading for this video
          type: boolean
        originallyPublishedAt:
          description: Date when the content was originally published
          type: string
          format: date-time
        scheduleUpdate:
          $ref: '#/components/schemas/VideoScheduledUpdate'
        thumbnailfile:
          description: Video thumbnail file
          type: string
          format: binary
        previewfile:
          description: Video preview file
          type: string
          format: binary
      required:
        - channelId
        - name
    VideoUploadRequestLegacy:
      allOf:
        - $ref: '#/components/schemas/VideoUploadRequestCommon'
        - type: object
          required:
            - videofile
          properties:
            videofile:
              description: Video file
              type: string
              format: binary
    VideoUploadRequestResumable:
      allOf:
        - $ref: '#/components/schemas/VideoUploadRequestCommon'
        - type: object
          required:
            - filename
          properties:
            filename:
              description: Video filename including extension
              type: string
              format: filename
            thumbnailfile:
              description: Video thumbnail file
              type: string
              format: binary
            previewfile:
              description: Video preview file
              type: string
              format: binary
    VideoUploadResponse:
      properties:
        video:
          type: object
          properties:
            id:
              type: integer
              example: 8
            uuid:
              type: string
              format: uuid
              example: 9c9de5e8-0a1e-484a-b099-e80766180a6d
    CommentThreadResponse:
      properties:
        total:
          type: integer
          example: 1
        data:
          type: array
          maxItems: 100
          items:
            $ref: '#/components/schemas/VideoComment'
    CommentThreadPostResponse:
      properties:
        comment:
          $ref: '#/components/schemas/VideoComment'
    VideoListResponse:
      properties:
        total:
          type: integer
          example: 1
        data:
          type: array
          maxItems: 100
          items:
            $ref: '#/components/schemas/Video'
    User:
      properties:
        id:
          type: integer
          readOnly: true
        username:
          type: string
          description: The user username
          minLength: 1
          maxLength: 50
        email:
          type: string
          format: email
          description: The user email
        pluginAuth:
          type: string
          description: Auth plugin to use to authenticate the user
        theme:
          type: string
          description: Theme enabled by this user
        emailVerified:
          type: boolean
          description: Has the user confirmed their email address?
        nsfwPolicy:
          $ref: '#/components/schemas/NSFWPolicy'
        webtorrentEnabled:
          type: boolean
          description: Enable P2P in the player
        autoPlayVideo:
          type: boolean
          description: Automatically start playing the video on the watch page
        role:
          $ref: '#/components/schemas/UserRole'
        roleLabel:
          type: string
          enum:
            - User
            - Moderator
            - Administrator
        videoQuota:
          type: integer
          description: The user video quota
        videoQuotaDaily:
          type: integer
          description: The user daily video quota
        videosCount:
          type: integer
        abusesCount:
          type: integer
        abusesAcceptedCount:
          type: integer
        abusesCreatedCount:
          type: integer
        videoCommentsCount:
          type: integer
        noInstanceConfigWarningModal:
          type: boolean
        noWelcomeModal:
          type: boolean
        blocked:
          type: boolean
        blockedReason:
          type: string
        createdAt:
          type: string
        account:
          $ref: '#/components/schemas/Account'
        videoChannels:
          type: array
          items:
            $ref: '#/components/schemas/VideoChannel'
    AddUser:
      properties:
        username:
          type: string
          description: The user username
          minLength: 1
          maxLength: 50
        password:
          type: string
          format: password
          description: The user password. If the smtp server is configured, you can leave empty and an email will be sent
          minLength: 6
          maxLength: 255
        email:
          type: string
          format: email
          description: The user email
        videoQuota:
          type: integer
          description: The user video quota
        videoQuotaDaily:
          type: integer
          description: The user daily video quota
        channelName:
          type: string
          description: The user default channel username
        role:
          $ref: '#/components/schemas/UserRole'
        adminFlags:
          $ref: '#/components/schemas/UserAdminFlags'
      required:
        - username
        - password
        - email
        - videoQuota
        - videoQuotaDaily
        - role
    UpdateUser:
      properties:
        id:
          type: string
          description: The user id
        email:
          type: string
          format: email
          description: The updated email of the user
        emailVerified:
          type: boolean
          description: Set the email as verified
        videoQuota:
          type: integer
          description: The updated video quota of the user
        videoQuotaDaily:
          type: integer
          description: The updated daily video quota of the user
        pluginAuth:
          type: string
          nullable: true
          description: The auth plugin to use to authenticate the user
          example: 'peertube-plugin-auth-saml2'
        role:
          $ref: '#/components/schemas/UserRole'
        adminFlags:
          $ref: '#/components/schemas/UserAdminFlags'
      required:
        - id
    UpdateMe:
      properties:
        password:
          type: string
          format: password
          description: Your new password
          minLength: 6
          maxLength: 255
        email:
          type: string
          format: email
          description: Your new email
        displayNSFW:
          type: string
          description: Your new displayNSFW
          enum:
            - 'true'
            - 'false'
            - both
        autoPlayVideo:
          type: boolean
          description: Your new autoPlayVideo
      required:
        - password
        - email
        - displayNSFW
        - autoPlayVideo
    GetMeVideoRating:
      properties:
        id:
          type: string
          description: Id of the video
        rating:
          type: number
          description: Rating of the video
      required:
        - id
        - rating
    VideoRating:
      properties:
        video:
          $ref: '#/components/schemas/Video'
        rating:
          type: number
          description: 'Rating of the video'
      required:
        - video
        - rating
    RegisterUser:
      properties:
        username:
          type: string
          description: The username of the user
          minLength: 1
          maxLength: 50
          pattern: '/^[a-z0-9._]{1,50}$/'
        password:
          type: string
          format: password
          description: The password of the user
          minLength: 6
          maxLength: 255
        email:
          type: string
          format: email
          description: The email of the user
        displayName:
          type: string
          description: The user display name
          minLength: 1
          maxLength: 120
        channel:
          type: object
          properties:
            name:
              type: string
              description: The username for the default channel
              pattern: '/^[ABCDEFGHIJKLMNOPQRSTUVWXYZabcdefghijklmnopqrstuvwxyz0123456789\\-_.:]+$/'
            displayName:
              type: string
              description: The display name for the default channel
              minLength: 1
              maxLength: 120
      required:
        - username
        - password
        - email

    VideoChannelCommon:
      properties:
        displayName:
          type: string
          minLength: 1
          maxLength: 120
        description:
          type: string
          minLength: 3
          maxLength: 1000
        support:
          type: string
          description: 'A text shown by default on all videos of this channel, to tell the audience how to support it'
          example: Please support my work on <insert crowdfunding plateform>! <3
          minLength: 3
          maxLength: 1000
    VideoChannelCreate:
      allOf:
        - $ref: '#/components/schemas/VideoChannelCommon'
        - properties:
            name:
              type: string
              minLength: 1
              maxLength: 120
      required:
        - name
        - displayName
    VideoChannelUpdate:
      allOf:
        - $ref: '#/components/schemas/VideoChannelCommon'
        - properties:
            bulkVideosSupportUpdate:
              type: boolean
              description: 'Update the support field for all videos of this channel'

    MRSSPeerLink:
      type: object
      xml:
        name: 'media:peerLink'
      properties:
        href:
          type: string
          xml:
            attribute: true
        type:
          type: string
          enum:
            - application/x-bittorrent
          xml:
            attribute: true
    MRSSGroupContent:
      type: object
      xml:
        name: 'media:content'
      properties:
        url:
          type: string
          format: url
          xml:
            attribute: true
        fileSize:
          type: integer
          xml:
            attribute: true
        type:
          type: string
          xml:
            attribute: true
        framerate:
          type: integer
          xml:
            attribute: true
        duration:
          type: integer
          xml:
            attribute: true
        height:
          type: integer
          xml:
            attribute: true
        lang:
          type: string
          xml:
            attribute: true
    VideoCommentsForXML:
      type: array
      xml:
        wrapped: true
        name: 'channel'
      items:
        type: object
        xml:
          name: 'item'
        properties:
          link:
            type: string
            format: url
          guid:
            type: string
          pubDate:
            type: string
            format: date-time
          'content:encoded':
            type: string
          'dc:creator':
            type: string
    VideosForXML:
      type: array
      xml:
        wrapped: true
        name: 'channel'
      items:
        type: object
        xml:
          name: 'item'
        properties:
          link:
            type: string
            format: url
            description: video watch page URL
          guid:
            type: string
            description: video canonical URL
          pubDate:
            type: string
            format: date-time
            description: video publication date
          description:
            type: string
            description: video description
          'content:encoded':
            type: string
            description: video description
          'dc:creator':
            type: string
            description: publisher user name
          'media:category':
            type: integer
            description: video category (MRSS)
          'media:community':
            type: object
            description: see [media:community](https://www.rssboard.org/media-rss#media-community) (MRSS)
            properties:
              'media:statistics':
                type: object
                properties:
                  views:
                    type: integer
                    xml:
                      attribute: true
          'media:embed':
            type: object
            properties:
              url:
                type: string
                format: url
                description: video embed path, relative to the canonical URL domain (MRSS)
                xml:
                  attribute: true
          'media:player':
            type: object
            properties:
              url:
                type: string
                format: url
                description: video watch path, relative to the canonical URL domain (MRSS)
                xml:
                  attribute: true
          'media:thumbnail':
            type: object
            properties:
              url:
                type: string
                format: url
                xml:
                  attribute: true
              height:
                type: integer
                xml:
                  attribute: true
              width:
                type: integer
                xml:
                  attribute: true
          'media:title':
            type: string
            description: see [media:title](https://www.rssboard.org/media-rss#media-title) (MRSS). We only use `plain` titles.
          'media:description':
            type: string
          'media:rating':
            type: string
            enum:
              - nonadult
              - adult
            description: see [media:rating](https://www.rssboard.org/media-rss#media-rating) (MRSS)
          'enclosure':
            type: object
            description: main streamable file for the video
            properties:
              url:
                type: string
                format: url
                xml:
                  attribute: true
              type:
                type: string
                enum:
                  - application/x-bittorrent
                xml:
                  attribute: true
              length:
                type: integer
                xml:
                  attribute: true
          'media:group':
            type: array
            description: list of streamable files for the video. see [media:peerLink](https://www.rssboard.org/media-rss#media-peerlink) and [media:content](https://www.rssboard.org/media-rss#media-content) or  (MRSS)
            items:
              anyOf:
                - $ref: '#/components/schemas/MRSSPeerLink'
                - $ref: '#/components/schemas/MRSSGroupContent'
    NotificationSettingValue:
      type: integer
      description: >
        Notification type

        - `0` NONE

        - `1` WEB

        - `2` EMAIL
      enum:
        - 0
        - 1
        - 3
    Notification:
      properties:
        id:
          type: integer
        type:
          type: integer
          description: >
            Notification type, following the `UserNotificationType` enum:

            - `1` NEW_VIDEO_FROM_SUBSCRIPTION

            - `2` NEW_COMMENT_ON_MY_VIDEO

            - `3` NEW_ABUSE_FOR_MODERATORS

            - `4` BLACKLIST_ON_MY_VIDEO

            - `5` UNBLACKLIST_ON_MY_VIDEO

            - `6` MY_VIDEO_PUBLISHED

            - `7` MY_VIDEO_IMPORT_SUCCESS

            - `8` MY_VIDEO_IMPORT_ERROR

            - `9` NEW_USER_REGISTRATION

            - `10` NEW_FOLLOW

            - `11` COMMENT_MENTION

            - `12` VIDEO_AUTO_BLACKLIST_FOR_MODERATORS

            - `13` NEW_INSTANCE_FOLLOWER

            - `14` AUTO_INSTANCE_FOLLOWING
        read:
          type: boolean
        video:
          nullable: true
          allOf:
            - $ref: '#/components/schemas/VideoInfo'
            - type: object
              properties:
                channel:
                  $ref: '#/components/schemas/ActorInfo'
        videoImport:
          nullable: true
          type: object
          properties:
            id:
              type: integer
            video:
              nullable: true
              $ref: '#/components/schemas/VideoInfo'
            torrentName:
              type: string
              nullable: true
            magnetUri:
              type: string
              format: uri
              nullable: true
            targetUri:
              type: string
              format: uri
              nullable: true
        comment:
          nullable: true
          type: object
          properties:
            id:
              type: integer
            threadId:
              type: integer
            video:
              $ref: '#/components/schemas/VideoInfo'
            account:
              $ref: '#/components/schemas/ActorInfo'
        videoAbuse:
          nullable: true
          type: object
          properties:
            id:
              type: integer
            video:
              allOf:
                - $ref: '#/components/schemas/VideoInfo'
        videoBlacklist:
          nullable: true
          type: object
          properties:
            id:
              type: integer
            video:
              allOf:
                - $ref: '#/components/schemas/VideoInfo'
        account:
          nullable: true
          allOf:
            - $ref: '#/components/schemas/ActorInfo'
        actorFollow:
          type: object
          nullable: true
          properties:
            id:
              type: integer
            follower:
              $ref: '#/components/schemas/ActorInfo'
            state:
              type: string
              enum:
                - pending
                - accepted
            following:
              type: object
              properties:
                type:
                  type: string
                  enum:
                    - account
                    - channel
                    - instance
                name:
                  type: string
                displayName:
                  type: string
                host:
                  type: string
                  format: hostname
        createdAt:
          type: string
          format: date-time
        updatedAt:
          type: string
          format: date-time
    NotificationListResponse:
      properties:
        total:
          type: integer
          example: 1
        data:
          type: array
          maxItems: 100
          items:
            $ref: '#/components/schemas/Notification'
    Plugin:
      properties:
        name:
          type: string
          example: peertube-plugin-auth-ldap
        type:
          type: integer
          description: >
            - `1`: PLUGIN

            - `2`: THEME
          enum:
            - 1
            - 2
        latestVersion:
          type: string
          example: 0.0.3
        version:
          type: string
          example: 0.0.1
        enabled:
          type: boolean
        uninstalled:
          type: boolean
        peertubeEngine:
          type: string
          example: 2.2.0
        description:
          type: string
        homepage:
          type: string
          format: url
          example: https://framagit.org/framasoft/peertube/official-plugins/tree/master/peertube-plugin-auth-ldap
        settings:
          type: object
          additionalProperties: true
        createdAt:
          type: string
          format: date-time
        updatedAt:
          type: string
          format: date-time
    PluginResponse:
      properties:
        total:
          type: integer
          example: 1
        data:
          type: array
          maxItems: 100
          items:
            $ref: '#/components/schemas/Plugin'

    LiveVideoUpdate:
      properties:
        saveReplay:
          type: boolean
        permanentLive:
          description: User can stream multiple times in a permanent live
          type: boolean

    LiveVideoResponse:
      properties:
        rtmpUrl:
          type: string
        streamKey:
          type: string
          description: RTMP stream key to use to stream into this live video
        saveReplay:
          type: boolean
        permanentLive:
          description: User can stream multiple times in a permanent live
          type: boolean



  callbacks:
    searchIndex:
      'https://search.example.org/api/v1/search/videos':
        post:
          summary: third-party search index MAY be used instead of the local index, if enabled by the instance admin. see `searchTarget`
          responses:
            '200':
              description: successful operation
              content:
                application/json:
                  schema:
                    $ref: '#/components/schemas/VideoListResponse'<|MERGE_RESOLUTION|>--- conflicted
+++ resolved
@@ -120,7 +120,7 @@
       Operations dealing with adding video or audio. PeerTube supports two upload modes, and three import modes.
 
       ### Upload
-        
+
       - [_legacy_](#tag/Video-Upload/paths/~1videos~1upload/post), where the video file is sent in a single request
       - [_resumable_](#tag/Video-Upload/paths/~1videos~1upload-resumable/post), where the video file is sent in chunks
 
@@ -148,7 +148,7 @@
     description: Operations dealing with the creation, modification and listing of videos within a channel.
   - name: Video Comments
     description: >
-      Operations dealing with comments to a video. Comments are organized in threads: adding a 
+      Operations dealing with comments to a video. Comments are organized in threads: adding a
       comment in response to the video starts a thread, adding a reply to a comment adds it to
       its root comment thread.
   - name: Video Blocks
@@ -1387,84 +1387,7 @@
         content:
           multipart/form-data:
             schema:
-<<<<<<< HEAD
               $ref: '#/components/schemas/VideoUploadRequestLegacy'
-=======
-              type: object
-              properties:
-                videofile:
-                  description: Video file
-                  type: string
-                  format: binary
-                channelId:
-                  description: Channel id that will contain this video
-                  type: integer
-                thumbnailfile:
-                  description: Video thumbnail file
-                  type: string
-                  format: binary
-                previewfile:
-                  description: Video preview file
-                  type: string
-                  format: binary
-                privacy:
-                  $ref: '#/components/schemas/VideoPrivacySet'
-                category:
-                  description: Video category
-                  type: integer
-                  example: 4
-                licence:
-                  description: Video licence
-                  type: integer
-                  example: 2
-                language:
-                  description: Video language
-                  type: string
-                description:
-                  description: Video description
-                  type: string
-                waitTranscoding:
-                  description: Whether or not we wait transcoding before publish the video
-                  type: boolean
-                support:
-                  description: A text tell the audience how to support the video creator
-                  example: Please support my work on <insert crowdfunding plateform>! <3
-                  type: string
-                nsfw:
-                  description: Whether or not this video contains sensitive content
-                  type: boolean
-                name:
-                  description: Video name
-                  type: string
-                  minLength: 3
-                  maxLength: 120
-                tags:
-                  description: Video tags (maximum 5 tags each between 2 and 30 characters)
-                  type: array
-                  minItems: 1
-                  maxItems: 5
-                  uniqueItems: true
-                  items:
-                    type: string
-                    minLength: 2
-                    maxLength: 30
-                commentsEnabled:
-                  description: Enable or disable comments for this video
-                  type: boolean
-                downloadEnabled:
-                  description: Enable or disable downloading for this video
-                  type: boolean
-                originallyPublishedAt:
-                  description: Date when the content was originally published
-                  type: string
-                  format: date-time
-                scheduleUpdate:
-                  $ref: '#/components/schemas/VideoScheduledUpdate'
-              required:
-                - videofile
-                - channelId
-                - name
->>>>>>> f676e0e3
             encoding:
               videofile:
                 contentType: video/mp4, video/webm, video/ogg, video/avi, video/quicktime, video/x-msvideo, video/x-flv, video/x-matroska, application/octet-stream
@@ -1538,7 +1461,7 @@
           description: created
           headers:
             Location:
-              schema: 
+              schema:
                 type: string
                 format: url
                 example: /api/v1/videos/upload-resumable?upload_id=471e97554f21dec3b8bb5d4602939c51
@@ -1615,7 +1538,7 @@
           description: resume incomplete
           headers:
             Range:
-              schema: 
+              schema:
                 type: string
                 example: bytes=0-262143
             Content-Length:
@@ -4693,7 +4616,7 @@
         message:
           type: string
           minLength: 2
-          maxLength: 3000 
+          maxLength: 3000
         byModerator:
           type: boolean
         createdAt:
