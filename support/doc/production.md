# Production guide

## Installation

### Dependencies

Follow the steps of the [dependencies guide](dependencies.md).

### PeerTube user

Create a `peertube` user with `/var/www/peertube` home:

```
$ sudo useradd -m -d /var/www/peertube -s /bin/bash -p peertube peertube
```

Set its password:
```
$ sudo passwd peertube
```

### Database

Create the production database and a peertube user inside PostgreSQL:

```
$ sudo -u postgres createuser -P peertube
$ sudo -u postgres createdb -O peertube peertube_prod
```

### Prepare PeerTube directory

Fetch the latest tagged version of Peertube
```
$ VERSION=$(curl -s https://api.github.com/repos/chocobozzz/peertube/releases/latest | grep tag_name | cut -d '"' -f 4) && echo "Latest Peertube version is $VERSION"
```

Open the peertube directory, create a few required directories
```
cd /var/www/peertube && sudo -u peertube mkdir config storage versions && cd versions
```

Download the latest version of the Peertube client, unzip it and remove the zip
```
sudo -u peertube wget -q "https://github.com/Chocobozzz/PeerTube/releases/download/${VERSION}/peertube-${VERSION}.zip" && \
sudo -u peertube unzip peertube-${VERSION}.zip && sudo -u peertube rm peertube-${VERSION}.zip
```

Install Peertube
```
cd ../ && sudo -u peertube ln -s versions/peertube-${VERSION} ./peertube-latest && \
cd ./peertube-latest && sudo -u peertube yarn install --production --pure-lockfile
```

### PeerTube configuration

Copy example configuration:

```
$ cd /var/www/peertube && sudo -u peertube cp peertube-latest/config/production.yaml.example config/production.yaml
```

Then edit the `config/production.yaml` file according to your webserver
configuration.

### Webserver

Copy the nginx configuration template:

```
$ sudo cp /var/www/peertube/peertube-latest/support/nginx/peertube /etc/nginx/sites-available/peertube
```

Then modify the webserver configuration file. Please pay attention to the `alias` keys of the static locations.
It should correspond to the paths of your storage directories (set in the configuration file inside the `storage` key).

```
$ sudo vim /etc/nginx/sites-available/peertube
```

If you want to set https with Let's Encrypt please follow the steps of [this guide](https://www.digitalocean.com/community/tutorials/how-to-secure-nginx-with-let-s-encrypt-on-ubuntu-16-04).

An example of the nginx configuration could be:

```
server {
  listen 80;
  listen [::]:80;
  server_name peertube.example.com;

  access_log /var/log/nginx/peertube.example.com.access.log;
  error_log /var/log/nginx/peertube.example.com.error.log;

  rewrite ^ https://$server_name$request_uri? permanent;
}

server {
  listen 443 ssl http2;
  listen [::]:443 ssl http2;
  server_name peertube.example.com;

  # For example with Let's Encrypt
  ssl_certificate      /etc/letsencrypt/live/peertube.example.com/fullchain.pem;
  ssl_certificate_key  /etc/letsencrypt/live/peertube.example.com/privkey.pem;
  ssl_trusted_certificate /etc/letsencrypt/live/peertube.example.com/chain.pem;

  access_log /var/log/nginx/peertube.example.com.access.log;
  error_log /var/log/nginx/peertube.example.com.error.log;

  location ^~ '/.well-known/acme-challenge' {
    default_type "text/plain";
    root /var/www/certbot;
  }

  location ~ ^/client/(.*\.(js|css|woff2|otf|ttf|woff|eot))$ {
    add_header Cache-Control "public, max-age=31536000, immutable";

    alias /var/www/peertube/peertube-latest/client/dist/$1;
  }

  location ~ ^/static/(thumbnails|avatars)/(.*)$ {
    add_header Cache-Control "public, max-age=31536000, immutable";

    alias /var/www/peertube/storage/$1/$2;
  }

  location / {
    proxy_pass http://localhost:9000;
    proxy_set_header X-Real-IP $remote_addr;
    proxy_set_header Host $host;
    proxy_set_header X-Forwarded-For $proxy_add_x_forwarded_for;

    # For the video upload
    client_max_body_size 8G;
    proxy_connect_timeout       600;
    proxy_send_timeout          600;
    proxy_read_timeout          600;
    send_timeout                600;
  }

  # Bypass PeerTube webseed route for better performances
  location /static/webseed {
    if ($request_method = 'OPTIONS') {
      add_header 'Access-Control-Allow-Origin' '*';
      add_header 'Access-Control-Allow-Methods' 'GET, OPTIONS';
      add_header 'Access-Control-Allow-Headers' 'Range,DNT,X-CustomHeader,Keep-Alive,User-Agent,X-Requested-With,If-Modified-Since,Cache-Control,Content-Type';
      add_header 'Access-Control-Max-Age' 1728000;
      add_header 'Content-Type' 'text/plain charset=UTF-8';
      add_header 'Content-Length' 0;
      return 204;
    }

    if ($request_method = 'GET') {
      add_header 'Access-Control-Allow-Origin' '*';
      add_header 'Access-Control-Allow-Methods' 'GET, OPTIONS';
      add_header 'Access-Control-Allow-Headers' 'Range,DNT,X-CustomHeader,Keep-Alive,User-Agent,X-Requested-With,If-Modified-Since,Cache-Control,Content-Type';

      # Don't spam access log file with byte range requests
      access_log off;
    }

    alias /var/www/peertube/storage/videos;
  }

  # Websocket tracker
  location /tracker/socket {
    # Peers send a message to the tracker every 15 minutes
    # Don't close the websocket before this time
    proxy_read_timeout 1200s;
    proxy_set_header Upgrade $http_upgrade;
    proxy_set_header Connection "upgrade";
    proxy_http_version 1.1;
    proxy_set_header X-Forwarded-For $proxy_add_x_forwarded_for;
    proxy_set_header Host $host;
    proxy_pass http://localhost:9000;
  }
}
```


Activate the configuration file:

```
$ sudo ln -s /etc/nginx/sites-available/peertube /etc/nginx/sites-enabled/peertube
$ sudo systemctl reload nginx
```

### Systemd

Copy the nginx configuration template:

```
$ sudo cp /var/www/peertube/peertube-latest/support/systemd/peertube.service /etc/systemd/system/
```

Update the service file:

```
$ sudo vim /etc/systemd/system/peertube.service
```

It should look like this:

```
[Unit]
Description=PeerTube daemon
After=network.target

[Service]
Type=simple
Environment=NODE_ENV=production
Environment=NODE_CONFIG_DIR=/var/www/peertube/config
User=peertube
Group=peertube
ExecStart=/usr/bin/npm start
WorkingDirectory=/var/www/peertube/peertube-latest
StandardOutput=syslog
StandardError=syslog
SyslogIdentifier=peertube
Restart=always

[Install]
WantedBy=multi-user.target
```


Tell systemd to reload its config:

```
$ sudo systemctl daemon-reload
```

If you want to start PeerTube on boot:

```
$ sudo systemctl enable peertube
```

### Run

```
$ sudo systemctl start peertube
$ sudo journalctl -feu peertube
```

### Administrator

The administrator password is automatically generated and can be found in the
logs. You can set another password with:

```
$ cd /var/www/peertube/peertube-latest && NODE_CONFIG_DIR=/var/www/peertube/config NODE_ENV=production npm run reset-password -- -u root
```

## Upgrade

Make a SQL backup:

```
$ SQL_BACKUP_PATH="backup/sql-peertube_prod-$(date -Im).bak" && \
    cd /var/www/peertube && sudo -u peertube mkdir -p backup && \
    sudo pg_dump -U peertube -W -h localhost -F c peertube_prod -f "$SQL_BACKUP_PATH"
```

Update your configuration file. **If some keys are missing, your upgraded PeerTube won't start!**

```
$ diff <(curl -s https://raw.githubusercontent.com/Chocobozzz/PeerTube/develop/config/production.yaml.example) /var/www/peertube/config/production.yaml
```

Upgrade PeerTube:

```
$ VERSION=$(curl -s https://api.github.com/repos/chocobozzz/peertube/releases/latest | grep tag_name | cut -d '"' -f 4) && \
    cd /var/www/peertube/versions && \
    sudo -u peertube wget -q "https://github.com/Chocobozzz/PeerTube/releases/download/${VERSION}/peertube-${VERSION}.zip" && \
    sudo -u peertube unzip -o peertube-${VERSION}.zip && sudo -u peertube rm peertube-${VERSION}.zip && \
    cd ../ && sudo rm ./peertube-latest && sudo -u peertube ln -s versions/peertube-${VERSION} ./peertube-latest && \
    cd ./peertube-latest && sudo -u peertube yarn install --production --pure-lockfile && \
    sudo systemctl restart peertube
```

Things went wrong? Change `peertube-latest` destination to the previous version and restore your SQL backup:

```
<<<<<<< HEAD
$ OLD_VERSION="v0.42.42" && SQL_BACKUP_PATH="backup/sql-peertube_prod-2018-01-19T10:18+01:00.bak" && \
    cd /var/www/peertube && rm ./peertube-latest && \
    sudo -u peertube ln -s "versions/peertube-$OLD_VERSION" peertube-latest && \
    pg_restore -U peertube -c -d peertube_prod "$SQL_BACKUP_PATH"
    sudo systemctl restart peertube
```
=======
# systemctl stop peertube
$ npm run upgrade-peertube
# systemctl start peertube
```

## Installation on Docker Swarm

There is an example configuration for deploying peertube and a postgres database as a Docker swarm stack. It works like this:

(_Note_: You need to make sure to set `traefik` and `peertube` labels on the target node(s) for this configuration to work.)

1. Install a traefik loadbalancer stack (including Let's Encrypt) on your docker swarm. [Here](https://gist.github.com/djmaze/2684fbf147d775c8ee441b4302554823) is an example configuration.

2. Copy the [example stack file](docker/docker-stack.example.yml) for peertube:

        scp docker/docker-stack.example.yml root@your-server:/path/to/your/swarm-config/peertube.yml

2. Have a look at the file and adjust the variables to your need.

3. Deploy the stack:

        docker stack deploy -c peertube.yml peertube
>>>>>>> 712add14
<|MERGE_RESOLUTION|>--- conflicted
+++ resolved
@@ -283,18 +283,12 @@
 Things went wrong? Change `peertube-latest` destination to the previous version and restore your SQL backup:
 
 ```
-<<<<<<< HEAD
 $ OLD_VERSION="v0.42.42" && SQL_BACKUP_PATH="backup/sql-peertube_prod-2018-01-19T10:18+01:00.bak" && \
     cd /var/www/peertube && rm ./peertube-latest && \
     sudo -u peertube ln -s "versions/peertube-$OLD_VERSION" peertube-latest && \
     pg_restore -U peertube -c -d peertube_prod "$SQL_BACKUP_PATH"
     sudo systemctl restart peertube
 ```
-=======
-# systemctl stop peertube
-$ npm run upgrade-peertube
-# systemctl start peertube
-```
 
 ## Installation on Docker Swarm
 
@@ -312,5 +306,4 @@
 
 3. Deploy the stack:
 
-        docker stack deploy -c peertube.yml peertube
->>>>>>> 712add14
+        docker stack deploy -c peertube.yml peertube