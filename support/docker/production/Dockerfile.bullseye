FROM node:16-bullseye-slim
<<<<<<< HEAD

# Allow to pass extra options to the npm run build
# eg: --light --light-fr to not build all client languages
#     (speed up build time if i18n is not required)
ARG NPM_RUN_BUILD_OPTS

# Install dependencies
RUN apt update \
 && apt install -y --no-install-recommends openssl ffmpeg python ca-certificates gnupg gosu build-essential curl prosody python-is-python2 \
=======

# Install dependencies
RUN apt update \
 && apt install -y --no-install-recommends openssl ffmpeg python3 ca-certificates gnupg gosu build-essential curl git \
>>>>>>> 21e73020
 && gosu nobody true \
 && rm /var/lib/apt/lists/* -fR

# Add peertube user
RUN groupadd -r peertube \
    && useradd -r -g peertube -m peertube

# Install PeerTube
COPY --chown=peertube:peertube . /app
WORKDIR /app

USER peertube

# Install manually client dependencies to apply our network timeout option
RUN cd client && yarn install --pure-lockfile --network-timeout 1200000 && cd ../ \
    && yarn install --pure-lockfile --network-timeout 1200000 \
    && npm run build \
    && rm -r ./node_modules ./client/node_modules ./client/.angular \
    && yarn install --pure-lockfile --production --network-timeout 1200000 --network-concurrency 20 \
    && yarn cache clean

USER root

RUN mkdir /data /config
RUN chown -R peertube:peertube /data /config

ENV NODE_ENV production
ENV NODE_CONFIG_DIR /app/config:/app/support/docker/production/config:/config
ENV PEERTUBE_LOCAL_CONFIG /config

VOLUME /data
VOLUME /config

COPY ./support/docker/production/entrypoint.sh /usr/local/bin/entrypoint.sh
ENTRYPOINT [ "/usr/local/bin/entrypoint.sh" ]

# Expose API and RTMP
EXPOSE 9000 1935

# Run the application
CMD [ "node", "dist/server" ]<|MERGE_RESOLUTION|>--- conflicted
+++ resolved
@@ -1,20 +1,8 @@
 FROM node:16-bullseye-slim
-<<<<<<< HEAD
-
-# Allow to pass extra options to the npm run build
-# eg: --light --light-fr to not build all client languages
-#     (speed up build time if i18n is not required)
-ARG NPM_RUN_BUILD_OPTS
-
-# Install dependencies
-RUN apt update \
- && apt install -y --no-install-recommends openssl ffmpeg python ca-certificates gnupg gosu build-essential curl prosody python-is-python2 \
-=======
 
 # Install dependencies
 RUN apt update \
  && apt install -y --no-install-recommends openssl ffmpeg python3 ca-certificates gnupg gosu build-essential curl git \
->>>>>>> 21e73020
  && gosu nobody true \
  && rm /var/lib/apt/lists/* -fR
 
