FROM node:8-stretch

# Install dependencies
RUN apt-get update \
    && apt-get -y install ffmpeg \
    && rm /var/lib/apt/lists/* -fR

# Add peertube user
RUN groupadd -g 991 peertube \
    && useradd -u 991 -g peertube -m peertube

# Download the latest version
RUN git clone https://github.com/Chocobozzz/PeerTube /app \
    && chown -R peertube:peertube /app

<<<<<<< HEAD
# Configure the application
RUN groupadd -g 991 peertube \
 && useradd -u 991 -g peertube -d /data -m peertube \
 && mkdir /config \
 && cp /app/support/docker/production/config/* /config/ \
 && cp /app/config/default.yaml /config/
=======
# Install PeerTube
>>>>>>> fc9e6624
USER peertube
WORKDIR /app

RUN yarn install --pure-lockfile \
    && npm run build

# Configure PeerTube
RUN cp /app/config/default.yaml /app/support/docker/production/config/default.yaml
ENV NODE_ENV production
ENV NODE_CONFIG_DIR /config

# Run the application
CMD ["npm", "start"]
VOLUME ["/data"]
EXPOSE 9000<|MERGE_RESOLUTION|>--- conflicted
+++ resolved
@@ -5,24 +5,13 @@
     && apt-get -y install ffmpeg \
     && rm /var/lib/apt/lists/* -fR
 
-# Add peertube user
-RUN groupadd -g 991 peertube \
-    && useradd -u 991 -g peertube -m peertube
-
-# Download the latest version
-RUN git clone https://github.com/Chocobozzz/PeerTube /app \
-    && chown -R peertube:peertube /app
-
-<<<<<<< HEAD
 # Configure the application
 RUN groupadd -g 991 peertube \
  && useradd -u 991 -g peertube -d /data -m peertube \
  && mkdir /config \
  && cp /app/support/docker/production/config/* /config/ \
  && cp /app/config/default.yaml /config/
-=======
-# Install PeerTube
->>>>>>> fc9e6624
+
 USER peertube
 WORKDIR /app
 
