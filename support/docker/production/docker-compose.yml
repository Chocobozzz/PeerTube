--- conflicted
+++ resolved
@@ -11,13 +11,6 @@
       PEERTUBE_HOSTNAME: "my.domain.tld"
       PEERTUBE_PORT: 443
       PEERTUBE_HTTPS: "true"
-<<<<<<< HEAD
-      PEERTUBE_ADMIN_EMAIL: "admin@domain.tld"
-      PEERTUBE_DB_USERNAME: "user"
-      PEERTUBE_DB_PASSWORD: "password"
-      PEERTUBE_SIGNUP_ENABLED: "true"
-      PEERTUBE_TRANSCODING_ENABLED: "true"
-=======
       PEERTUBE_ADMIN_EMAIL: admin@domain.tld
       PEERTUBE_DB_HOSTNAME: postgres
       PEERTUBE_DB_USERNAME: postgres_user
@@ -29,7 +22,6 @@
       PEERTUBE_SMTP_PORT: 25
       PEERTUBE_SMTP_FROM: noreply@peertube.domain.tld
       PEERTUBE_SMTP_TLS: "true"
->>>>>>> fc9e6624
     # Traefik labels are suggested as an example for people using Traefik,
     # remove them if you are using another reverse proxy.
     labels:
@@ -43,19 +35,6 @@
       - redis
     restart: "always"
 
-<<<<<<< HEAD
-  redis:
-    image: redis:latest
-    volumes:
-      - ./redis:/data
-
-  db:
-    image: postgres:10
-    environment:
-      POSTGRES_USER: "user"
-      POSTGRES_PASSWORD: "password"
-      POSTGRES_DB: "peertube"
-=======
   postgres:
     image: postgres:10-alpine
     environment:
@@ -68,7 +47,6 @@
 
   redis:
     image: redis:4-alpine
->>>>>>> fc9e6624
     volumes:
       - ./redis:/data
     restart: "always"