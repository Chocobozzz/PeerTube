# Correspond to your reverse proxy "listen" configuration
webserver:
  https: true
  hostname: undefined
  port: 443

# Proxies to trust to get real client IP
# If you run PeerTube just behind a local proxy (nginx), keep 'loopback'
# If you run PeerTube behind a remote proxy, add the proxy IP address (or subnet)
trust_proxy:
  - 'loopback'
  - 'linklocal'
  - 'uniquelocal'

# Your database name will be "peertube"+database.suffix
database:
  hostname: 'db'
  suffix: ''

# Redis server for short time storage
redis:
  hostname: 'redis'
<<<<<<< HEAD
=======
  port: 6379
  auth: null
>>>>>>> fc9e6624

# From the project root directory
storage:
  avatars: '../data/avatars/'
  videos: '../data/videos/'
  logs: '../data/logs/'
  previews: '../data/previews/'
  thumbnails: '../data/thumbnails/'
  torrents: '../data/torrents/'
  cache: '../data/cache/'

<<<<<<< HEAD
cache:
  previews:
    size: 100 # Max number of previews you want to cache

signup:
  limit: -1

# If enabled, the video will be transcoded to mp4 (x264) with "faststart" flag
# Uses a lot of CPU!
transcoding:
  enabled: false
=======
log:
  level: 'info' # debug/info/warning/error

admin:
  email: null
>>>>>>> fc9e6624
<|MERGE_RESOLUTION|>--- conflicted
+++ resolved
@@ -20,11 +20,8 @@
 # Redis server for short time storage
 redis:
   hostname: 'redis'
-<<<<<<< HEAD
-=======
   port: 6379
   auth: null
->>>>>>> fc9e6624
 
 # From the project root directory
 storage:
@@ -36,22 +33,8 @@
   torrents: '../data/torrents/'
   cache: '../data/cache/'
 
-<<<<<<< HEAD
-cache:
-  previews:
-    size: 100 # Max number of previews you want to cache
-
-signup:
-  limit: -1
-
-# If enabled, the video will be transcoded to mp4 (x264) with "faststart" flag
-# Uses a lot of CPU!
-transcoding:
-  enabled: false
-=======
 log:
   level: 'info' # debug/info/warning/error
 
 admin:
-  email: null
->>>>>>> fc9e6624
+  email: null