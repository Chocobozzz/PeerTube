<<<<<<< HEAD
import { delay, forkJoin, from } from 'rxjs'
import { filter, first, map } from 'rxjs/operators'
import { DOCUMENT, getLocaleDirection, PlatformLocation, NgIf, NgClass } from '@angular/common'
import { AfterViewInit, Component, Inject, LOCALE_ID, OnDestroy, OnInit, ViewChild } from '@angular/core'
=======
import { DOCUMENT, getLocaleDirection, NgClass, NgIf, PlatformLocation } from '@angular/common'
import { AfterViewInit, Component, Inject, LOCALE_ID, OnInit, ViewChild } from '@angular/core'
>>>>>>> c31084ce
import { DomSanitizer, SafeHtml } from '@angular/platform-browser'
import { Event, GuardsCheckStart, RouteConfigLoadEnd, RouteConfigLoadStart, Router, RouterLink, RouterOutlet } from '@angular/router'
import {
  AuthService,
  Hotkey,
  HotkeysService,
  MarkdownService,
  PeerTubeRouterService,
  ScreenService,
  ScrollService,
  ServerService,
  User,
  UserLocalStorageService
} from '@app/core'
import { HooksService } from '@app/core/plugins/hooks.service'
import { PluginService } from '@app/core/plugins/plugin.service'
import { AccountSetupWarningModalComponent } from '@app/modal/account-setup-warning-modal.component'
import { AdminWelcomeModalComponent } from '@app/modal/admin-welcome-modal.component'
import { CustomModalComponent } from '@app/modal/custom-modal.component'
import { InstanceConfigWarningModalComponent } from '@app/modal/instance-config-warning-modal.component'
import { NgbConfig, NgbModal } from '@ng-bootstrap/ng-bootstrap'
import { LoadingBarModule, LoadingBarService } from '@ngx-loading-bar/core'
import { getShortLocale } from '@peertube/peertube-core-utils'
import { BroadcastMessageLevel, HTMLServerConfig, UserRole } from '@peertube/peertube-models'
import { logger } from '@root-helpers/logger'
import { peertubeLocalStorage } from '@root-helpers/peertube-web-storage'
import { SharedModule } from 'primeng/api'
import { ToastModule } from 'primeng/toast'
import { forkJoin } from 'rxjs'
import { filter, first, map } from 'rxjs/operators'
import { MenuService } from './core/menu/menu.service'
import { HeaderComponent } from './header/header.component'
import { POP_STATE_MODAL_DISMISS } from './helpers'
import { HotkeysCheatSheetComponent } from './hotkeys/hotkeys-cheat-sheet.component'
import { MenuComponent } from './menu/menu.component'
import { ConfirmComponent } from './modal/confirm.component'
import { GlobalIconComponent, GlobalIconName } from './shared/shared-icons/global-icon.component'
import { ButtonComponent } from './shared/shared-main/buttons/button.component'
import { InstanceService } from './shared/shared-main/instance/instance.service'

@Component({
  selector: 'my-app',
  templateUrl: './app.component.html',
  styleUrls: [ './app.component.scss' ],
  standalone: true,
  imports: [
    NgIf,
    HotkeysCheatSheetComponent,
    NgClass,
    RouterLink,
    HeaderComponent,
    MenuComponent,
    GlobalIconComponent,
    RouterOutlet,
    LoadingBarModule,
    ConfirmComponent,
    ToastModule,
    SharedModule,
    AccountSetupWarningModalComponent,
    AdminWelcomeModalComponent,
    InstanceConfigWarningModalComponent,
    CustomModalComponent,
    ButtonComponent
  ]
})
<<<<<<< HEAD
export class AppComponent implements OnInit, AfterViewInit, OnDestroy {
  private static BROADCAST_MESSAGE_KEY = 'app-broadcast-message-dismissed'
=======
export class AppComponent implements OnInit, AfterViewInit {
  private static LS_BROADCAST_MESSAGE = 'app-broadcast-message-dismissed'
>>>>>>> c31084ce

  @ViewChild('accountSetupWarningModal') accountSetupWarningModal: AccountSetupWarningModalComponent
  @ViewChild('adminWelcomeModal') adminWelcomeModal: AdminWelcomeModalComponent
  @ViewChild('instanceConfigWarningModal') instanceConfigWarningModal: InstanceConfigWarningModalComponent
  @ViewChild('customModal') customModal: CustomModalComponent

  customCSS: SafeHtml
  broadcastMessage: { message: string, dismissable: boolean, class: string } | null = null
  hotkeysModalOpened = false

  private serverConfig: HTMLServerConfig
  private userLoaded = false

  constructor (
    @Inject(DOCUMENT) private document: Document,
    @Inject(LOCALE_ID) private localeId: string,
    private router: Router,
    private authService: AuthService,
    private serverService: ServerService,
    private peertubeRouter: PeerTubeRouterService,
    private pluginService: PluginService,
    private instanceService: InstanceService,
    private domSanitizer: DomSanitizer,
    private screenService: ScreenService,
    private hotkeysService: HotkeysService,
    private hooks: HooksService,
    private location: PlatformLocation,
    private modalService: NgbModal,
    private markdownService: MarkdownService,
    private ngbConfig: NgbConfig,
    private loadingBar: LoadingBarService,
    private scrollService: ScrollService,
    private userLocalStorage: UserLocalStorageService,
    public menu: MenuService
  ) {
    this.ngbConfig.animation = false
  }

  ngOnInit () {
    document.getElementById('incompatible-browser').className += ' browser-ok'

    this.loadUser()

    this.serverConfig = this.serverService.getHTMLConfig()

    this.hooks.runAction('action:application.init', 'common')

    this.authService.loadClientCredentials()

    if (this.isUserLoggedIn()) {
      // The service will automatically redirect to the login page if the token is not valid anymore
      this.authService.refreshUserInformation()
    }

    this.initRouteEvents()
    this.scrollService.enableScrollRestoration()

    this.injectJS()
    this.injectCSS()
    this.injectBroadcastMessage()

    this.serverService.configReloaded
      .subscribe(config => {
        this.serverConfig = config

        this.injectBroadcastMessage()
        this.injectCSS()

        // Don't reinject JS since it could conflict with existing one
      })

    this.initHotkeys()

    this.location.onPopState(() => this.modalService.dismissAll(POP_STATE_MODAL_DISMISS))

    this.listenUserChangeForModals()

    this.document.documentElement.lang = getShortLocale(this.localeId)
    this.document.documentElement.dir = getLocaleDirection(this.localeId)

    this.pluginService.addAction('application:increment-loader', () => {
      this.loadingBar.useRef('plugins').start()

      return from([])
    })
    this.pluginService.addAction('application:decrement-loader', () => {
      this.loadingBar.useRef('plugins').complete()

      return from([])
    })
  }

  ngAfterViewInit () {
    this.pluginService.initializeCustomModal(this.customModal)
  }

  ngOnDestroy () {
    this.pluginService.removeAction('application:increment-loader')
    this.pluginService.removeAction('application:decrement-loader')
  }

  // ---------------------------------------------------------------------------

  isUserLoggedIn () {
    return this.authService.isLoggedIn()
  }

  hideBroadcastMessage () {
    peertubeLocalStorage.setItem(AppComponent.LS_BROADCAST_MESSAGE, this.serverConfig.broadcastMessage.message)

    this.broadcastMessage = null
    this.screenService.isBroadcastMessageDisplayed = false
  }

  // ---------------------------------------------------------------------------

  getNotificationIcon (message: { severity: 'success' | 'error' | 'info' }): GlobalIconName {
    switch (message.severity) {
      case 'error':
        return 'cross'

      case 'success':
        return 'tick'

      case 'info':
        return 'help'
    }
  }

  // ---------------------------------------------------------------------------

  private initRouteEvents () {
    const eventsObs = this.router.events

    // Plugin hooks
    this.peertubeRouter.getNavigationEndEvents().subscribe(e => {
      this.hooks.runAction('action:router.navigation-end', 'common', { path: e.url })
    })

    // Automatically hide/display the menu
    eventsObs.pipe(
      filter((e: Event): e is GuardsCheckStart => e instanceof GuardsCheckStart),
      filter(() => this.screenService.isInSmallView() || this.screenService.isInTouchScreen())
    ).subscribe(() => this.menu.setMenuCollapsed(true)) // User clicked on a link in the menu, change the page

    // Handle lazy loaded module
    eventsObs.pipe(
      filter((e: Event): e is RouteConfigLoadStart => e instanceof RouteConfigLoadStart)
    ).subscribe(() => this.loadingBar.useRef().start())

    eventsObs.pipe(
      filter((e: Event): e is RouteConfigLoadEnd => e instanceof RouteConfigLoadEnd)
    ).subscribe(() => this.loadingBar.useRef().complete())
  }

  private async injectBroadcastMessage () {
    this.broadcastMessage = null
    this.screenService.isBroadcastMessageDisplayed = false

    const messageConfig = this.serverConfig.broadcastMessage

    if (messageConfig.enabled) {
      // Already dismissed this message?
      if (messageConfig.dismissable && localStorage.getItem(AppComponent.LS_BROADCAST_MESSAGE) === messageConfig.message) {
        return
      }

      const classes: { [id in BroadcastMessageLevel]: string } = {
        info: 'alert-info',
        warning: 'alert-warning',
        error: 'alert-danger'
      }

      const root = document.createElement('div')
      root.innerHTML = await this.markdownService.markdownToUnsafeHTML({ markdown: messageConfig.message })
      // Use alert-link class on links since there will be in an alert block
      root.querySelectorAll('a').forEach(a => a.className += ' alert-link')

      this.broadcastMessage = {
        message: root.innerHTML,
        dismissable: messageConfig.dismissable,
        class: classes[messageConfig.level]
      }

      this.screenService.isBroadcastMessageDisplayed = true
    }
  }

  private injectJS () {
    // Inject JS
    if (this.serverConfig.instance.customizations.javascript) {
      try {
        /* eslint-disable no-eval */
        window.eval(this.serverConfig.instance.customizations.javascript)
      } catch (err) {
        logger.error('Cannot eval custom JavaScript.', err)
      }
    }
  }

  private injectCSS () {
    const headStyle = document.querySelector('style.custom-css-style')
    if (headStyle) headStyle.parentNode.removeChild(headStyle)

    // We test customCSS if the admin removed the css
    if (this.customCSS || this.serverConfig.instance.customizations.css) {
      const styleTag = '<style>' + this.serverConfig.instance.customizations.css + '</style>'
      this.customCSS = this.domSanitizer.bypassSecurityTrustHtml(styleTag)
    }
  }

  private listenUserChangeForModals () {
    this.authService.userInformationLoaded
        .pipe(map(() => this.authService.getUser()))
        .subscribe(user => {
          this.userLoaded = true
          this.openModalsIfNeeded(user)
        })
  }

  onModalCreated () {
    const user = this.authService.getUser()
    if (!user) return

    setTimeout(() => this.openModalsIfNeeded(user))
  }

  private openModalsIfNeeded (user: User) {
    if (!this.userLoaded) return

    if (user.role.id === UserRole.ADMINISTRATOR) {
      this.openAdminModalsIfNeeded(user)
    } else {
      this.openAccountModalsIfNeeded(user)
    }
  }

  private openAdminModalsIfNeeded (user: User) {
    if (!this.adminWelcomeModal) return

    if (this.adminWelcomeModal.shouldOpen(user)) {
      return this.adminWelcomeModal.show()
    }

    if (!this.instanceConfigWarningModal) return
    if (!this.instanceConfigWarningModal.shouldOpenByUser(user)) return

    forkJoin([
      this.serverService.getConfig().pipe(first()),
      this.instanceService.getAbout().pipe(first())
    ]).subscribe(([ config, about ]) => {
      if (this.instanceConfigWarningModal.shouldOpen(config, about)) {
        this.instanceConfigWarningModal.show(about)
      }
    })
  }

  private openAccountModalsIfNeeded (user: User) {
    if (!this.accountSetupWarningModal) return

    if (this.accountSetupWarningModal.shouldOpen(user)) {
      this.accountSetupWarningModal.show(user)
    }
  }

  // ---------------------------------------------------------------------------

  private initHotkeys () {
    this.hotkeysService.add([
      new Hotkey([ 'Shift+/', 's' ], () => {
        document.getElementById('search-video').focus()
        return false
      }, $localize`Focus the search bar`),

      new Hotkey('b', () => {
        this.menu.toggleMenu()
        return false
      }, $localize`Toggle the left menu`),

      new Hotkey('g o', () => {
        this.router.navigate([ '/videos/overview' ])
        return false
      }, $localize`Go to the "Discover videos" page`),

      new Hotkey('g v', () => {
        this.router.navigate([ '/videos/browse' ])
        return false
      }, $localize`Go to the "Browse videos" page`),

      new Hotkey('g u', () => {
        this.router.navigate([ '/videos/upload' ])
        return false
      }, $localize`Go to the "Publish video" page`)
    ])
  }

  onHotkeysModalStateChange (opened: boolean) {
    this.hotkeysModalOpened = opened
  }

  // ---------------------------------------------------------------------------

  private loadUser () {
    const tokens = this.userLocalStorage.getTokens()
    if (!tokens) return

    const user = this.userLocalStorage.getLoggedInUser()
    if (!user) return

    // Initialize user
    this.authService.buildAuthUser(user, tokens)
  }
}<|MERGE_RESOLUTION|>--- conflicted
+++ resolved
@@ -1,12 +1,7 @@
-<<<<<<< HEAD
-import { delay, forkJoin, from } from 'rxjs'
+import { forkJoin, from } from 'rxjs'
 import { filter, first, map } from 'rxjs/operators'
-import { DOCUMENT, getLocaleDirection, PlatformLocation, NgIf, NgClass } from '@angular/common'
+import { DOCUMENT, getLocaleDirection, NgClass, NgIf, PlatformLocation } from '@angular/common'
 import { AfterViewInit, Component, Inject, LOCALE_ID, OnDestroy, OnInit, ViewChild } from '@angular/core'
-=======
-import { DOCUMENT, getLocaleDirection, NgClass, NgIf, PlatformLocation } from '@angular/common'
-import { AfterViewInit, Component, Inject, LOCALE_ID, OnInit, ViewChild } from '@angular/core'
->>>>>>> c31084ce
 import { DomSanitizer, SafeHtml } from '@angular/platform-browser'
 import { Event, GuardsCheckStart, RouteConfigLoadEnd, RouteConfigLoadStart, Router, RouterLink, RouterOutlet } from '@angular/router'
 import {
@@ -35,8 +30,6 @@
 import { peertubeLocalStorage } from '@root-helpers/peertube-web-storage'
 import { SharedModule } from 'primeng/api'
 import { ToastModule } from 'primeng/toast'
-import { forkJoin } from 'rxjs'
-import { filter, first, map } from 'rxjs/operators'
 import { MenuService } from './core/menu/menu.service'
 import { HeaderComponent } from './header/header.component'
 import { POP_STATE_MODAL_DISMISS } from './helpers'
@@ -72,13 +65,8 @@
     ButtonComponent
   ]
 })
-<<<<<<< HEAD
 export class AppComponent implements OnInit, AfterViewInit, OnDestroy {
-  private static BROADCAST_MESSAGE_KEY = 'app-broadcast-message-dismissed'
-=======
-export class AppComponent implements OnInit, AfterViewInit {
   private static LS_BROADCAST_MESSAGE = 'app-broadcast-message-dismissed'
->>>>>>> c31084ce
 
   @ViewChild('accountSetupWarningModal') accountSetupWarningModal: AccountSetupWarningModalComponent
   @ViewChild('adminWelcomeModal') adminWelcomeModal: AdminWelcomeModalComponent
