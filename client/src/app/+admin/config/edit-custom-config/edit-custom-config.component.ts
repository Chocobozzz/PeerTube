--- conflicted
+++ resolved
@@ -223,7 +223,6 @@
           isDefaultSearch: null
         }
       },
-<<<<<<< HEAD
       podcast: {
         instanceFee: null,
         lightning: {
@@ -231,11 +230,10 @@
           customKey: null,
           customValue: null
         }
-=======
+      },
 
       instanceCustomHomepage: {
         content: null
->>>>>>> f49ff551
       }
     }
 
