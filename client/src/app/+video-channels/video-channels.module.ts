--- conflicted
+++ resolved
@@ -12,13 +12,9 @@
 import { VideoChannelVideosComponent } from './video-channel-videos/video-channel-videos.component'
 import { VideoChannelsRoutingModule } from './video-channels-routing.module'
 import { VideoChannelsComponent } from './video-channels.component'
-<<<<<<< HEAD
-import { SharedActorImageModule } from '../shared/shared-actor-image/shared-actor-image.module'
 import { MyVideoChannelCreateComponent } from './video-channel-edit/video-channel-create.component'
 import { VideoChannelUpdateComponent } from './video-channel-edit/video-channel-update.component'
 import { SharedActorImageEditModule } from '@app/shared/shared-actor-image-edit'
-=======
->>>>>>> f307255e
 
 @NgModule({
   imports: [
@@ -32,11 +28,8 @@
     SharedGlobalIconModule,
     SharedSupportModal,
     SharedActorImageModule,
-<<<<<<< HEAD
-    SharedActorImageEditModule
-=======
+    SharedActorImageEditModule,
     SharedModerationModule
->>>>>>> f307255e
   ],
 
   declarations: [
