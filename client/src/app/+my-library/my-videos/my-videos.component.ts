import { CommonModule } from '@angular/common'
import { Component, inject, OnDestroy, OnInit, viewChild } from '@angular/core'
import { FormsModule } from '@angular/forms'
import { RouterLink } from '@angular/router'
import { AuthService, AuthUser, ConfirmService, Notifier, RestPagination, ServerService } from '@app/core'
import { HeaderService } from '@app/header/header.service'
import { formatICU } from '@app/helpers'
import { Video } from '@app/shared/shared-main/video/video.model'
import { VideoService } from '@app/shared/shared-main/video/video.service'
import { TableColumnInfo, TableComponent, TableQueryParams } from '@app/shared/shared-tables/table.component'
import { VideoPlaylistService } from '@app/shared/shared-video-playlist/video-playlist.service'
import { ChannelToggleComponent } from '@app/shared/standalone-channels/channel-toggle.component'
import { NgbTooltipModule } from '@ng-bootstrap/ng-bootstrap'
import { arrayify, pick } from '@peertube/peertube-core-utils'
<<<<<<< HEAD
import {
  UserRight,
  VideoChannel,
  VideoExistInPlaylist,
  VideoPrivacy,
  VideoPrivacyType,
  VideosExistInPlaylists
} from '@peertube/peertube-models'
=======
import { VideoChannel, VideoExistInPlaylist, VideoPrivacy, VideoPrivacyType, VideosExistInPlaylists } from '@peertube/peertube-models'
import { logger } from '@root-helpers/logger'
import debug from 'debug'
>>>>>>> 86e857e9
import uniqBy from 'lodash-es/uniqBy'
import { SortMeta } from 'primeng/api'
import { tap } from 'rxjs/operators'
import { SelectOptionsItem } from 'src/types'
import { AdvancedInputFilterComponent } from '../../shared/shared-forms/advanced-input-filter.component'
import { SelectCheckboxComponent } from '../../shared/shared-forms/select/select-checkbox.component'
import { DropdownAction } from '../../shared/shared-main/buttons/action-dropdown.component'
import { ButtonComponent } from '../../shared/shared-main/buttons/button.component'
import { PTDatePipe } from '../../shared/shared-main/common/date.pipe'
import { NumberFormatterPipe } from '../../shared/shared-main/common/number-formatter.pipe'
import { VideoCellComponent } from '../../shared/shared-tables/video-cell.component'
import {
  VideoActionsDisplayType,
  VideoActionsDropdownComponent
} from '../../shared/shared-video-miniature/video-actions-dropdown.component'
import { VideoNSFWBadgeComponent } from '../../shared/shared-video/video-nsfw-badge.component'
import { VideoPrivacyBadgeComponent } from '../../shared/shared-video/video-privacy-badge.component'
import { VideoStateBadgeComponent } from '../../shared/shared-video/video-state-badge.component'
import { VideoChangeOwnershipComponent } from './modals/video-change-ownership.component'

type ColumnName = 'duration' | 'name' | 'privacy' | 'sensitive' | 'playlists' | 'insights' | 'published' | 'state' | 'comments'
type CommonFilter = 'live' | 'vod' | 'private' | 'internal' | 'unlisted' | 'password-protected' | 'public'

type VideoType = 'live' | 'vod'
type QueryParams = TableQueryParams & {
  channelNameOneOf?: string[]
  privacyOneOf?: string[]
  search?: string
  videoType?: VideoType
}

@Component({
  selector: 'my-videos',
  templateUrl: './my-videos.component.html',
  styleUrls: [ './my-videos.component.scss' ],
  imports: [
    CommonModule,
    FormsModule,
    AdvancedInputFilterComponent,
    ButtonComponent,
    NgbTooltipModule,
    VideoActionsDropdownComponent,
    VideoCellComponent,
    RouterLink,
    NumberFormatterPipe,
    VideoChangeOwnershipComponent,
    VideoPrivacyBadgeComponent,
    VideoStateBadgeComponent,
    ChannelToggleComponent,
    SelectCheckboxComponent,
    PTDatePipe,
    VideoNSFWBadgeComponent,
    TableComponent
  ]
})
export class MyVideosComponent implements OnInit, OnDestroy {
  private confirmService = inject(ConfirmService)
  private auth = inject(AuthService)
  private notifier = inject(Notifier)
  private videoService = inject(VideoService)
  private playlistService = inject(VideoPlaylistService)
  private server = inject(ServerService)
  private headerService = inject(HeaderService)

  readonly videoChangeOwnershipModal = viewChild<VideoChangeOwnershipComponent>('videoChangeOwnershipModal')
  readonly table = viewChild<TableComponent<Video, ColumnName, QueryParams>>('table')

  videosContainedInPlaylists: VideosExistInPlaylists = {}

  bulkActions: DropdownAction<Video[]>[][] = []

  videoActionsOptions: VideoActionsDisplayType = {
    playlist: true,
    download: true,
    update: false,
    blacklist: false,
    delete: true,
    report: false,
    duplicate: false,
    mute: false,
    liveInfo: true,
    removeFiles: false,
    transcoding: false
  }

  moreVideoActions: DropdownAction<{ video: Video }>[][] = []

  user: AuthUser
  channels: (VideoChannel & { selected: boolean })[] = []

  filterItems: SelectOptionsItem<CommonFilter>[] = []
  selectedFilterItems: CommonFilter[] = []

  columns: TableColumnInfo<ColumnName>[] = []

  customUpdateUrl: typeof this._customUpdateUrl
  customParseQueryParams: typeof this._customParseQueryParams
  dataLoader: typeof this._dataLoader

  constructor () {
    this.customUpdateUrl = this._customUpdateUrl.bind(this)
    this.customParseQueryParams = this._customParseQueryParams.bind(this)
    this.dataLoader = this._dataLoader.bind(this)
  }

  get serverConfig () {
    return this.server.getHTMLConfig()
  }

  ngOnInit () {
    this.headerService.setSearchHidden(true)

    this.user = this.auth.getUser()

    this.columns = [
      { id: 'duration', label: $localize`Duration`, selected: true, sortable: true },
      { id: 'name', label: $localize`Name`, selected: true, sortable: true },
      { id: 'privacy', label: $localize`Privacy`, selected: true, sortable: false },
      { id: 'sensitive', label: $localize`Sensitive`, selected: true, sortable: false },
      { id: 'playlists', label: $localize`Playlists`, selected: true, sortable: false },
      { id: 'insights', label: $localize`Insights`, selected: true, sortable: true, sortKey: 'views' },
      { id: 'comments', label: $localize`Comments`, selected: true, sortable: true },
      { id: 'published', label: $localize`Published`, selected: true, sortable: true, sortKey: 'publishedAt' },
      { id: 'state', label: $localize`State`, selected: true, sortable: false }
    ]

    this.filterItems = [
      {
        id: 'live',
        label: $localize`Lives`
      },
      {
        id: 'vod',
        label: $localize`VOD`
      },
      {
        id: 'public',
        label: $localize`Public videos`
      },
      {
        id: 'internal',
        label: $localize`Internal videos`
      },
      {
        id: 'unlisted',
        label: $localize`Unlisted videos`
      },
      {
        id: 'password-protected',
        label: $localize`Password protected videos`
      },
      {
        id: 'private',
        label: $localize`Private videos`
      }
    ]

    this.buildActions()
  }

  ngOnDestroy () {
    this.headerService.setSearchHidden(false)
  }

  private _customParseQueryParams (queryParams: QueryParams) {
    {
      const enabledChannels = queryParams.channelNameOneOf
        ? new Set(arrayify(queryParams.channelNameOneOf))
        : new Set<string>()

      this.user = this.auth.getUser()
      this.channels = this.user.videoChannels.map(c => ({
        ...c,

        selected: enabledChannels.has(c.name)
      }))
    }

    {
      this.selectedFilterItems = []
      const videoType = arrayify(queryParams.videoType)

      if (videoType.includes('live')) this.selectedFilterItems.push('live')
      if (videoType.includes('vod')) this.selectedFilterItems.push('vod')

      const enabledPrivacies = queryParams.privacyOneOf
        ? new Set(arrayify(queryParams.privacyOneOf).map(t => parseInt(t) as VideoPrivacyType))
        : new Set<VideoPrivacyType>()

      if (enabledPrivacies.has(VideoPrivacy.PUBLIC)) this.selectedFilterItems.push('public')
      if (enabledPrivacies.has(VideoPrivacy.INTERNAL)) this.selectedFilterItems.push('internal')
      if (enabledPrivacies.has(VideoPrivacy.UNLISTED)) this.selectedFilterItems.push('unlisted')
      if (enabledPrivacies.has(VideoPrivacy.PASSWORD_PROTECTED)) this.selectedFilterItems.push('password-protected')
      if (enabledPrivacies.has(VideoPrivacy.PRIVATE)) this.selectedFilterItems.push('private')
    }
  }

  // ---------------------------------------------------------------------------

  getNoResults (search?: string) {
    if (search || this.selectedFilterItems.length !== 0) {
      return $localize`No videos found matching your filters.`
    }

    if (this.channels.some(c => c.selected)) {
      return $localize`No videos found in selected channels.`
    }

    return $localize`You don't have any videos published yet.`
  }

  // ---------------------------------------------------------------------------

  private _customUpdateUrl (): Partial<Record<keyof QueryParams, any>> {
    const channelNameOneOf = this.channels.filter(c => c.selected).map(c => c.name)

    return {
      ...pick(this.buildCommonVideoFilters(), [ 'privacyOneOf', 'videoType' ]),

      channelNameOneOf
    }
  }

  private buildCommonVideoFilters () {
    const selectedFilterSet = new Set(this.selectedFilterItems)

    let isLive: boolean
    const videoType: VideoType[] = []
    if (selectedFilterSet.has('live')) {
      videoType.push('live')

      if (!selectedFilterSet.has('vod')) isLive = true
    }

    if (selectedFilterSet.has('vod')) {
      videoType.push('vod')

      if (!selectedFilterSet.has('live')) isLive = false
    }

    const privacyOneOf: VideoPrivacyType[] = []
    if (selectedFilterSet.has('public')) privacyOneOf.push(VideoPrivacy.PUBLIC)
    if (selectedFilterSet.has('internal')) privacyOneOf.push(VideoPrivacy.INTERNAL)
    if (selectedFilterSet.has('unlisted')) privacyOneOf.push(VideoPrivacy.UNLISTED)
    if (selectedFilterSet.has('password-protected')) privacyOneOf.push(VideoPrivacy.PASSWORD_PROTECTED)
    if (selectedFilterSet.has('private')) privacyOneOf.push(VideoPrivacy.PRIVATE)

    return {
      isLive,
      videoType,
      privacyOneOf
    }
  }

  // ---------------------------------------------------------------------------

  private _dataLoader (options: {
    pagination: RestPagination
    sort: SortMeta
    search: string
  }) {
    const { pagination, sort, search } = options

    const channelNameOneOf = this.channels.filter(c => c.selected).map(c => c.name)

    return this.videoService.listMyVideos({
      restPagination: pagination,
      sort,
      search,

      channelNameOneOf: channelNameOneOf.length !== 0
        ? channelNameOneOf
        : undefined,

      ...pick(this.buildCommonVideoFilters(), [ 'isLive', 'privacyOneOf' ])
    }).pipe(tap(({ data }) => this.fetchVideosContainedInPlaylists(data)))
  }

  fetchVideosContainedInPlaylists (videos: Video[]) {
    this.playlistService.doVideosExistInPlaylist(videos.map(v => v.id))
      .subscribe(result => {
        this.videosContainedInPlaylists = Object.keys(result).reduce((acc, videoId) => ({
          ...acc,
          [videoId]: uniqBy(result[+videoId], (p: VideoExistInPlaylist) => p.playlistId)
        }), this.videosContainedInPlaylists)
      })
  }

  async removeVideos (videos: Video[]) {
    const message = formatICU(
      $localize`Are you sure you want to delete {count, plural, =1 {this video} other {these {count} videos}}?`,
      { count: videos.length }
    )

    const res = await this.confirmService.confirm(message, $localize`Delete`)
    if (res === false) return

    this.videoService.removeVideo(videos.map(v => v.id))
      .subscribe({
        next: () => {
          this.notifier.success(
            formatICU(
              $localize`Deleted {count, plural, =1 {1 video} other {{count} videos}}.`,
              { count: videos.length }
            )
          )

          this.table().loadData()
        },

        error: err => this.notifier.error(err.message)
      })
  }

  private buildActions () {
    this.moreVideoActions = [
      [
        {
          label: $localize`Change ownership`,
          handler: ({ video }) => this.videoChangeOwnershipModal().show(video),
          iconName: 'ownership-change'
        }
      ]
    ]

    this.bulkActions = [
      [
        {
          label: $localize`Delete`,
          handler: videos => this.removeVideos(videos),
          iconName: 'delete'
        }
      ]
    ]
  }
}<|MERGE_RESOLUTION|>--- conflicted
+++ resolved
@@ -12,20 +12,7 @@
 import { ChannelToggleComponent } from '@app/shared/standalone-channels/channel-toggle.component'
 import { NgbTooltipModule } from '@ng-bootstrap/ng-bootstrap'
 import { arrayify, pick } from '@peertube/peertube-core-utils'
-<<<<<<< HEAD
-import {
-  UserRight,
-  VideoChannel,
-  VideoExistInPlaylist,
-  VideoPrivacy,
-  VideoPrivacyType,
-  VideosExistInPlaylists
-} from '@peertube/peertube-models'
-=======
 import { VideoChannel, VideoExistInPlaylist, VideoPrivacy, VideoPrivacyType, VideosExistInPlaylists } from '@peertube/peertube-models'
-import { logger } from '@root-helpers/logger'
-import debug from 'debug'
->>>>>>> 86e857e9
 import uniqBy from 'lodash-es/uniqBy'
 import { SortMeta } from 'primeng/api'
 import { tap } from 'rxjs/operators'
