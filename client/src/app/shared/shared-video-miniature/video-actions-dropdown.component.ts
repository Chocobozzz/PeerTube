--- conflicted
+++ resolved
@@ -2,11 +2,7 @@
 import { AuthService, ConfirmService, Notifier, ScreenService, ServerService } from '@app/core'
 import { BlocklistService, VideoBlockComponent, VideoBlockService, VideoReportComponent } from '@app/shared/shared-moderation'
 import { NgbDropdown } from '@ng-bootstrap/ng-bootstrap'
-<<<<<<< HEAD
-import { VideoCaption, VideoState, VideoType } from '@shared/models'
-=======
-import { VideoCaption } from '@shared/models'
->>>>>>> 5357ce93
+import { VideoCaption, VideoType } from '@shared/models'
 import {
   Actor,
   DropdownAction,
