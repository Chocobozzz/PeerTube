import { Observable, Subject } from 'rxjs'
import { AfterContentInit, Component, ContentChildren, EventEmitter, Input, Output, QueryList, TemplateRef } from '@angular/core'
import { ComponentPagination, Notifier, User } from '@app/core'
<<<<<<< HEAD
import { ResultList, VideosExistInPlaylists, VideoSortField } from '@shared/models'
=======
import { logger } from '@root-helpers/logger'
import { ResultList, VideoSortField } from '@shared/models'
>>>>>>> 7f529402
import { PeerTubeTemplateDirective, Video } from '../shared-main'
import { MiniatureDisplayOptions } from './video-miniature.component'

export type SelectionType = { [ id: number ]: boolean }

@Component({
  selector: 'my-videos-selection',
  templateUrl: './videos-selection.component.html',
  styleUrls: [ './videos-selection.component.scss' ]
})
export class VideosSelectionComponent implements AfterContentInit {
  @Input() videosContainedInPlaylists: VideosExistInPlaylists
  @Input() user: User
  @Input() pagination: ComponentPagination

  @Input() titlePage: string

  @Input() miniatureDisplayOptions: MiniatureDisplayOptions

  @Input() noResultMessage = $localize`No results.`
  @Input() enableSelection = true

  @Input() disabled = false

  @Input() getVideosObservableFunction: (page: number, sort?: VideoSortField) => Observable<ResultList<Video>>

  @ContentChildren(PeerTubeTemplateDirective) templates: QueryList<PeerTubeTemplateDirective<'rowButtons' | 'globalButtons'>>

  @Output() selectionChange = new EventEmitter<SelectionType>()
  @Output() videosModelChange = new EventEmitter<Video[]>()

  _selection: SelectionType = {}

  rowButtonsTemplate: TemplateRef<any>
  globalButtonsTemplate: TemplateRef<any>

  videos: Video[] = []
  sort: VideoSortField = '-publishedAt'

  onDataSubject = new Subject<any[]>()

  hasDoneFirstQuery = false

  private lastQueryLength: number

  constructor (
    private notifier: Notifier
  ) { }

  @Input() get selection () {
    return this._selection
  }

  set selection (selection: SelectionType) {
    this._selection = selection
    this.selectionChange.emit(this._selection)
  }

  @Input() get videosModel () {
    return this.videos
  }

  set videosModel (videos: Video[]) {
    this.videos = videos
    this.videosModelChange.emit(this.videos)
  }

  ngAfterContentInit () {
    {
      const t = this.templates.find(t => t.name === 'rowButtons')
      if (t) this.rowButtonsTemplate = t.template
    }

    {
      const t = this.templates.find(t => t.name === 'globalButtons')
      if (t) this.globalButtonsTemplate = t.template
    }

    this.loadMoreVideos()
  }

  getVideosObservable (page: number) {
    return this.getVideosObservableFunction(page, this.sort)
  }

  abortSelectionMode () {
    this._selection = {}
  }

  isInSelectionMode () {
    return Object.keys(this._selection).some(k => this._selection[k] === true)
  }

  videoById (index: number, video: Video) {
    return video.id
  }

  onNearOfBottom () {
    if (this.disabled) return

    // No more results
    if (this.lastQueryLength !== undefined && this.lastQueryLength < this.pagination.itemsPerPage) return

    this.pagination.currentPage += 1

    this.loadMoreVideos()
  }

  loadMoreVideos (reset = false) {
    if (reset) this.hasDoneFirstQuery = false

    this.getVideosObservable(this.pagination.currentPage)
      .subscribe({
        next: ({ data }) => {
          this.hasDoneFirstQuery = true
          this.lastQueryLength = data.length

          if (reset) this.videos = []
          this.videos = this.videos.concat(data)
          this.videosModel = this.videos

          this.onDataSubject.next(data)
        },

        error: err => {
          const message = $localize`Cannot load more videos. Try again later.`

          logger.error(message, err)
          this.notifier.error(message)
        }
      })
  }

  reloadVideos () {
    this.pagination.currentPage = 1
    this.loadMoreVideos(true)
  }

  removeVideoFromArray (video: Video) {
    this.videos = this.videos.filter(v => v.id !== video.id)
  }
}<|MERGE_RESOLUTION|>--- conflicted
+++ resolved
@@ -1,12 +1,8 @@
 import { Observable, Subject } from 'rxjs'
 import { AfterContentInit, Component, ContentChildren, EventEmitter, Input, Output, QueryList, TemplateRef } from '@angular/core'
 import { ComponentPagination, Notifier, User } from '@app/core'
-<<<<<<< HEAD
+import { logger } from '@root-helpers/logger'
 import { ResultList, VideosExistInPlaylists, VideoSortField } from '@shared/models'
-=======
-import { logger } from '@root-helpers/logger'
-import { ResultList, VideoSortField } from '@shared/models'
->>>>>>> 7f529402
 import { PeerTubeTemplateDirective, Video } from '../shared-main'
 import { MiniatureDisplayOptions } from './video-miniature.component'
 
