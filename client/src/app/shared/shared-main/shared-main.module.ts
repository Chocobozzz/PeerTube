--- conflicted
+++ resolved
@@ -17,11 +17,7 @@
 import { LoadingBarModule } from '@ngx-loading-bar/core'
 import { LoadingBarHttpClientModule } from '@ngx-loading-bar/http-client'
 import { SharedGlobalIconModule } from '../shared-icons'
-<<<<<<< HEAD
-import { AccountService, ActorAvatarInfoComponent } from './account'
-=======
 import { AccountService } from './account'
->>>>>>> 266947e5
 import {
   AutofocusDirective,
   BytesPipe,
@@ -42,7 +38,6 @@
 import { RedundancyService, VideoImportService, VideoOwnershipService, VideoService } from './video'
 import { VideoCaptionService } from './video-caption'
 import { VideoChannelService } from './video-channel'
-import { SharedAccountAvatarModule } from '../shared-account-avatar/shared-account-avatar.module'
 
 @NgModule({
   imports: [
@@ -71,11 +66,6 @@
   ],
 
   declarations: [
-<<<<<<< HEAD
-    ActorAvatarInfoComponent,
-
-=======
->>>>>>> 266947e5
     FromNowPipe,
     NumberFormatterPipe,
     BytesPipe,
@@ -130,11 +120,6 @@
 
     PrimeSharedModule,
 
-<<<<<<< HEAD
-    ActorAvatarInfoComponent,
-
-=======
->>>>>>> 266947e5
     FromNowPipe,
     BytesPipe,
     NumberFormatterPipe,
