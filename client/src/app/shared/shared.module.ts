import { CommonModule } from '@angular/common'
import { HttpClientModule } from '@angular/common/http'
import { NgModule } from '@angular/core'
import { FormsModule, ReactiveFormsModule } from '@angular/forms'
import { RouterModule } from '@angular/router'
import { MarkdownTextareaComponent } from '@app/shared/forms/markdown-textarea.component'
import { HelpComponent } from '@app/shared/misc/help.component'
import { InfiniteScrollerDirective } from '@app/shared/video/infinite-scroller.directive'
import { MarkdownService } from '@app/videos/shared'

import { BytesPipe, KeysPipe, NgPipesModule } from 'ngx-pipes'
import { SharedModule as PrimeSharedModule } from 'primeng/components/common/shared'

import { AUTH_INTERCEPTOR_PROVIDER } from './auth'
<<<<<<< HEAD
import { ButtonComponent } from './misc/button.component'
import { DeleteButtonComponent } from './misc/delete-button.component'
import { EditButtonComponent } from './misc/edit-button.component'
=======
import { DeleteButtonComponent } from './buttons/delete-button.component'
import { EditButtonComponent } from './buttons/edit-button.component'
>>>>>>> 2987c3d7
import { FromNowPipe } from './misc/from-now.pipe'
import { LoaderComponent } from './misc/loader.component'
import { NumberFormatterPipe } from './misc/number-formatter.pipe'
import { ObjectLengthPipe } from './misc/object-length.pipe'
import { RestExtractor, RestService } from './rest'
import { UserService } from './users'
import { VideoAbuseService } from './video-abuse'
import { VideoBlacklistService } from './video-blacklist'
import { VideoOwnershipService } from './video-ownership'
import { VideoMiniatureComponent } from './video/video-miniature.component'
import { VideoFeedComponent } from './video/video-feed.component'
import { VideoThumbnailComponent } from './video/video-thumbnail.component'
import { VideoService } from './video/video.service'
import { AccountService } from '@app/shared/account/account.service'
import { VideoChannelService } from '@app/shared/video-channel/video-channel.service'
import { I18n } from '@ngx-translate/i18n-polyfill'
import { FormValidatorService } from '@app/shared/forms/form-validators/form-validator.service'
import {
  CustomConfigValidatorsService,
  LoginValidatorsService,
  ReactiveFileComponent,
  ResetPasswordValidatorsService,
  UserValidatorsService,
  VideoAbuseValidatorsService, VideoBlacklistValidatorsService,
  VideoChannelValidatorsService,
  VideoCommentValidatorsService,
  VideoValidatorsService,
  VideoChangeOwnershipValidatorsService, VideoAcceptOwnershipValidatorsService
} from '@app/shared/forms'
import { I18nPrimengCalendarService } from '@app/shared/i18n/i18n-primeng-calendar'
import { ScreenService } from '@app/shared/misc/screen.service'
import { VideoCaptionsValidatorsService } from '@app/shared/forms/form-validators/video-captions-validators.service'
import { VideoCaptionService } from '@app/shared/video-caption'
import { PeertubeCheckboxComponent } from '@app/shared/forms/peertube-checkbox.component'
import { VideoImportService } from '@app/shared/video-import/video-import.service'
import { ActionDropdownComponent } from '@app/shared/buttons/action-dropdown.component'
import { NgbDropdownModule, NgbModalModule, NgbPopoverModule, NgbTabsetModule, NgbTooltipModule } from '@ng-bootstrap/ng-bootstrap'

@NgModule({
  imports: [
    CommonModule,
    FormsModule,
    ReactiveFormsModule,
    RouterModule,
    HttpClientModule,

    NgbDropdownModule.forRoot(),
    NgbModalModule.forRoot(),
    NgbPopoverModule.forRoot(),
    NgbTabsetModule.forRoot(),
    NgbTooltipModule.forRoot(),

    PrimeSharedModule,
    NgPipesModule
  ],

  declarations: [
    LoaderComponent,
    VideoThumbnailComponent,
    VideoMiniatureComponent,
    VideoFeedComponent,
    ButtonComponent,
    DeleteButtonComponent,
    EditButtonComponent,
    ActionDropdownComponent,
    NumberFormatterPipe,
    ObjectLengthPipe,
    FromNowPipe,
    MarkdownTextareaComponent,
    InfiniteScrollerDirective,
    HelpComponent,
    ReactiveFileComponent,
    PeertubeCheckboxComponent
  ],

  exports: [
    CommonModule,
    FormsModule,
    ReactiveFormsModule,
    RouterModule,
    HttpClientModule,

    NgbDropdownModule,
    NgbModalModule,
    NgbPopoverModule,
    NgbTabsetModule,
    NgbTooltipModule,

    PrimeSharedModule,
    BytesPipe,
    KeysPipe,

    LoaderComponent,
    VideoThumbnailComponent,
    VideoMiniatureComponent,
    VideoFeedComponent,
    ButtonComponent,
    DeleteButtonComponent,
    EditButtonComponent,
    ActionDropdownComponent,
    MarkdownTextareaComponent,
    InfiniteScrollerDirective,
    HelpComponent,
    ReactiveFileComponent,
    PeertubeCheckboxComponent,

    NumberFormatterPipe,
    ObjectLengthPipe,
    FromNowPipe
  ],

  providers: [
    AUTH_INTERCEPTOR_PROVIDER,
    RestExtractor,
    RestService,
    VideoAbuseService,
    VideoBlacklistService,
    VideoOwnershipService,
    UserService,
    VideoService,
    AccountService,
    MarkdownService,
    VideoChannelService,
    VideoCaptionService,
    VideoImportService,

    FormValidatorService,
    CustomConfigValidatorsService,
    LoginValidatorsService,
    ResetPasswordValidatorsService,
    UserValidatorsService,
    VideoAbuseValidatorsService,
    VideoChannelValidatorsService,
    VideoCommentValidatorsService,
    VideoValidatorsService,
    VideoCaptionsValidatorsService,
<<<<<<< HEAD
    VideoChangeOwnershipValidatorsService,
    VideoAcceptOwnershipValidatorsService,
=======
    VideoBlacklistValidatorsService,
>>>>>>> 2987c3d7

    I18nPrimengCalendarService,
    ScreenService,

    I18n
  ]
})
export class SharedModule { }<|MERGE_RESOLUTION|>--- conflicted
+++ resolved
@@ -12,14 +12,9 @@
 import { SharedModule as PrimeSharedModule } from 'primeng/components/common/shared'
 
 import { AUTH_INTERCEPTOR_PROVIDER } from './auth'
-<<<<<<< HEAD
 import { ButtonComponent } from './misc/button.component'
-import { DeleteButtonComponent } from './misc/delete-button.component'
-import { EditButtonComponent } from './misc/edit-button.component'
-=======
 import { DeleteButtonComponent } from './buttons/delete-button.component'
 import { EditButtonComponent } from './buttons/edit-button.component'
->>>>>>> 2987c3d7
 import { FromNowPipe } from './misc/from-now.pipe'
 import { LoaderComponent } from './misc/loader.component'
 import { NumberFormatterPipe } from './misc/number-formatter.pipe'
@@ -156,12 +151,9 @@
     VideoCommentValidatorsService,
     VideoValidatorsService,
     VideoCaptionsValidatorsService,
-<<<<<<< HEAD
+    VideoBlacklistValidatorsService,
     VideoChangeOwnershipValidatorsService,
     VideoAcceptOwnershipValidatorsService,
-=======
-    VideoBlacklistValidatorsService,
->>>>>>> 2987c3d7
 
     I18nPrimengCalendarService,
     ScreenService,
