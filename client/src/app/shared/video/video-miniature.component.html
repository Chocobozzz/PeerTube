--- conflicted
+++ resolved
@@ -9,21 +9,10 @@
 
   <div class="video-bottom">
     <div class="video-miniature-information">
-<<<<<<< HEAD
-      <a
-        tabindex="-1"
-        class="video-miniature-name"
-        [routerLink]="videoLink" [attr.title]="video.name" [ngClass]="{ 'blur-filter': isVideoBlur }"
-      >{{ video.name }}</a>
-
       <div class="d-inline-flex video-miniature-meta">
-        <avatar-channel *ngIf="displayOptions.avatar" class="mr-1 pt-1" [video]="video" size="sm"></avatar-channel>
-=======
-      <div class="d-inline-flex">
         <div *ngIf="displayOptions.avatar" class="avatar">
           <img [src]="getAvatarUrl()" alt="Avatar" />
         </div>
->>>>>>> 45800f7e
 
         <div class="d-flex flex-column">
           <a
