@use 'sass:math';
@use '_variables' as *;
@use '_mixins' as *;
@use '_bootstrap-variables';
@use '_miniature' as *;

$video-height: 66vh;

@function getPlayerHeight ($width) {
  @return calc(#{$width} / #{$video-watch-player-factor});
}

@function getPlayerWidth ($height) {
  @return calc(#{$height} * #{$video-watch-player-factor});
}

@mixin playlist-below-player {
  width: 100% !important;
  height: auto !important;
  max-height: 300px !important;
  max-width: initial;
  border-bottom: 1px solid $separator-border-color !important;
}

.blocked-label {
  font-weight: $font-semibold;
}

.placeholder-image {
  height: 100%;
}

.flex-direction-column {
  flex-direction: column;
}

.root {
  &.theater-enabled #video-wrapper {
    $height: calc(100vh - #{$header-height} - #{$theater-bottom-space});

    flex-direction: column;
    justify-content: center;

    #videojs-wrapper {
      width: 100%;
      height: $height;
    }

    ::ng-deep .video-js {
      height: $height;
      width: 100%;
      max-width: initial;
    }

    my-video-watch-playlist ::ng-deep .playlist {
      @include playlist-below-player;
    }
  }
}

<<<<<<< HEAD
.blocked-label {
  font-weight: $font-semibold;
}

.placeholder-image {
  height: 100%;
}

=======
>>>>>>> f49ff551
#video-wrapper {
  background-color: #000;
  display: flex;
  justify-content: center;

  ::ng-deep .video-js {
    width: 100%;
    max-width: getPlayerWidth($video-height);
    height: $video-height;

    // VideoJS create an inner video player
    video {
      outline: 0;
      position: relative !important;
    }
  }
}

#videojs-wrapper {
  display: flex;
  justify-content: center;
  flex-grow: 1;
  height: $video-height;
}

.remote-server-down {
  color: #fff;
  display: flex;
  flex-direction: column;
  align-items: center;
  text-align: center;
  justify-content: center;
  background-color: #141313;
  width: 100%;
  font-size: 24px;
  height: 500px;

  @media screen and (max-width: 1000px) {
    font-size: 20px;
  }

  @media screen and (max-width: 600px) {
    font-size: 16px;
  }
}

#video-not-found {
  height: 300px;
  line-height: 300px;
  margin-top: 50px;
  text-align: center;
  font-weight: $font-semibold;
  font-size: 15px;
}

.video-bottom {
  display: flex;
  margin-top: 1.5rem;
}

.video-info {
  flex-grow: 1;
  // Set min width for flex item
  min-width: 1px;
  max-width: 100%;
}

.video-info-first-row {
  display: flex;

  > div:first-child {
    flex-grow: 1;
  }
}

.video-info-name {
  @include peertube-word-wrap;

  @include margin-right(30px);

  min-height: 40px; // Align with the action buttons
  font-size: 27px;
  font-weight: $font-semibold;
  flex-grow: 1;
}

.video-info-first-row-bottom {
  display: flex;
  flex-wrap: wrap;
  align-items: center;
  width: 100%;
}

.video-info-date-views {
  @include margin-right(10px);

  margin-bottom: 10px;
  align-self: start;
  font-size: 1em;
}

.video-info-channel {
  font-weight: $font-semibold;
  font-size: 15px;

  a {
    @include disable-default-a-behaviour;
    @include peertube-word-wrap;

    color: pvar(--mainForegroundColor);

    &:hover {
      opacity: 0.8;
    }
  }
}

.video-info-channel-left {
  flex-grow: 1;

  .video-info-channel-left-links {
    display: flex;
    flex-direction: column;
    position: relative;
    line-height: 1.37;

    a:nth-of-type(2) {
      font-weight: $font-regular;
      font-size: 90%;
    }

    a.single-link {
      margin-top: 7px;
    }
  }
}

my-subscribe-button {
  @include margin-left(5px);
}

my-video-attributes {
  @include margin-left($video-watch-info-margin-left);

  display: block;
  margin-bottom: 15px;
}

my-action-buttons {
  @include margin-left(auto);
  @include margin-right(0);

  display: block;
  margin-top: 0;
  margin-bottom: 10px;

  align-items: start;
  width: max-content;
}

my-recommended-videos {
  @include padding-left(15px);

  display: block;
  min-width: 250px;
}

my-video-comments {
  display: inline-block;
  width: 100%;
  margin-bottom: 20px;
}

// Use the same breakpoint than in the typescript component to display the other video miniatures as row
@media screen and (max-width: 1100px) {
  #video-wrapper {
    flex-direction: column;
    justify-content: center;

    my-video-watch-playlist ::ng-deep .playlist {
      @include playlist-below-player;
    }
  }

  .video-bottom {
    flex-direction: column;
  }

  my-recommended-videos {
    @include padding-left(0);
  }
}

@media screen and (max-width: 600px) {
  #videojs-wrapper {
    height: getPlayerHeight(100vw) !important;

    .remote-server-down,
    ::ng-deep .video-js {
      width: 100vw;
      height: getPlayerHeight(100vw) !important;
    }
  }

  .video-bottom {
    margin-top: 20px !important;
    padding-bottom: 20px !important;
  }

  .video-info {
    padding: 0;
  }

  .video-info-name {
    font-size: 20px;
    height: auto;
  }
}

@media screen and (max-width: 450px) {
  .video-info-name {
    font-size: 18px;
  }

  .video-info-date-views {
    font-size: 14px;
  }

  my-action-buttons {
    margin-top: 10px;
  }
}

// Special case for iOS, that takes into account the width for fullscreens
#video-wrapper ::ng-deep .video-js.vjs-fullscreen {
  max-width: unset;
}<|MERGE_RESOLUTION|>--- conflicted
+++ resolved
@@ -58,17 +58,6 @@
   }
 }
 
-<<<<<<< HEAD
-.blocked-label {
-  font-weight: $font-semibold;
-}
-
-.placeholder-image {
-  height: 100%;
-}
-
-=======
->>>>>>> f49ff551
 #video-wrapper {
   background-color: #000;
   display: flex;
