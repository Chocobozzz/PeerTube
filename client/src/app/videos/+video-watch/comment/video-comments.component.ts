import { Component, ElementRef, EventEmitter, Input, OnChanges, OnDestroy, OnInit, Output, SimpleChanges, ViewChild } from '@angular/core'
import { ActivatedRoute } from '@angular/router'
import { ConfirmService, Notifier } from '@app/core'
import { Subject, Subscription } from 'rxjs'
import { AuthService } from '../../../core/auth'
import { ComponentPagination, hasMoreItems } from '../../../shared/rest/component-pagination.model'
import { User } from '../../../shared/users'
import { CommentSortField } from '../../../shared/video/sort-field.type'
import { VideoDetails } from '../../../shared/video/video-details.model'
import { VideoComment } from './video-comment.model'
import { VideoCommentService } from './video-comment.service'
import { I18n } from '@ngx-translate/i18n-polyfill'
import { Syndication } from '@app/shared/video/syndication.model'
import { HooksService } from '@app/core/plugins/hooks.service'
import { VideoCommentThreadTree } from '@app/videos/+video-watch/comment/video-comment-thread-tree.model'

@Component({
  selector: 'my-video-comments',
  templateUrl: './video-comments.component.html',
  styleUrls: ['./video-comments.component.scss']
})
export class VideoCommentsComponent implements OnInit, OnChanges, OnDestroy {
  @ViewChild('commentHighlightBlock') commentHighlightBlock: ElementRef
  @Input() video: VideoDetails
  @Input() user: User

  @Output() timestampClicked = new EventEmitter<number>()

  comments: VideoComment[] = []
  highlightedThread: VideoComment
  sort: CommentSortField = '-createdAt'
  componentPagination: ComponentPagination = {
    currentPage: 1,
    itemsPerPage: 10,
    totalItems: null
  }
  inReplyToCommentId: number
  threadComments: { [ id: number ]: VideoCommentThreadTree } = {}
  threadLoading: { [ id: number ]: boolean } = {}

  syndicationItems: Syndication[] = []

  onDataSubject = new Subject<any[]>()

  private sub: Subscription

  constructor (
    private authService: AuthService,
    private notifier: Notifier,
    private confirmService: ConfirmService,
    private videoCommentService: VideoCommentService,
    private activatedRoute: ActivatedRoute,
    private i18n: I18n,
    private hooks: HooksService
  ) {}

  ngOnInit () {
    // Find highlighted comment in params
    this.sub = this.activatedRoute.params.subscribe(
      params => {
        if (params['threadId']) {
          const highlightedThreadId = +params['threadId']
          this.processHighlightedThread(highlightedThreadId)
        }
      }
    )
  }

  ngOnChanges (changes: SimpleChanges) {
    if (changes['video']) {
      this.resetVideo()
    }
  }

  ngOnDestroy () {
    if (this.sub) this.sub.unsubscribe()
  }

  viewReplies (commentId: number, highlightThread = false) {
    this.threadLoading[commentId] = true

    const params = {
      videoId: this.video.id,
      threadId: commentId
    }

    const obs = this.hooks.wrapObsFun(
      this.videoCommentService.getVideoThreadComments.bind(this.videoCommentService),
      params,
      'video-watch',
      'filter:api.video-watch.video-thread-replies.list.params',
      'filter:api.video-watch.video-thread-replies.list.result'
    )

    obs.subscribe(
        res => {
          this.threadComments[commentId] = res
          this.threadLoading[commentId] = false
          this.hooks.runAction('action:video-watch.video-threads.reply-loaded', 'video-watch', { data: res })

          if (highlightThread) {
            this.highlightedThread = new VideoComment(res.comment)

            // Scroll to the highlighted thread
            setTimeout(() => this.commentHighlightBlock.nativeElement.scrollIntoView(), 0)
          }
        },

        err => this.notifier.error(err.message)
      )
  }

  loadMoreThreads () {
    const params = {
      videoId: this.video.id,
      componentPagination: this.componentPagination,
      sort: this.sort
    }

    const obs = this.hooks.wrapObsFun(
      this.videoCommentService.getVideoCommentThreads.bind(this.videoCommentService),
      params,
      'video-watch',
      'filter:api.video-watch.video-threads.list.params',
      'filter:api.video-watch.video-threads.list.result'
    )

    obs.subscribe(
      res => {
        this.comments = this.comments.concat(res.data)
        this.componentPagination.totalItems = res.total

        this.onDataSubject.next(res.data)
        this.hooks.runAction('action:video-watch.video-threads.loaded', 'video-watch', { data: this.componentPagination })
      },

      err => this.notifier.error(err.message)
    )
  }

  onCommentThreadCreated (comment: VideoComment) {
    this.comments.unshift(comment)
  }

  onWantedToReply (comment: VideoComment) {
    this.inReplyToCommentId = comment.id
  }

  onResetReply () {
    this.inReplyToCommentId = undefined
  }

  onThreadCreated (commentTree: VideoCommentThreadTree) {
    this.viewReplies(commentTree.comment.id)
  }

  handleSortChange (sort: CommentSortField) {
    if (this.sort === sort) return

    this.sort = sort
    this.resetVideo()
  }

  handleTimestampClicked (timestamp: number) {
    this.timestampClicked.emit(timestamp)
  }

  async onWantedToDelete (commentToDelete: VideoComment) {
    let message = 'Do you really want to delete this comment?'

    if (commentToDelete.isLocal) {
      message += this.i18n(' The deletion will be sent to remote instances, so they remove the comment too.')
    } else {
      message += this.i18n(' It is a remote comment, so the deletion will only be effective on your instance.')
    }

    const res = await this.confirmService.confirm(message, this.i18n('Delete'))
    if (res === false) return

    this.videoCommentService.deleteVideoComment(commentToDelete.videoId, commentToDelete.id)
      .subscribe(
        () => {
          // Mark the comment as deleted
          this.softDeleteComment(commentToDelete)

          if (this.highlightedThread.id === commentToDelete.id) this.highlightedThread = undefined
        },

        err => this.notifier.error(err.message)
      )
  }

  isUserLoggedIn () {
    return this.authService.isLoggedIn()
  }

<<<<<<< HEAD
  onNearOfBottom () { 
=======
  onNearOfBottom () {
>>>>>>> f8cce49c
    if (hasMoreItems(this.componentPagination)) {
      this.componentPagination.currentPage++
      this.loadMoreThreads()
    }
  }

  private softDeleteComment (comment: VideoComment) {
    comment.isDeleted = true
    comment.deletedAt = new Date()
    comment.text = ''
    comment.account = null
  }

  private resetVideo () {
    if (this.video.commentsEnabled === true) {
      // Reset all our fields
      this.highlightedThread = null
      this.comments = []
      this.threadComments = {}
      this.threadLoading = {}
      this.inReplyToCommentId = undefined
      this.componentPagination.currentPage = 1
      this.componentPagination.totalItems = null

      this.syndicationItems = this.videoCommentService.getVideoCommentsFeeds(this.video.uuid)
      this.loadMoreThreads()
    }
  }

  private processHighlightedThread (highlightedThreadId: number) {
    this.highlightedThread = this.comments.find(c => c.id === highlightedThreadId)

    const highlightThread = true
    this.viewReplies(highlightedThreadId, highlightThread)
  }
}<|MERGE_RESOLUTION|>--- conflicted
+++ resolved
@@ -194,11 +194,7 @@
     return this.authService.isLoggedIn()
   }
 
-<<<<<<< HEAD
-  onNearOfBottom () { 
-=======
   onNearOfBottom () {
->>>>>>> f8cce49c
     if (hasMoreItems(this.componentPagination)) {
       this.componentPagination.currentPage++
       this.loadMoreThreads()
