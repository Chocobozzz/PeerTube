import { catchError } from 'rxjs/operators'
import { ChangeDetectorRef, Component, ElementRef, Inject, LOCALE_ID, NgZone, OnDestroy, OnInit, ViewChild } from '@angular/core'
import { ActivatedRoute, Router } from '@angular/router'
import { RedirectService } from '@app/core/routing/redirect.service'
import { peertubeLocalStorage } from '@app/shared/misc/peertube-local-storage'
import { VideoSupportComponent } from '@app/videos/+video-watch/modal/video-support.component'
import { MetaService } from '@ngx-meta/core'
import { NotificationsService } from 'angular2-notifications'
import { forkJoin, Subscription } from 'rxjs'
import * as videojs from 'video.js'
import 'videojs-hotkeys'
import * as WebTorrent from 'webtorrent'
import { UserVideoRateType, VideoCaption, VideoPrivacy, VideoRateType, VideoState } from '../../../../../shared'
import '../../../assets/player/peertube-videojs-plugin'
import { AuthService, ConfirmService } from '../../core'
import { RestExtractor, VideoBlacklistService } from '../../shared'
import { VideoDetails } from '../../shared/video/video-details.model'
import { VideoService } from '../../shared/video/video.service'
import { MarkdownService } from '../shared'
import { VideoDownloadComponent } from './modal/video-download.component'
import { VideoReportComponent } from './modal/video-report.component'
import { VideoShareComponent } from './modal/video-share.component'
import { VideoBlacklistComponent } from './modal/video-blacklist.component'
import { addContextMenu, getVideojsOptions, loadLocaleInVideoJS } from '../../../assets/player/peertube-player'
import { ServerService } from '@app/core'
import { I18n } from '@ngx-translate/i18n-polyfill'
import { environment } from '../../../environments/environment'
import { getDevLocale, isOnDevLocale } from '@app/shared/i18n/i18n-utils'
import { VideoCaptionService } from '@app/shared/video-caption'
import { SearchService } from '@app/search/search.service'
import { AdvancedSearch } from '@app/search/advanced-search.model'

@Component({
  selector: 'my-video-watch',
  templateUrl: './video-watch.component.html',
  styleUrls: [ './video-watch.component.scss' ]
})
export class VideoWatchComponent implements OnInit, OnDestroy {
  private static LOCAL_STORAGE_PRIVACY_CONCERN_KEY = 'video-watch-privacy-concern'

  @ViewChild('videoDownloadModal') videoDownloadModal: VideoDownloadComponent
  @ViewChild('videoShareModal') videoShareModal: VideoShareComponent
  @ViewChild('videoReportModal') videoReportModal: VideoReportComponent
  @ViewChild('videoSupportModal') videoSupportModal: VideoSupportComponent
  @ViewChild('videoBlacklistModal') videoBlacklistModal: VideoBlacklistComponent

  player: videojs.Player
  playerElement: HTMLVideoElement
  userRating: UserVideoRateType = null
  video: VideoDetails = null
  descriptionLoading = false

  completeDescriptionShown = false
  completeVideoDescription: string
  shortVideoDescription: string
  videoHTMLDescription = ''
  likesBarTooltipText = ''
  hasAlreadyAcceptedPrivacyConcern = false
  remoteServerDown = false

  private videojsLocaleLoaded = false
<<<<<<< HEAD
  public otherVideos: Video[] = []
=======
>>>>>>> 4b54f136
  private paramsSub: Subscription

  constructor (
    private elementRef: ElementRef,
    private changeDetector: ChangeDetectorRef,
    private route: ActivatedRoute,
    private router: Router,
    private videoService: VideoService,
    private videoBlacklistService: VideoBlacklistService,
    private confirmService: ConfirmService,
    private metaService: MetaService,
    private authService: AuthService,
    private serverService: ServerService,
    private restExtractor: RestExtractor,
    private notificationsService: NotificationsService,
    private markdownService: MarkdownService,
    private zone: NgZone,
    private redirectService: RedirectService,
    private videoCaptionService: VideoCaptionService,
    private i18n: I18n,
    private searchService: SearchService,
    @Inject(LOCALE_ID) private localeId: string
  ) {}

  get user () {
    return this.authService.getUser()
  }

  ngOnInit () {
    if (
      WebTorrent.WEBRTC_SUPPORT === false ||
      peertubeLocalStorage.getItem(VideoWatchComponent.LOCAL_STORAGE_PRIVACY_CONCERN_KEY) === 'true'
    ) {
      this.hasAlreadyAcceptedPrivacyConcern = true
    }

    this.paramsSub = this.route.params.subscribe(routeParams => {
      const uuid = routeParams[ 'uuid' ]

      // Video did not change
      if (this.video && this.video.uuid === uuid) return

      if (this.player) this.player.pause()

      // Video did change
      forkJoin(
        this.videoService.getVideo(uuid),
        this.videoCaptionService.listCaptions(uuid)
      )
        .pipe(
          // If 401, the video is private or blacklisted so redirect to 404
          catchError(err => this.restExtractor.redirectTo404IfNotFound(err, [ 400, 401, 404 ]))
        )
        .subscribe(([ video, captionsResult ]) => {
          const startTime = this.route.snapshot.queryParams.start
          this.onVideoFetched(video, captionsResult.data, startTime)
              .catch(err => this.handleError(err))
        })
    })
  }

  ngOnDestroy () {
    this.flushPlayer()

    // Unsubscribe subscriptions
    this.paramsSub.unsubscribe()
  }

  setLike () {
    if (this.isUserLoggedIn() === false) return
    if (this.userRating === 'like') {
      // Already liked this video
      this.setRating('none')
    } else {
      this.setRating('like')
    }
  }

  setDislike () {
    if (this.isUserLoggedIn() === false) return
    if (this.userRating === 'dislike') {
      // Already disliked this video
      this.setRating('none')
    } else {
      this.setRating('dislike')
    }
  }

  showMoreDescription () {
    if (this.completeVideoDescription === undefined) {
      return this.loadCompleteDescription()
    }

    this.updateVideoDescription(this.completeVideoDescription)
    this.completeDescriptionShown = true
  }

  showLessDescription () {
    this.updateVideoDescription(this.shortVideoDescription)
    this.completeDescriptionShown = false
  }

  loadCompleteDescription () {
    this.descriptionLoading = true

    this.videoService.loadCompleteDescription(this.video.descriptionPath)
        .subscribe(
          description => {
            this.completeDescriptionShown = true
            this.descriptionLoading = false

            this.shortVideoDescription = this.video.description
            this.completeVideoDescription = description

            this.updateVideoDescription(this.completeVideoDescription)
          },

          error => {
            this.descriptionLoading = false
            this.notificationsService.error(this.i18n('Error'), error.message)
          }
        )
  }

  showReportModal (event: Event) {
    event.preventDefault()
    this.videoReportModal.show()
  }

  showSupportModal () {
    this.videoSupportModal.show()
  }

  showShareModal () {
    const currentTime = this.player ? this.player.currentTime() : undefined

    this.videoShareModal.show(currentTime)
  }

  showDownloadModal (event: Event) {
    event.preventDefault()
    this.videoDownloadModal.show()
  }

  showBlacklistModal (event: Event) {
    event.preventDefault()
    this.videoBlacklistModal.show()
  }

  async unblacklistVideo (event: Event) {
    event.preventDefault()

    const confirmMessage = this.i18n(
      'Do you really want to remove this video from the blacklist? It will be available again in the videos list.'
    )

    const res = await this.confirmService.confirm(confirmMessage, this.i18n('Unblacklist'))
    if (res === false) return

    this.videoBlacklistService.removeVideoFromBlacklist(this.video.id).subscribe(
      () => {
        this.notificationsService.success(
          this.i18n('Success'),
          this.i18n('Video {{name}} removed from the blacklist.', { name: this.video.name })
        )

        this.video.blacklisted = false
        this.video.blacklistedReason = null
      },

      err => this.notificationsService.error(this.i18n('Error'), err.message)
    )
  }

  isUserLoggedIn () {
    return this.authService.isLoggedIn()
  }

  isVideoUpdatable () {
    return this.video.isUpdatableBy(this.authService.getUser())
  }

  isVideoBlacklistable () {
    return this.video.isBlackistableBy(this.user)
  }

  isVideoUnblacklistable () {
    return this.video.isUnblacklistableBy(this.user)
  }

  getVideoTags () {
    if (!this.video || Array.isArray(this.video.tags) === false) return []

    return this.video.tags
  }

  isVideoRemovable () {
    return this.video.isRemovableBy(this.authService.getUser())
  }

  async removeVideo (event: Event) {
    event.preventDefault()

    const res = await this.confirmService.confirm(this.i18n('Do you really want to delete this video?'), this.i18n('Delete'))
    if (res === false) return

    this.videoService.removeVideo(this.video.id)
        .subscribe(
          status => {
            this.notificationsService.success(
              this.i18n('Success'),
              this.i18n('Video {{videoName}} deleted.', { videoName: this.video.name })
            )

            // Go back to the video-list.
            this.redirectService.redirectToHomepage()
          },

          error => this.notificationsService.error(this.i18n('Error'), error.message)
        )
  }

  acceptedPrivacyConcern () {
    peertubeLocalStorage.setItem(VideoWatchComponent.LOCAL_STORAGE_PRIVACY_CONCERN_KEY, 'true')
    this.hasAlreadyAcceptedPrivacyConcern = true
  }

  isVideoToTranscode () {
    return this.video && this.video.state.id === VideoState.TO_TRANSCODE
  }

  isVideoToImport () {
    return this.video && this.video.state.id === VideoState.TO_IMPORT
  }

  hasVideoScheduledPublication () {
    return this.video && this.video.scheduledUpdate !== undefined
  }

  private updateVideoDescription (description: string) {
    this.video.description = description
    this.setVideoDescriptionHTML()
  }

  private setVideoDescriptionHTML () {
    this.videoHTMLDescription = this.markdownService.textMarkdownToHTML(this.video.description)
  }

  private setVideoLikesBarTooltipText () {
    this.likesBarTooltipText = this.i18n('{{likesNumber}} likes / {{dislikesNumber}} dislikes', {
      likesNumber: this.video.likes,
      dislikesNumber: this.video.dislikes
    })
  }

  private handleError (err: any) {
    const errorMessage: string = typeof err === 'string' ? err : err.message
    if (!errorMessage) return

    // Display a message in the video player instead of a notification
    if (errorMessage.indexOf('from xs param') !== -1) {
      this.flushPlayer()
      this.remoteServerDown = true
      this.changeDetector.detectChanges()

      return
    }

    this.notificationsService.error(this.i18n('Error'), errorMessage)
  }

  private checkUserRating () {
    // Unlogged users do not have ratings
    if (this.isUserLoggedIn() === false) return

    this.videoService.getUserVideoRating(this.video.id)
        .subscribe(
          ratingObject => {
            if (ratingObject) {
              this.userRating = ratingObject.rating
            }
          },

          err => this.notificationsService.error(this.i18n('Error'), err.message)
        )
  }

  private async onVideoFetched (video: VideoDetails, videoCaptions: VideoCaption[], startTime = 0) {
    this.video = video

    this.searchService.searchVideos('',
      { currentPage: 1, itemsPerPage: 5 },
      new AdvancedSearch({ tagsOneOf: this.video.tags.join(','), sort: '-createdAt' })
    ).subscribe(
          data => {
            this.otherVideos = data.videos
            this.updateOtherVideosDisplayed()
          },

          err => console.error(err)
        )

    // Re init attributes
    this.descriptionLoading = false
    this.completeDescriptionShown = false
    this.remoteServerDown = false

    if (this.video.isVideoNSFWForUser(this.user, this.serverService.getConfig())) {
      const res = await this.confirmService.confirm(
        this.i18n('This video contains mature or explicit content. Are you sure you want to watch it?'),
        this.i18n('Mature or explicit content')
      )
      if (res === false) return this.redirectService.redirectToHomepage()
    }

    // Flush old player if needed
    this.flushPlayer()

    // Build video element, because videojs remove it on dispose
    const playerElementWrapper = this.elementRef.nativeElement.querySelector('#video-element-wrapper')
    this.playerElement = document.createElement('video')
    this.playerElement.className = 'video-js vjs-peertube-skin'
    this.playerElement.setAttribute('playsinline', 'true')
    playerElementWrapper.appendChild(this.playerElement)

    const playerCaptions = videoCaptions.map(c => ({
      label: c.language.label,
      language: c.language.id,
      src: environment.apiUrl + c.captionPath
    }))

    const videojsOptions = getVideojsOptions({
      autoplay: this.isAutoplay(),
      inactivityTimeout: 2500,
      videoFiles: this.video.files,
      videoCaptions: playerCaptions,
      playerElement: this.playerElement,
      videoViewUrl: this.video.privacy.id !== VideoPrivacy.PRIVATE ? this.videoService.getVideoViewUrl(this.video.uuid) : null,
      videoDuration: this.video.duration,
      enableHotkeys: true,
      peertubeLink: false,
      poster: this.video.previewUrl,
      startTime,
      theaterMode: true,
      language: this.localeId
    })

    if (this.videojsLocaleLoaded === false) {
      await loadLocaleInVideoJS(environment.apiUrl, videojs, isOnDevLocale() ? getDevLocale() : this.localeId)
      this.videojsLocaleLoaded = true
    }

    const self = this
    this.zone.runOutsideAngular(async () => {
      videojs(this.playerElement, videojsOptions, function () {
        self.player = this
        this.on('customError', (event, data) => self.handleError(data.err))

        addContextMenu(self.player, self.video.embedUrl)
      })
    })

    this.setVideoDescriptionHTML()
    this.setVideoLikesBarTooltipText()

    this.setOpenGraphTags()
    this.checkUserRating()
  }

  private setRating (nextRating) {
    let method
    switch (nextRating) {
      case 'like':
        method = this.videoService.setVideoLike
        break
      case 'dislike':
        method = this.videoService.setVideoDislike
        break
      case 'none':
        method = this.videoService.unsetVideoLike
        break
    }

    method.call(this.videoService, this.video.id)
          .subscribe(
            () => {
              // Update the video like attribute
              this.updateVideoRating(this.userRating, nextRating)
              this.userRating = nextRating
            },

            err => this.notificationsService.error(this.i18n('Error'), err.message)
          )
  }

  private updateVideoRating (oldRating: UserVideoRateType, newRating: VideoRateType) {
    let likesToIncrement = 0
    let dislikesToIncrement = 0

    if (oldRating) {
      if (oldRating === 'like') likesToIncrement--
      if (oldRating === 'dislike') dislikesToIncrement--
    }

    if (newRating === 'like') likesToIncrement++
    if (newRating === 'dislike') dislikesToIncrement++

    this.video.likes += likesToIncrement
    this.video.dislikes += dislikesToIncrement

    this.video.buildLikeAndDislikePercents()
    this.setVideoLikesBarTooltipText()
  }

  private setOpenGraphTags () {
    this.metaService.setTitle(this.video.name)

    this.metaService.setTag('og:type', 'video')

    this.metaService.setTag('og:title', this.video.name)
    this.metaService.setTag('name', this.video.name)

    this.metaService.setTag('og:description', this.video.description)
    this.metaService.setTag('description', this.video.description)

    this.metaService.setTag('og:image', this.video.previewPath)

    this.metaService.setTag('og:duration', this.video.duration.toString())

    this.metaService.setTag('og:site_name', 'PeerTube')

    this.metaService.setTag('og:url', window.location.href)
    this.metaService.setTag('url', window.location.href)
  }

  private isAutoplay () {
    // We'll jump to the thread id, so do not play the video
    if (this.route.snapshot.params['threadId']) return false

    // Otherwise true by default
    if (!this.user) return true

    // Be sure the autoPlay is set to false
    return this.user.autoPlayVideo !== false
  }

  private flushPlayer () {
    // Remove player if it exists
    if (this.player) {
      this.player.dispose()
      this.player = undefined
    }
  }
}<|MERGE_RESOLUTION|>--- conflicted
+++ resolved
@@ -59,10 +59,7 @@
   remoteServerDown = false
 
   private videojsLocaleLoaded = false
-<<<<<<< HEAD
   public otherVideos: Video[] = []
-=======
->>>>>>> 4b54f136
   private paramsSub: Subscription
 
   constructor (
