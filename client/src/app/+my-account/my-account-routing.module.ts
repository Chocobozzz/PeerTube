import { NgModule } from '@angular/core'
import { RouterModule, Routes } from '@angular/router'
import { MetaGuard } from '@ngx-meta/core'
import { LoginGuard } from '../core'
import { MyAccountComponent } from './my-account.component'
import { MyAccountSettingsComponent } from './my-account-settings/my-account-settings.component'
import { MyAccountVideosComponent } from './my-account-videos/my-account-videos.component'
import { MyAccountVideoChannelsComponent } from '@app/+my-account/my-account-video-channels/my-account-video-channels.component'
import { MyAccountVideoChannelCreateComponent } from '@app/+my-account/my-account-video-channels/my-account-video-channel-create.component'
import { MyAccountVideoChannelUpdateComponent } from '@app/+my-account/my-account-video-channels/my-account-video-channel-update.component'
<<<<<<< HEAD
import { MyAccountOwnershipComponent } from '@app/+my-account/my-account-ownership/my-account-ownership.component'
=======
import { MyAccountVideoImportsComponent } from '@app/+my-account/my-account-video-imports/my-account-video-imports.component'
>>>>>>> 2987c3d7

const myAccountRoutes: Routes = [
  {
    path: '',
    component: MyAccountComponent,
    canActivateChild: [ MetaGuard, LoginGuard ],
    children: [
      {
        path: '',
        redirectTo: 'settings',
        pathMatch: 'full'
      },
      {
        path: 'settings',
        component: MyAccountSettingsComponent,
        data: {
          meta: {
            title: 'Account settings'
          }
        }
      },
      {
        path: 'video-channels',
        component: MyAccountVideoChannelsComponent,
        data: {
          meta: {
            title: 'Account video channels'
          }
        }
      },
      {
        path: 'video-channels/create',
        component: MyAccountVideoChannelCreateComponent,
        data: {
          meta: {
            title: 'Create new video channel'
          }
        }
      },
      {
        path: 'video-channels/update/:videoChannelId',
        component: MyAccountVideoChannelUpdateComponent,
        data: {
          meta: {
            title: 'Update video channel'
          }
        }
      },
      {
        path: 'videos',
        component: MyAccountVideosComponent,
        data: {
          meta: {
            title: 'Account videos'
          }
        }
      },
      {
<<<<<<< HEAD
        path: 'ownership',
        component: MyAccountOwnershipComponent,
        data: {
          meta: {
            title: 'Ownership changes'
=======
        path: 'video-imports',
        component: MyAccountVideoImportsComponent,
        data: {
          meta: {
            title: 'Account video imports'
>>>>>>> 2987c3d7
          }
        }
      }
    ]
  }
]

@NgModule({
  imports: [ RouterModule.forChild(myAccountRoutes) ],
  exports: [ RouterModule ]
})
export class MyAccountRoutingModule {}<|MERGE_RESOLUTION|>--- conflicted
+++ resolved
@@ -8,11 +8,8 @@
 import { MyAccountVideoChannelsComponent } from '@app/+my-account/my-account-video-channels/my-account-video-channels.component'
 import { MyAccountVideoChannelCreateComponent } from '@app/+my-account/my-account-video-channels/my-account-video-channel-create.component'
 import { MyAccountVideoChannelUpdateComponent } from '@app/+my-account/my-account-video-channels/my-account-video-channel-update.component'
-<<<<<<< HEAD
+import { MyAccountVideoImportsComponent } from '@app/+my-account/my-account-video-imports/my-account-video-imports.component'
 import { MyAccountOwnershipComponent } from '@app/+my-account/my-account-ownership/my-account-ownership.component'
-=======
-import { MyAccountVideoImportsComponent } from '@app/+my-account/my-account-video-imports/my-account-video-imports.component'
->>>>>>> 2987c3d7
 
 const myAccountRoutes: Routes = [
   {
@@ -71,19 +68,20 @@
         }
       },
       {
-<<<<<<< HEAD
+        path: 'video-imports',
+        component: MyAccountVideoImportsComponent,
+        data: {
+          meta: {
+            title: 'Account video imports'
+          }
+        }
+      },
+      {
         path: 'ownership',
         component: MyAccountOwnershipComponent,
         data: {
           meta: {
             title: 'Ownership changes'
-=======
-        path: 'video-imports',
-        component: MyAccountVideoImportsComponent,
-        data: {
-          meta: {
-            title: 'Account video imports'
->>>>>>> 2987c3d7
           }
         }
       }
