--- conflicted
+++ resolved
@@ -9,11 +9,8 @@
 import { MyAccountVideoChannelCreateComponent } from '@app/+my-account/my-account-video-channels/my-account-video-channel-create.component'
 import { MyAccountVideoChannelUpdateComponent } from '@app/+my-account/my-account-video-channels/my-account-video-channel-update.component'
 import { MyAccountVideoImportsComponent } from '@app/+my-account/my-account-video-imports/my-account-video-imports.component'
-<<<<<<< HEAD
+import { MyAccountSubscriptionsComponent } from '@app/+my-account/my-account-subscriptions/my-account-subscriptions.component'
 import { MyAccountOwnershipComponent } from '@app/+my-account/my-account-ownership/my-account-ownership.component'
-=======
-import { MyAccountSubscriptionsComponent } from '@app/+my-account/my-account-subscriptions/my-account-subscriptions.component'
->>>>>>> f2e05ffe
 
 const myAccountRoutes: Routes = [
   {
@@ -81,19 +78,20 @@
         }
       },
       {
-<<<<<<< HEAD
+        path: 'subscriptions',
+        component: MyAccountSubscriptionsComponent,
+        data: {
+          meta: {
+            title: 'Account subscriptions'
+          }
+        }
+      },
+      {
         path: 'ownership',
         component: MyAccountOwnershipComponent,
         data: {
           meta: {
             title: 'Ownership changes'
-=======
-        path: 'subscriptions',
-        component: MyAccountSubscriptionsComponent,
-        data: {
-          meta: {
-            title: 'Account subscriptions'
->>>>>>> f2e05ffe
           }
         }
       }
