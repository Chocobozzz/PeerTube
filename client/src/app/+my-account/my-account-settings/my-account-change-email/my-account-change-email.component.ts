--- conflicted
+++ resolved
@@ -3,13 +3,8 @@
 import { Component, OnInit } from '@angular/core'
 import { AuthService, ServerService, UserService } from '@app/core'
 import { USER_EMAIL_VALIDATOR, USER_PASSWORD_VALIDATOR } from '@app/shared/form-validators/user-validators'
-<<<<<<< HEAD
-import { FormReactive, FormValidatorService } from '@app/shared/shared-forms'
-import { User, UserUpdateMe } from '@shared/models'
-=======
 import { FormReactive, FormReactiveService } from '@app/shared/shared-forms'
-import { HttpStatusCode, User } from '@shared/models'
->>>>>>> 21e73020
+import { HttpStatusCode, User, UserUpdateMe } from '@shared/models'
 
 @Component({
   selector: 'my-account-change-email',
