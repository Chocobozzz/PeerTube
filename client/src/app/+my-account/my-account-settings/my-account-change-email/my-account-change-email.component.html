<div *ngIf="error" class="alert alert-danger">{{ error }}</div>
<div *ngIf="success" class="alert alert-success">{{ success }}</div>

<div i18n class="pending-email" *ngIf="user.pendingEmail">
  <strong>{{ user.pendingEmail }}</strong> is awaiting email verification
</div>

<<<<<<< HEAD
<div class="row">
  <div>Allow email to be publicly displayed (necessary to claim podcast RSS feeds)</div>

  <div>
    <my-input-switch
      [(ngModel)]="emailPreferences['isEmailPublic']"
      (ngModelChange)="updateIsEmailPublic()"
    ></my-input-switch>
  </div>
</div>

<form role="form" class="change-email" (ngSubmit)="changeEmail()" [formGroup]="form" *ngIf="user.pluginAuth === null">
=======
<form role="form" class="change-email" (ngSubmit)="changeEmail()" [formGroup]="form">
>>>>>>> 21e73020

  <div class="form-group">
    <label i18n for="new-email">Change your email</label>

    <div i18n class="form-group-description">
      Your current email is <strong>{{ user.email }}</strong>.
      It is never shown to the public.
    </div>

    <input
      type="email" id="new-email" i18n-placeholder placeholder="New email" class="form-control"
      formControlName="new-email" [ngClass]="{ 'input-error': formErrors['new-email'] }"
    >
    <div *ngIf="formErrors['new-email']" class="form-error">
      {{ formErrors['new-email'] }}
    </div>
  </div>

  <div class="form-group">
    <my-input-text
      formControlName="password" id="password" i18n-placeholder placeholder="Current password"
      [formError]="formErrors['password']" autocomplete="current-password"
    ></my-input-text>
  </div>

  <input type="submit" i18n-value value="Change email" [disabled]="!form.valid">
</form><|MERGE_RESOLUTION|>--- conflicted
+++ resolved
@@ -5,7 +5,6 @@
   <strong>{{ user.pendingEmail }}</strong> is awaiting email verification
 </div>
 
-<<<<<<< HEAD
 <div class="row">
   <div>Allow email to be publicly displayed (necessary to claim podcast RSS feeds)</div>
 
@@ -17,10 +16,7 @@
   </div>
 </div>
 
-<form role="form" class="change-email" (ngSubmit)="changeEmail()" [formGroup]="form" *ngIf="user.pluginAuth === null">
-=======
 <form role="form" class="change-email" (ngSubmit)="changeEmail()" [formGroup]="form">
->>>>>>> 21e73020
 
   <div class="form-group">
     <label i18n for="new-email">Change your email</label>
