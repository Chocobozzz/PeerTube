import { Component, Input, OnInit } from '@angular/core'
import { User } from '@app/shared'
import { I18n } from '@ngx-translate/i18n-polyfill'
import { Subject } from 'rxjs'
import { UserNotificationSetting, UserNotificationSettingValue, UserRight } from '../../../../../../shared'
import { Notifier, ServerService } from '@app/core'
import { debounce } from 'lodash-es'
import { UserNotificationService } from '@app/shared/users/user-notification.service'

@Component({
  selector: 'my-account-notification-preferences',
  templateUrl: './my-account-notification-preferences.component.html',
  styleUrls: [ './my-account-notification-preferences.component.scss' ]
})
export class MyAccountNotificationPreferencesComponent implements OnInit {
  @Input() user: User = null
  @Input() userInformationLoaded: Subject<any>

  notificationSettingKeys: (keyof UserNotificationSetting)[] = []
  emailNotifications: { [ id in keyof UserNotificationSetting ]: boolean } = {} as any
  webNotifications: { [ id in keyof UserNotificationSetting ]: boolean } = {} as any
  labelNotifications: { [ id in keyof UserNotificationSetting ]: string } = {} as any
  rightNotifications: { [ id in keyof Partial<UserNotificationSetting> ]: UserRight } = {} as any
  emailEnabled: boolean
  autoBlacklistVideosEnabled: boolean

  private savePreferences = debounce(this.savePreferencesImpl.bind(this), 500)

  constructor (
    private i18n: I18n,
    private userNotificationService: UserNotificationService,
    private serverService: ServerService,
    private notifier: Notifier
  ) {
    this.autoBlacklistVideosEnabled = this.serverService.getConfig().autoBlacklist.videos.ofUsers.enabled

    this.labelNotifications = {
      newVideoFromSubscription: this.i18n('New video from your subscriptions'),
      newCommentOnMyVideo: this.i18n('New comment on your video'),
<<<<<<< HEAD
      videoAbuseAsModerator: this.i18n('New video abuse on local video'),
      videoAutoBlacklistAsModerator: this.i18n('Video auto-blacklisted waiting review'),
=======
      videoAbuseAsModerator: this.i18n('New video abuse'),
>>>>>>> e0812403
      blacklistOnMyVideo: this.i18n('One of your video is blacklisted/unblacklisted'),
      myVideoPublished: this.autoBlacklistVideosEnabled ?
        this.i18n('Video published (after transcoding/scheduled update/unblacklisted)') :
        this.i18n('Video published (after transcoding/scheduled update)'),
      myVideoImportFinished: this.i18n('Video import finished'),
      newUserRegistration: this.i18n('A new user registered on your instance'),
      newFollow: this.i18n('You or your channel(s) has a new follower'),
      commentMention: this.i18n('Someone mentioned you in video comments')
    }
    this.notificationSettingKeys = Object.keys(this.labelNotifications) as (keyof UserNotificationSetting)[]

    this.rightNotifications = {
      videoAbuseAsModerator: UserRight.MANAGE_VIDEO_ABUSES,
      videoAutoBlacklistAsModerator: UserRight.MANAGE_VIDEO_BLACKLIST,
      newUserRegistration: UserRight.MANAGE_USERS
    }

    this.emailEnabled = this.serverService.getConfig().email.enabled
  }

  ngOnInit () {
    this.userInformationLoaded.subscribe(() => this.loadNotificationSettings())
  }

  hasUserRight (field: keyof UserNotificationSetting) {
    const rightToHave = this.rightNotifications[field]
    if (!rightToHave) return true // No rights needed

    return this.user.hasRight(rightToHave)
  }

  updateEmailSetting (field: keyof UserNotificationSetting, value: boolean) {
    if (value === true) this.user.notificationSettings[field] |= UserNotificationSettingValue.EMAIL
    else this.user.notificationSettings[field] &= ~UserNotificationSettingValue.EMAIL

    this.savePreferences()
  }

  updateWebSetting (field: keyof UserNotificationSetting, value: boolean) {
    if (value === true) this.user.notificationSettings[field] |= UserNotificationSettingValue.WEB
    else this.user.notificationSettings[field] &= ~UserNotificationSettingValue.WEB

    this.savePreferences()
  }

  private savePreferencesImpl () {
    this.userNotificationService.updateNotificationSettings(this.user, this.user.notificationSettings)
      .subscribe(
        () => {
          this.notifier.success(this.i18n('Preferences saved'), undefined, 2000)
        },

        err => this.notifier.error(err.message)
      )
  }

  private loadNotificationSettings () {
    for (const key of Object.keys(this.user.notificationSettings)) {
      const value = this.user.notificationSettings[key]
      this.emailNotifications[key] = value & UserNotificationSettingValue.EMAIL

      this.webNotifications[key] = value & UserNotificationSettingValue.WEB
    }
  }
}<|MERGE_RESOLUTION|>--- conflicted
+++ resolved
@@ -37,12 +37,8 @@
     this.labelNotifications = {
       newVideoFromSubscription: this.i18n('New video from your subscriptions'),
       newCommentOnMyVideo: this.i18n('New comment on your video'),
-<<<<<<< HEAD
-      videoAbuseAsModerator: this.i18n('New video abuse on local video'),
+      videoAbuseAsModerator: this.i18n('New video abuse'),
       videoAutoBlacklistAsModerator: this.i18n('Video auto-blacklisted waiting review'),
-=======
-      videoAbuseAsModerator: this.i18n('New video abuse'),
->>>>>>> e0812403
       blacklistOnMyVideo: this.i18n('One of your video is blacklisted/unblacklisted'),
       myVideoPublished: this.autoBlacklistVideosEnabled ?
         this.i18n('Video published (after transcoding/scheduled update/unblacklisted)') :
