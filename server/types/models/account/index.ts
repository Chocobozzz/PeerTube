--- conflicted
+++ resolved
@@ -1,10 +1,3 @@
 export * from './account'
-<<<<<<< HEAD
 export * from './actor-custom-page'
-export * from './account-blocklist'
-export * from './actor-follow'
-export * from './actor-image'
-export * from './actor'
-=======
-export * from './account-blocklist'
->>>>>>> bfe6e0d9
+export * from './account-blocklist'