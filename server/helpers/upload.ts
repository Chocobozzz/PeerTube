--- conflicted
+++ resolved
@@ -1,10 +1,7 @@
-<<<<<<< HEAD
+import { remove } from 'fs-extra'
+import { join } from 'path'
 import { JobQueue } from '@server/lib/job-queue'
 import { METAFILE_EXTNAME } from '@uploadx/core'
-import { remove } from 'fs-extra'
-=======
->>>>>>> b2ad0090
-import { join } from 'path'
 import { RESUMABLE_UPLOAD_DIRECTORY } from '../initializers/constants'
 
 function getResumableUploadPath (filename?: string) {
@@ -13,7 +10,6 @@
   return RESUMABLE_UPLOAD_DIRECTORY
 }
 
-<<<<<<< HEAD
 function deleteResumableUploadMetaFile (filepath: string) {
   return remove(filepath + METAFILE_EXTNAME)
 }
@@ -29,10 +25,4 @@
   getResumableUploadPath,
   deleteResumableUploadMetaFile,
   scheduleDeleteResumableUploadMetaFile
-=======
-// ---------------------------------------------------------------------------
-
-export {
-  getResumableUploadPath
->>>>>>> b2ad0090
 }