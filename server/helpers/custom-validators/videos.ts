<<<<<<< HEAD
import { Response, Request, UploadFilesForCheck } from 'express'
import magnetUtil from 'magnet-uri'
=======
import { UploadFilesForCheck } from 'express'
import { decode as magnetUriDecode } from 'magnet-uri'
>>>>>>> e35967ee
import validator from 'validator'
import { HttpStatusCode, VideoFilter, VideoInclude, VideoPrivacy, VideoRateType } from '@shared/models'
import {
  CONSTRAINTS_FIELDS,
  MIMETYPES,
  VIDEO_CATEGORIES,
  VIDEO_LICENCES,
  VIDEO_LIVE,
  VIDEO_PRIVACIES,
  VIDEO_RATE_TYPES,
  VIDEO_STATES
} from '../../initializers/constants'
import { exists, isArray, isDateValid, isFileValid } from './misc'

const VIDEOS_CONSTRAINTS_FIELDS = CONSTRAINTS_FIELDS.VIDEOS

function isVideoFilterValid (filter: VideoFilter) {
  return filter === 'local' || filter === 'all-local' || filter === 'all'
}

function isVideoIncludeValid (include: VideoInclude) {
  return exists(include) && validator.isInt('' + include)
}

function isVideoCategoryValid (value: any) {
  return value === null || VIDEO_CATEGORIES[value] !== undefined
}

function isVideoStateValid (value: any) {
  return exists(value) && VIDEO_STATES[value] !== undefined
}

function isVideoLicenceValid (value: any) {
  return value === null || VIDEO_LICENCES[value] !== undefined
}

function isVideoLanguageValid (value: any) {
  return value === null ||
    (typeof value === 'string' && validator.isLength(value, VIDEOS_CONSTRAINTS_FIELDS.LANGUAGE))
}

function isVideoDurationValid (value: string) {
  return exists(value) && validator.isInt(value + '', VIDEOS_CONSTRAINTS_FIELDS.DURATION)
}

function isVideoDescriptionValid (value: string) {
  return value === null || (exists(value) && validator.isLength(value, VIDEOS_CONSTRAINTS_FIELDS.DESCRIPTION))
}

function isVideoSupportValid (value: string) {
  return value === null || (exists(value) && validator.isLength(value, VIDEOS_CONSTRAINTS_FIELDS.SUPPORT))
}

function isVideoNameValid (value: string) {
  return exists(value) && validator.isLength(value, VIDEOS_CONSTRAINTS_FIELDS.NAME)
}

function isVideoTagValid (tag: string) {
  return exists(tag) && validator.isLength(tag, VIDEOS_CONSTRAINTS_FIELDS.TAG)
}

function areVideoTagsValid (tags: string[]) {
  return tags === null || (
    isArray(tags) &&
    validator.isInt(tags.length.toString(), VIDEOS_CONSTRAINTS_FIELDS.TAGS) &&
    tags.every(tag => isVideoTagValid(tag))
  )
}

function isVideoViewsValid (value: string) {
  return exists(value) && validator.isInt(value + '', VIDEOS_CONSTRAINTS_FIELDS.VIEWS)
}

const ratingTypes = new Set(Object.values(VIDEO_RATE_TYPES))
function isVideoRatingTypeValid (value: string) {
  return value === 'none' || ratingTypes.has(value as VideoRateType)
}

function isVideoFileExtnameValid (value: string) {
  return exists(value) && (value === VIDEO_LIVE.EXTENSION || MIMETYPES.VIDEO.EXT_MIMETYPE[value] !== undefined)
}

function isVideoFileMimeTypeValid (files: UploadFilesForCheck, field = 'videofile') {
  return isFileValid({
    files,
    mimeTypeRegex: MIMETYPES.VIDEO.MIMETYPES_REGEX,
    field,
    maxSize: null
  })
}

const videoImageTypes = CONSTRAINTS_FIELDS.VIDEOS.IMAGE.EXTNAME
                                          .map(v => v.replace('.', ''))
                                          .join('|')
const videoImageTypesRegex = `image/(${videoImageTypes})`

function isVideoImageValid (files: UploadFilesForCheck, field: string, optional = true) {
  return isFileValid({
    files,
    mimeTypeRegex: videoImageTypesRegex,
    field,
    maxSize: CONSTRAINTS_FIELDS.VIDEOS.IMAGE.FILE_SIZE.max,
    optional
  })
}

function isVideoPrivacyValid (value: number) {
  return VIDEO_PRIVACIES[value] !== undefined
}

function isScheduleVideoUpdatePrivacyValid (value: number) {
  const validPrivacyValues = [
    VideoPrivacy.UNLISTED,
    VideoPrivacy.PUBLIC,
    VideoPrivacy.INTERNAL
  ]

  return validPrivacyValues.includes(value)
}

function isVideoOriginallyPublishedAtValid (value: string | null) {
  return value === null || isDateValid(value)
}

function isVideoFileInfoHashValid (value: string | null | undefined) {
  return exists(value) && validator.isLength(value, VIDEOS_CONSTRAINTS_FIELDS.INFO_HASH)
}

function isVideoFileResolutionValid (value: string) {
  return exists(value) && validator.isInt(value + '')
}

function isVideoFPSResolutionValid (value: string) {
  return value === null || validator.isInt(value + '')
}

function isVideoFileSizeValid (value: string) {
  return exists(value) && validator.isInt(value + '', VIDEOS_CONSTRAINTS_FIELDS.FILE_SIZE)
}

function isVideoMagnetUriValid (value: string) {
  if (!exists(value)) return false

  const parsed = magnetUriDecode(value)
  return parsed && isVideoFileInfoHashValid(parsed.infoHash)
}

function isPasswordValid (password: string) {
  return password.length >= 2
}

function isPasswordListValid (passwords: string[]) {
  if (!Array.isArray(passwords)) return false

  if (passwords.length === 0) return false

  if (new Set(passwords).size !== passwords.length) return false // Duplicates found in the array

  for (const password of passwords) {
    if (typeof password !== 'string') return false
    if (!isPasswordValid(password)) return false // Password length less than 2 is not valid
  }

  return true
}

function isValidPasswordProtectedPrivacy (req: Request, res: Response) {
  if (req.body.privacy === VideoPrivacy.PASSWORD_PROTECTED && !exists(req.body.videoPasswords)) {
    res.fail({
      status: HttpStatusCode.BAD_REQUEST_400,
      message: 'Cannot upload a password protected video without providing a password'
    })
    return false
  }
  return true
}

// ---------------------------------------------------------------------------

export {
  isVideoCategoryValid,
  isVideoLicenceValid,
  isVideoLanguageValid,
  isVideoDescriptionValid,
  isVideoFileInfoHashValid,
  isVideoNameValid,
  areVideoTagsValid,
  isVideoFPSResolutionValid,
  isScheduleVideoUpdatePrivacyValid,
  isVideoOriginallyPublishedAtValid,
  isVideoMagnetUriValid,
  isVideoStateValid,
  isVideoIncludeValid,
  isVideoViewsValid,
  isVideoRatingTypeValid,
  isVideoFileExtnameValid,
  isVideoFileMimeTypeValid,
  isVideoDurationValid,
  isVideoTagValid,
  isVideoPrivacyValid,
  isVideoFileResolutionValid,
  isVideoFileSizeValid,
  isVideoImageValid,
  isVideoSupportValid,
  isVideoFilterValid,
  isPasswordValid,
  isPasswordListValid,
  isValidPasswordProtectedPrivacy
}<|MERGE_RESOLUTION|>--- conflicted
+++ resolved
@@ -1,10 +1,5 @@
-<<<<<<< HEAD
 import { Response, Request, UploadFilesForCheck } from 'express'
-import magnetUtil from 'magnet-uri'
-=======
-import { UploadFilesForCheck } from 'express'
 import { decode as magnetUriDecode } from 'magnet-uri'
->>>>>>> e35967ee
 import validator from 'validator'
 import { HttpStatusCode, VideoFilter, VideoInclude, VideoPrivacy, VideoRateType } from '@shared/models'
 import {
