--- conflicted
+++ resolved
@@ -54,13 +54,13 @@
 import { processManageVideoTorrent } from './handlers/manage-video-torrent'
 import { onMoveToObjectStorageFailure, processMoveToObjectStorage } from './handlers/move-to-object-storage'
 import { processNotify } from './handlers/notify'
+import { processVideoChannelImport } from './handlers/video-channel-import'
 import { processVideoFileImport } from './handlers/video-file-import'
 import { processVideoImport } from './handlers/video-import'
 import { processVideoLiveEnding } from './handlers/video-live-ending'
 import { processVideoStudioEdition } from './handlers/video-studio-edition'
 import { processVideoTranscoding } from './handlers/video-transcoding'
 import { processVideosViewsStats } from './handlers/video-views-stats'
-import { processVideoChannelImport } from './handlers/video-channel-import'
 
 export type CreateJobArgument =
   { type: 'activitypub-http-broadcast', payload: ActivitypubHttpBroadcastPayload } |
@@ -81,14 +81,11 @@
   { type: 'delete-resumable-upload-meta-file', payload: DeleteResumableUploadMetaFilePayload } |
   { type: 'video-studio-edition', payload: VideoStudioEditionPayload } |
   { type: 'manage-video-torrent', payload: ManageVideoTorrentPayload } |
-<<<<<<< HEAD
   { type: 'move-to-object-storage', payload: MoveObjectStoragePayload } |
-  { type: 'video-channel-import', payload: VideoChannelImportPayload }
-=======
+  { type: 'video-channel-import', payload: VideoChannelImportPayload } |
   { type: 'notify', payload: NotifyPayload } |
   { type: 'move-to-object-storage', payload: MoveObjectStoragePayload } |
   { type: 'federate-video', payload: FederateVideoPayload }
->>>>>>> b42c2c7e
 
 export type CreateJobOptions = {
   delay?: number
@@ -113,14 +110,10 @@
   'video-redundancy': processVideoRedundancy,
   'move-to-object-storage': processMoveToObjectStorage,
   'manage-video-torrent': processManageVideoTorrent,
-<<<<<<< HEAD
   'video-studio-edition': processVideoStudioEdition,
-  'video-channel-import': processVideoChannelImport
-=======
+  'video-channel-import': processVideoChannelImport,
   'notify': processNotify,
-  'video-studio-edition': processVideoStudioEdition,
   'federate-video': processFederateVideo
->>>>>>> b42c2c7e
 }
 
 const errorHandlers: { [id in JobType]?: (job: Job, err: any) => Promise<any> } = {
@@ -146,12 +139,9 @@
   'move-to-object-storage',
   'manage-video-torrent',
   'video-studio-edition',
-<<<<<<< HEAD
-  'video-channel-import'
-=======
+  'video-channel-import',
   'notify',
   'federate-video'
->>>>>>> b42c2c7e
 ]
 
 const silentFailure = new Set<JobType>([ 'activitypub-http-unicast' ])
@@ -322,7 +312,7 @@
         .catch(err => logger.error('Cannot create job.', { err, options }))
   }
 
-  async createJob (options: CreateJobArgument & CreateJobOptions) {
+  createJob (options: CreateJobArgument & CreateJobOptions) {
     const queue: Queue = this.queues[options.type]
     if (queue === undefined) {
       logger.error('Unknown queue %s: cannot create job.', options.type)
@@ -334,7 +324,7 @@
     return queue.add('job', options.payload, jobOptions)
   }
 
-  async createSequentialJobFlow (...jobs: ((CreateJobArgument & CreateJobOptions) | undefined)[]) {
+  createSequentialJobFlow (...jobs: ((CreateJobArgument & CreateJobOptions) | undefined)[]) {
     let lastJob: FlowJob
 
     for (const job of jobs) {
@@ -352,7 +342,7 @@
     return this.flowProducer.add(lastJob)
   }
 
-  async createJobWithChildren (parent: CreateJobArgument & CreateJobOptions, children: (CreateJobArgument & CreateJobOptions)[]) {
+  createJobWithChildren (parent: CreateJobArgument & CreateJobOptions, children: (CreateJobArgument & CreateJobOptions)[]) {
     return this.flowProducer.add({
       ...this.buildJobFlowOption(parent),
 
