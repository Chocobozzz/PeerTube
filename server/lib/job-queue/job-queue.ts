--- conflicted
+++ resolved
@@ -54,11 +54,8 @@
   { type: 'video-live-ending', payload: VideoLiveEndingPayload } |
   { type: 'actor-keys', payload: ActorKeysPayload } |
   { type: 'video-redundancy', payload: VideoRedundancyPayload } |
-<<<<<<< HEAD
-  { type: 'delete-resumable-upload-meta-file', payload: DeleteResumableUploadMetaFilePayload }
-=======
+  { type: 'delete-resumable-upload-meta-file', payload: DeleteResumableUploadMetaFilePayload } |
   { type: 'move-to-object-storage', payload: MoveObjectStoragePayload }
->>>>>>> b2ad0090
 
 export type CreateJobOptions = {
   delay?: number
@@ -80,11 +77,8 @@
   'video-live-ending': processVideoLiveEnding,
   'actor-keys': processActorKeys,
   'video-redundancy': processVideoRedundancy,
-<<<<<<< HEAD
-  'delete-resumable-upload-meta-file': processDeleteResumableUploadMetaFile
-=======
+  'delete-resumable-upload-meta-file': processDeleteResumableUploadMetaFile,
   'move-to-object-storage': processMoveToObjectStorage
->>>>>>> b2ad0090
 }
 
 const jobTypes: JobType[] = [
@@ -102,11 +96,8 @@
   'video-redundancy',
   'actor-keys',
   'video-live-ending',
-<<<<<<< HEAD
-  'delete-resumable-upload-meta-file'
-=======
+  'delete-resumable-upload-meta-file',
   'move-to-object-storage'
->>>>>>> b2ad0090
 ]
 
 class JobQueue {
