--- conflicted
+++ resolved
@@ -60,13 +60,9 @@
   { type: 'video-redundancy', payload: VideoRedundancyPayload } |
   { type: 'delete-resumable-upload-meta-file', payload: DeleteResumableUploadMetaFilePayload } |
   { type: 'video-edition', payload: VideoEditionPayload } |
-<<<<<<< HEAD
-  { type: 'move-to-object-storage', payload: MoveObjectStoragePayload } |
-  { type: 'video-validate', payload: ValidateVideoFilePayload }
-=======
   { type: 'manage-video-torrent', payload: ManageVideoTorrentPayload } |
+  { type: 'video-validate', payload: ValidateVideoFilePayload } |
   { type: 'move-to-object-storage', payload: MoveObjectStoragePayload }
->>>>>>> 52fe4b67
 
 export type CreateJobOptions = {
   delay?: number
@@ -89,13 +85,9 @@
   'actor-keys': processActorKeys,
   'video-redundancy': processVideoRedundancy,
   'move-to-object-storage': processMoveToObjectStorage,
-<<<<<<< HEAD
-  'video-edition': processVideoEdition,
-  'video-validate': processVideoValidate
-=======
   'manage-video-torrent': processManageVideoTorrent,
+  'video-validate': processVideoValidate,
   'video-edition': processVideoEdition
->>>>>>> 52fe4b67
 }
 
 const jobTypes: JobType[] = [
@@ -114,13 +106,9 @@
   'actor-keys',
   'video-live-ending',
   'move-to-object-storage',
-<<<<<<< HEAD
-  'video-edition',
-  'video-validate'
-=======
   'manage-video-torrent',
+  'video-validate',
   'video-edition'
->>>>>>> 52fe4b67
 ]
 
 class JobQueue {
