import * as express from 'express'
import { createClient, RedisClient } from 'redis'
import { logger } from '../helpers/logger'
import { generateRandomString } from '../helpers/utils'
import { CONFIG, USER_PASSWORD_RESET_LIFETIME, USER_EMAIL_VERIFY_LIFETIME, VIDEO_VIEW_LIFETIME } from '../initializers'

type CachedRoute = {
  body: string,
  contentType?: string
  statusCode?: string
}

class Redis {

  private static instance: Redis
  private initialized = false
  private client: RedisClient
  private prefix: string

  private constructor () {}

  init () {
    // Already initialized
    if (this.initialized === true) return
    this.initialized = true

    this.client = createClient(Redis.getRedisClient())

    this.client.on('error', err => {
      logger.error('Error in Redis client.', { err })
      process.exit(-1)
    })

    if (CONFIG.REDIS.AUTH) {
      this.client.auth(CONFIG.REDIS.AUTH)
    }

    this.prefix = 'redis-' + CONFIG.WEBSERVER.HOST + '-'
  }

  static getRedisClient () {
    return Object.assign({},
      (CONFIG.REDIS.AUTH && CONFIG.REDIS.AUTH != null) ? { password: CONFIG.REDIS.AUTH } : {},
      (CONFIG.REDIS.DB) ? { db: CONFIG.REDIS.DB } : {},
      (CONFIG.REDIS.HOSTNAME && CONFIG.REDIS.PORT) ?
      { host: CONFIG.REDIS.HOSTNAME, port: CONFIG.REDIS.PORT } :
      { path: CONFIG.REDIS.SOCKET }
    )
  }

  async setResetPasswordVerificationString (userId: number) {
    const generatedString = await generateRandomString(32)

    await this.setValue(this.generateResetPasswordKey(userId), generatedString, USER_PASSWORD_RESET_LIFETIME)

    return generatedString
  }

  async getResetPasswordLink (userId: number) {
    return this.getValue(this.generateResetPasswordKey(userId))
  }

<<<<<<< HEAD
  async setVerifyEmailVerificationString (userId: number) {
    const generatedString = await generateRandomString(32)

    await this.setValue(this.generateVerifyEmailKey(userId), generatedString, USER_EMAIL_VERIFY_LIFETIME)

    return generatedString
  }

  async getVerifyEmailLink (userId: number) {
    return this.getValue(this.generateVerifyEmailKey(userId))
  }

  setView (ip: string, videoUUID: string) {
=======
  setIPVideoView (ip: string, videoUUID: string) {
>>>>>>> 04291e1b
    return this.setValue(this.buildViewKey(ip, videoUUID), '1', VIDEO_VIEW_LIFETIME)
  }

  async isVideoIPViewExists (ip: string, videoUUID: string) {
    return this.exists(this.buildViewKey(ip, videoUUID))
  }

  async getCachedRoute (req: express.Request) {
    const cached = await this.getObject(this.buildCachedRouteKey(req))

    return cached as CachedRoute
  }

  setCachedRoute (req: express.Request, body: any, lifetime: number, contentType?: string, statusCode?: number) {
    const cached: CachedRoute = Object.assign({}, {
      body: body.toString()
    },
    (contentType) ? { contentType } : null,
    (statusCode) ? { statusCode: statusCode.toString() } : null
    )

    return this.setObject(this.buildCachedRouteKey(req), cached, lifetime)
  }

  addVideoView (videoId: number) {
    const keyIncr = this.generateVideoViewKey(videoId)
    const keySet = this.generateVideosViewKey()

    return Promise.all([
      this.addToSet(keySet, videoId.toString()),
      this.increment(keyIncr)
    ])
  }

  async getVideoViews (videoId: number, hour: number) {
    const key = this.generateVideoViewKey(videoId, hour)

    const valueString = await this.getValue(key)
    return parseInt(valueString, 10)
  }

  async getVideosIdViewed (hour: number) {
    const key = this.generateVideosViewKey(hour)

    const stringIds = await this.getSet(key)
    return stringIds.map(s => parseInt(s, 10))
  }

  deleteVideoViews (videoId: number, hour: number) {
    const keySet = this.generateVideosViewKey(hour)
    const keyIncr = this.generateVideoViewKey(videoId, hour)

    return Promise.all([
      this.deleteFromSet(keySet, videoId.toString()),
      this.deleteKey(keyIncr)
    ])
  }

  generateVideosViewKey (hour?: number) {
    if (!hour) hour = new Date().getHours()

    return `videos-view-h${hour}`
  }

  generateVideoViewKey (videoId: number, hour?: number) {
    if (!hour) hour = new Date().getHours()

    return `video-view-${videoId}-h${hour}`
  }

  generateResetPasswordKey (userId: number) {
    return 'reset-password-' + userId
  }

  generateVerifyEmailKey (userId: number) {
    return 'verify-email-' + userId
  }

  buildViewKey (ip: string, videoUUID: string) {
    return videoUUID + '-' + ip
  }

  buildCachedRouteKey (req: express.Request) {
    return req.method + '-' + req.originalUrl
  }

  private getValue (key: string) {
    return new Promise<string>((res, rej) => {
      this.client.get(this.prefix + key, (err, value) => {
        if (err) return rej(err)

        return res(value)
      })
    })
  }

  private getSet (key: string) {
    return new Promise<string[]>((res, rej) => {
      this.client.smembers(this.prefix + key, (err, value) => {
        if (err) return rej(err)

        return res(value)
      })
    })
  }

  private addToSet (key: string, value: string) {
    return new Promise<string[]>((res, rej) => {
      this.client.sadd(this.prefix + key, value, err => err ? rej(err) : res())
    })
  }

  private deleteFromSet (key: string, value: string) {
    return new Promise<void>((res, rej) => {
      this.client.srem(this.prefix + key, value, err => err ? rej(err) : res())
    })
  }

  private deleteKey (key: string) {
    return new Promise<void>((res, rej) => {
      this.client.del(this.prefix + key, err => err ? rej(err) : res())
    })
  }

  private setValue (key: string, value: string, expirationMilliseconds: number) {
    return new Promise<void>((res, rej) => {
      this.client.set(this.prefix + key, value, 'PX', expirationMilliseconds, (err, ok) => {
        if (err) return rej(err)

        if (ok !== 'OK') return rej(new Error('Redis set result is not OK.'))

        return res()
      })
    })
  }

  private setObject (key: string, obj: { [ id: string ]: string }, expirationMilliseconds: number) {
    return new Promise<void>((res, rej) => {
      this.client.hmset(this.prefix + key, obj, (err, ok) => {
        if (err) return rej(err)
        if (!ok) return rej(new Error('Redis mset result is not OK.'))

        this.client.pexpire(this.prefix + key, expirationMilliseconds, (err, ok) => {
          if (err) return rej(err)
          if (!ok) return rej(new Error('Redis expiration result is not OK.'))

          return res()
        })
      })
    })
  }

  private getObject (key: string) {
    return new Promise<{ [ id: string ]: string }>((res, rej) => {
      this.client.hgetall(this.prefix + key, (err, value) => {
        if (err) return rej(err)

        return res(value)
      })
    })
  }

  private increment (key: string) {
    return new Promise<number>((res, rej) => {
      this.client.incr(this.prefix + key, (err, value) => {
        if (err) return rej(err)

        return res(value)
      })
    })
  }

  private exists (key: string) {
    return new Promise<boolean>((res, rej) => {
      this.client.exists(this.prefix + key, (err, existsNumber) => {
        if (err) return rej(err)

        return res(existsNumber === 1)
      })
    })
  }

  static get Instance () {
    return this.instance || (this.instance = new this())
  }
}

// ---------------------------------------------------------------------------

export {
  Redis
}<|MERGE_RESOLUTION|>--- conflicted
+++ resolved
@@ -60,7 +60,6 @@
     return this.getValue(this.generateResetPasswordKey(userId))
   }
 
-<<<<<<< HEAD
   async setVerifyEmailVerificationString (userId: number) {
     const generatedString = await generateRandomString(32)
 
@@ -73,10 +72,7 @@
     return this.getValue(this.generateVerifyEmailKey(userId))
   }
 
-  setView (ip: string, videoUUID: string) {
-=======
   setIPVideoView (ip: string, videoUUID: string) {
->>>>>>> 04291e1b
     return this.setValue(this.buildViewKey(ip, videoUUID), '1', VIDEO_VIEW_LIFETIME)
   }
 
