--- conflicted
+++ resolved
@@ -15,23 +15,18 @@
 } from './shared'
 
 const feedsFormatValidator = [
-<<<<<<< HEAD
-  param('format').optional().custom(isValidRSSFeed).withMessage('Should have a valid format (rss, atom, json, podcast)'),
-  query('format').optional().custom(isValidRSSFeed).withMessage('Should have a valid format (rss, atom, json, podcast)')
-=======
   param('format')
     .optional()
-    .custom(isValidRSSFeed).withMessage('Should have a valid format (rss, atom, json)'),
+    .custom(isValidRSSFeed).withMessage('Should have a valid format (rss, atom, json, podcast)'),
   query('format')
     .optional()
-    .custom(isValidRSSFeed).withMessage('Should have a valid format (rss, atom, json)'),
+    .custom(isValidRSSFeed).withMessage('Should have a valid format (rss, atom, json, podcast)'),
 
   (req: express.Request, res: express.Response, next: express.NextFunction) => {
     if (areValidationErrors(req, res)) return
 
     return next()
   }
->>>>>>> 21e73020
 ]
 
 function setFeedFormatContentType (req: express.Request, res: express.Response, next: express.NextFunction) {
