// Thanks: https://github.com/kwhitley/apicache
// We duplicated the library because it is unmaintened and prevent us to upgrade to recent NodeJS versions

import express from 'express'
import { OutgoingHttpHeaders } from 'http'
import { isTestInstance, parseDurationToMs } from '@server/helpers/core-utils'
import { logger } from '@server/helpers/logger'
import { Redis } from '@server/lib/redis'
import { asyncMiddleware } from '@server/middlewares'
import { HttpStatusCode } from '@shared/models'

export interface APICacheOptions {
  headerBlacklist?: string[]
  excludeStatus?: HttpStatusCode[]
}

interface CacheObject {
  status: number
  headers: OutgoingHttpHeaders
  data: any
  encoding: BufferEncoding
  timestamp: number
}

export class ApiCache {

  private readonly options: APICacheOptions
  private readonly timers: { [ id: string ]: NodeJS.Timeout } = {}

  private index: { all: string[] } = { all: [] }

  constructor (options: APICacheOptions) {
    this.options = {
      headerBlacklist: [],
      excludeStatus: [],

      ...options
    }
  }

  buildMiddleware (strDuration: string) {
    const duration = parseDurationToMs(strDuration)

<<<<<<< HEAD
    return (req: express.Request, res: express.Response, next: express.NextFunction) => {
      const key = this.getCacheKey(req.originalUrl)
      const redis = Redis.Instance.getClient()
=======
    return asyncMiddleware(
      async (req: express.Request, res: express.Response, next: express.NextFunction) => {
        const key = Redis.Instance.getPrefix() + 'api-cache-' + req.originalUrl
        const redis = Redis.Instance.getClient()
>>>>>>> 21e73020

        if (!Redis.Instance.isConnected()) return this.makeResponseCacheable(res, next, key, duration)

        try {
          const obj = await redis.hgetall(key)
          if (obj?.response) {
            return this.sendCachedResponse(req, res, JSON.parse(obj.response), duration)
          }

          return this.makeResponseCacheable(res, next, key, duration)
        } catch (err) {
          return this.makeResponseCacheable(res, next, key, duration)
        }
      }
    )
  }

  clearRoute (route: string) {
    const key = this.getCacheKey(route)
    this.clear(key)
  }

  getCacheKey (route: string) {
    return Redis.Instance.getPrefix() + 'api-cache-' + route
  }

  private shouldCacheResponse (response: express.Response) {
    if (!response) return false
    if (this.options.excludeStatus.includes(response.statusCode)) return false

    return true
  }

  private addIndexEntries (key: string) {
    this.index.all.unshift(key)
  }

  private filterBlacklistedHeaders (headers: OutgoingHttpHeaders) {
    return Object.keys(headers)
      .filter(key => !this.options.headerBlacklist.includes(key))
      .reduce((acc, header) => {
        acc[header] = headers[header]

        return acc
      }, {})
  }

  private createCacheObject (status: number, headers: OutgoingHttpHeaders, data: any, encoding: BufferEncoding) {
    return {
      status,
      headers: this.filterBlacklistedHeaders(headers),
      data,
      encoding,

      // Seconds since epoch, used to properly decrement max-age headers in cached responses.
      timestamp: new Date().getTime() / 1000
    } as CacheObject
  }

  private async cacheResponse (key: string, value: object, duration: number) {
    const redis = Redis.Instance.getClient()

    if (Redis.Instance.isConnected()) {
      await Promise.all([
        redis.hset(key, 'response', JSON.stringify(value)),
        redis.hset(key, 'duration', duration + ''),
        redis.expire(key, duration / 1000)
      ])
    }

    // add automatic cache clearing from duration, includes max limit on setTimeout
    this.timers[key] = setTimeout(() => {
      this.clear(key)
        .catch(err => logger.error('Cannot clear Redis key %s.', key, { err }))
    }, Math.min(duration, 2147483647))
  }

  private accumulateContent (res: express.Response, content: any) {
    if (!content) return

    if (typeof content === 'string') {
      res.locals.apicache.content = (res.locals.apicache.content || '') + content
      return
    }

    if (Buffer.isBuffer(content)) {
      let oldContent = res.locals.apicache.content

      if (typeof oldContent === 'string') {
        oldContent = Buffer.from(oldContent)
      }

      if (!oldContent) {
        oldContent = Buffer.alloc(0)
      }

      res.locals.apicache.content = Buffer.concat(
        [ oldContent, content ],
        oldContent.length + content.length
      )

      return
    }

    res.locals.apicache.content = content
  }

  private makeResponseCacheable (res: express.Response, next: express.NextFunction, key: string, duration: number) {
    const self = this

    res.locals.apicache = {
      write: res.write,
      writeHead: res.writeHead,
      end: res.end,
      cacheable: true,
      content: undefined,
      headers: undefined
    }

    // Patch express
    res.writeHead = function () {
      if (self.shouldCacheResponse(res)) {
        res.setHeader('cache-control', 'max-age=' + (duration / 1000).toFixed(0))
      } else {
        res.setHeader('cache-control', 'no-cache, no-store, must-revalidate')
      }

      res.locals.apicache.headers = Object.assign({}, res.getHeaders())
      return res.locals.apicache.writeHead.apply(this, arguments as any)
    }

    res.write = function (chunk: any) {
      self.accumulateContent(res, chunk)
      return res.locals.apicache.write.apply(this, arguments as any)
    }

    res.end = function (content: any, encoding: BufferEncoding) {
      if (self.shouldCacheResponse(res)) {
        self.accumulateContent(res, content)

        if (res.locals.apicache.cacheable && res.locals.apicache.content) {
          self.addIndexEntries(key)

          const headers = res.locals.apicache.headers || res.getHeaders()
          const cacheObject = self.createCacheObject(
            res.statusCode,
            headers,
            res.locals.apicache.content,
            encoding
          )
          self.cacheResponse(key, cacheObject, duration)
            .catch(err => logger.error('Cannot cache response', { err }))
        }
      }

      res.locals.apicache.end.apply(this, arguments as any)
    } as any

    next()
  }

  private sendCachedResponse (request: express.Request, response: express.Response, cacheObject: CacheObject, duration: number) {
    const headers = response.getHeaders()

    if (isTestInstance()) {
      Object.assign(headers, {
        'x-api-cache-cached': 'true'
      })
    }

    Object.assign(headers, this.filterBlacklistedHeaders(cacheObject.headers || {}), {
      // Set properly decremented max-age header
      // This ensures that max-age is in sync with the cache expiration
      'cache-control':
        'max-age=' +
        Math.max(
          0,
          (duration / 1000 - (new Date().getTime() / 1000 - cacheObject.timestamp))
        ).toFixed(0)
    })

    // unstringify buffers
    let data = cacheObject.data
    if (data && data.type === 'Buffer') {
      data = typeof data.data === 'number'
        ? Buffer.alloc(data.data)
        : Buffer.from(data.data)
    }

    // Test Etag against If-None-Match for 304
    const cachedEtag = cacheObject.headers.etag
    const requestEtag = request.headers['if-none-match']

    if (requestEtag && cachedEtag === requestEtag) {
      response.writeHead(304, headers)
      return response.end()
    }

    response.writeHead(cacheObject.status || 200, headers)

    return response.end(data, cacheObject.encoding)
  }

  private async clear (target: string) {
    const redis = Redis.Instance.getClient()

    if (target) {
      clearTimeout(this.timers[target])
      delete this.timers[target]

      try {
        await redis.del(target)
      } catch (err) {
        logger.error('Cannot delete %s in redis cache.', target, { err })
      }

      this.index.all = this.index.all.filter(key => key !== target)
    } else {
      for (const key of this.index.all) {
        clearTimeout(this.timers[key])
        delete this.timers[key]

        try {
          await redis.del(key)
        } catch (err) {
          logger.error('Cannot delete %s in redis cache.', key, { err })
        }
      }

      this.index.all = []
    }

    return this.index
  }
}<|MERGE_RESOLUTION|>--- conflicted
+++ resolved
@@ -41,16 +41,10 @@
   buildMiddleware (strDuration: string) {
     const duration = parseDurationToMs(strDuration)
 
-<<<<<<< HEAD
-    return (req: express.Request, res: express.Response, next: express.NextFunction) => {
-      const key = this.getCacheKey(req.originalUrl)
-      const redis = Redis.Instance.getClient()
-=======
     return asyncMiddleware(
       async (req: express.Request, res: express.Response, next: express.NextFunction) => {
         const key = Redis.Instance.getPrefix() + 'api-cache-' + req.originalUrl
         const redis = Redis.Instance.getClient()
->>>>>>> 21e73020
 
         if (!Redis.Instance.isConnected()) return this.makeResponseCacheable(res, next, key, duration)
 
