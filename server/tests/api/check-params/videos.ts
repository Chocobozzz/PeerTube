/* eslint-disable @typescript-eslint/no-unused-expressions,@typescript-eslint/require-await */

import { expect } from 'chai'
import { join } from 'path'
import { checkBadCountPagination, checkBadSortPagination, checkBadStartPagination, checkUploadVideoParam } from '@server/tests/shared'
import { omit, randomInt, root } from '@shared/core-utils'
import { HttpStatusCode, PeerTubeProblemDocument, VideoCreateResult, VideoPrivacy } from '@shared/models'
import {
  cleanupTests,
  createSingleServer,
  makeDeleteRequest,
  makeGetRequest,
  makePutBodyRequest,
  makeUploadRequest,
  PeerTubeServer,
  setAccessTokensToServers
} from '@shared/server-commands'

describe('Test videos API validator', function () {
  const path = '/api/v1/videos/'
  let server: PeerTubeServer
  let userAccessToken = ''
  let accountName: string
  let channelId: number
  let channelName: string
  let video: VideoCreateResult
  let privateVideo: VideoCreateResult

  // ---------------------------------------------------------------

  before(async function () {
    this.timeout(30000)

    server = await createSingleServer(1)

    await setAccessTokensToServers([ server ])

    userAccessToken = await server.users.generateUserAndToken('user1')

    {
      const body = await server.users.getMyInfo()
      channelId = body.videoChannels[0].id
      channelName = body.videoChannels[0].name
      accountName = body.account.name + '@' + body.account.host
    }

    {
      privateVideo = await server.videos.quickUpload({ name: 'private video', privacy: VideoPrivacy.PRIVATE })
    }
  })

  describe('When listing videos', function () {
    it('Should fail with a bad start pagination', async function () {
      await checkBadStartPagination(server.url, path)
    })

    it('Should fail with a bad count pagination', async function () {
      await checkBadCountPagination(server.url, path)
    })

    it('Should fail with an incorrect sort', async function () {
      await checkBadSortPagination(server.url, path)
    })

    it('Should fail with a bad skipVideos query', async function () {
      await makeGetRequest({ url: server.url, path, expectedStatus: HttpStatusCode.OK_200, query: { skipCount: 'toto' } })
    })

    it('Should success with the correct parameters', async function () {
      await makeGetRequest({ url: server.url, path, expectedStatus: HttpStatusCode.OK_200, query: { skipCount: false } })
    })
  })

  describe('When searching a video', function () {

    it('Should fail with nothing', async function () {
      await makeGetRequest({
        url: server.url,
        path: join(path, 'search'),
        expectedStatus: HttpStatusCode.BAD_REQUEST_400
      })
    })

    it('Should fail with a bad start pagination', async function () {
      await checkBadStartPagination(server.url, join(path, 'search', 'test'))
    })

    it('Should fail with a bad count pagination', async function () {
      await checkBadCountPagination(server.url, join(path, 'search', 'test'))
    })

    it('Should fail with an incorrect sort', async function () {
      await checkBadSortPagination(server.url, join(path, 'search', 'test'))
    })

    it('Should success with the correct parameters', async function () {
      await makeGetRequest({ url: server.url, path, expectedStatus: HttpStatusCode.OK_200 })
    })
  })

  describe('When listing my videos', function () {
    const path = '/api/v1/users/me/videos'

    it('Should fail with a bad start pagination', async function () {
      await checkBadStartPagination(server.url, path, server.accessToken)
    })

    it('Should fail with a bad count pagination', async function () {
      await checkBadCountPagination(server.url, path, server.accessToken)
    })

    it('Should fail with an incorrect sort', async function () {
      await checkBadSortPagination(server.url, path, server.accessToken)
    })

    it('Should fail with an invalid channel', async function () {
      await makeGetRequest({ url: server.url, token: server.accessToken, path, query: { channelId: 'toto' } })
    })

    it('Should fail with an unknown channel', async function () {
      await makeGetRequest({
        url: server.url,
        token: server.accessToken,
        path,
        query: { channelId: 89898 },
        expectedStatus: HttpStatusCode.NOT_FOUND_404
      })
    })

    it('Should success with the correct parameters', async function () {
      await makeGetRequest({ url: server.url, token: server.accessToken, path, expectedStatus: HttpStatusCode.OK_200 })
    })
  })

  describe('When listing account videos', function () {
    let path: string

    before(async function () {
      path = '/api/v1/accounts/' + accountName + '/videos'
    })

    it('Should fail with a bad start pagination', async function () {
      await checkBadStartPagination(server.url, path, server.accessToken)
    })

    it('Should fail with a bad count pagination', async function () {
      await checkBadCountPagination(server.url, path, server.accessToken)
    })

    it('Should fail with an incorrect sort', async function () {
      await checkBadSortPagination(server.url, path, server.accessToken)
    })

    it('Should success with the correct parameters', async function () {
      await makeGetRequest({ url: server.url, path, expectedStatus: HttpStatusCode.OK_200 })
    })
  })

  describe('When listing video channel videos', function () {
    let path: string

    before(async function () {
      path = '/api/v1/video-channels/' + channelName + '/videos'
    })

    it('Should fail with a bad start pagination', async function () {
      await checkBadStartPagination(server.url, path, server.accessToken)
    })

    it('Should fail with a bad count pagination', async function () {
      await checkBadCountPagination(server.url, path, server.accessToken)
    })

    it('Should fail with an incorrect sort', async function () {
      await checkBadSortPagination(server.url, path, server.accessToken)
    })

    it('Should success with the correct parameters', async function () {
      await makeGetRequest({ url: server.url, path, expectedStatus: HttpStatusCode.OK_200 })
    })
  })

  describe('When adding a video', function () {
    let baseCorrectParams
    const baseCorrectAttaches = {
      fixture: join(root(), 'server', 'tests', 'fixtures', 'video_short.webm')
    }

    before(function () {
      // Put in before to have channelId
      baseCorrectParams = {
        name: 'my super name',
        category: 5,
        licence: 1,
        language: 'pt',
        nsfw: false,
        commentsEnabled: true,
        downloadEnabled: true,
        waitTranscoding: true,
        description: 'my super description',
        support: 'my super support text',
        tags: [ 'tag1', 'tag2' ],
        privacy: VideoPrivacy.PUBLIC,
        channelId,
        originallyPublishedAt: new Date().toISOString()
      }
    })

    function runSuite (mode: 'legacy' | 'resumable') {

      it('Should fail with nothing', async function () {
        const fields = {}
        const attaches = {}
        await checkUploadVideoParam(server, server.accessToken, { ...fields, ...attaches }, HttpStatusCode.BAD_REQUEST_400, mode)
      })

      it('Should fail without name', async function () {
        const fields = omit(baseCorrectParams, [ 'name' ])
        const attaches = baseCorrectAttaches

        await checkUploadVideoParam(server, server.accessToken, { ...fields, ...attaches }, HttpStatusCode.BAD_REQUEST_400, mode)
      })

      it('Should fail with a long name', async function () {
        const fields = { ...baseCorrectParams, name: 'super'.repeat(65) }
        const attaches = baseCorrectAttaches

        await checkUploadVideoParam(server, server.accessToken, { ...fields, ...attaches }, HttpStatusCode.BAD_REQUEST_400, mode)
      })

      it('Should fail with a bad category', async function () {
        const fields = { ...baseCorrectParams, category: 125 }
        const attaches = baseCorrectAttaches

        await checkUploadVideoParam(server, server.accessToken, { ...fields, ...attaches }, HttpStatusCode.BAD_REQUEST_400, mode)
      })

      it('Should fail with a bad licence', async function () {
        const fields = { ...baseCorrectParams, licence: 125 }
        const attaches = baseCorrectAttaches

        await checkUploadVideoParam(server, server.accessToken, { ...fields, ...attaches }, HttpStatusCode.BAD_REQUEST_400, mode)
      })

      it('Should fail with a bad language', async function () {
        const fields = { ...baseCorrectParams, language: 'a'.repeat(15) }
        const attaches = baseCorrectAttaches

        await checkUploadVideoParam(server, server.accessToken, { ...fields, ...attaches }, HttpStatusCode.BAD_REQUEST_400, mode)
      })

      it('Should fail with a long description', async function () {
        const fields = { ...baseCorrectParams, description: 'super'.repeat(2500) }
        const attaches = baseCorrectAttaches

        await checkUploadVideoParam(server, server.accessToken, { ...fields, ...attaches }, HttpStatusCode.BAD_REQUEST_400, mode)
      })

      it('Should fail with a long support text', async function () {
        const fields = { ...baseCorrectParams, support: 'super'.repeat(201) }
        const attaches = baseCorrectAttaches

        await checkUploadVideoParam(server, server.accessToken, { ...fields, ...attaches }, HttpStatusCode.BAD_REQUEST_400, mode)
      })

      it('Should fail without a channel', async function () {
        const fields = omit(baseCorrectParams, [ 'channelId' ])
        const attaches = baseCorrectAttaches

        await checkUploadVideoParam(server, server.accessToken, { ...fields, ...attaches }, HttpStatusCode.BAD_REQUEST_400, mode)
      })

      it('Should fail with a bad channel', async function () {
        const fields = { ...baseCorrectParams, channelId: 545454 }
        const attaches = baseCorrectAttaches

        await checkUploadVideoParam(server, server.accessToken, { ...fields, ...attaches }, HttpStatusCode.BAD_REQUEST_400, mode)
      })

      it('Should fail with another user channel', async function () {
        const user = {
          username: 'fake' + randomInt(0, 1500),
          password: 'fake_password'
        }
        await server.users.create({ username: user.username, password: user.password })

        const accessTokenUser = await server.login.getAccessToken(user)
        const { videoChannels } = await server.users.getMyInfo({ token: accessTokenUser })
        const customChannelId = videoChannels[0].id

        const fields = { ...baseCorrectParams, channelId: customChannelId }
        const attaches = baseCorrectAttaches

        await checkUploadVideoParam(server, userAccessToken, { ...fields, ...attaches }, HttpStatusCode.BAD_REQUEST_400, mode)
      })

      it('Should fail with too many tags', async function () {
        const fields = { ...baseCorrectParams, tags: [ 'tag1', 'tag2', 'tag3', 'tag4', 'tag5', 'tag6' ] }
        const attaches = baseCorrectAttaches

        await checkUploadVideoParam(server, server.accessToken, { ...fields, ...attaches }, HttpStatusCode.BAD_REQUEST_400, mode)
      })

      it('Should fail with a tag length too low', async function () {
        const fields = { ...baseCorrectParams, tags: [ 'tag1', 't' ] }
        const attaches = baseCorrectAttaches

        await checkUploadVideoParam(server, server.accessToken, { ...fields, ...attaches }, HttpStatusCode.BAD_REQUEST_400, mode)
      })

      it('Should fail with a tag length too big', async function () {
        const fields = { ...baseCorrectParams, tags: [ 'tag1', 'my_super_tag_too_long_long_long_long_long_long' ] }
        const attaches = baseCorrectAttaches

        await checkUploadVideoParam(server, server.accessToken, { ...fields, ...attaches }, HttpStatusCode.BAD_REQUEST_400, mode)
      })

      it('Should fail with a bad schedule update (miss updateAt)', async function () {
        const fields = { ...baseCorrectParams, scheduleUpdate: { privacy: VideoPrivacy.PUBLIC } }
        const attaches = baseCorrectAttaches

        await checkUploadVideoParam(server, server.accessToken, { ...fields, ...attaches }, HttpStatusCode.BAD_REQUEST_400, mode)
      })

      it('Should fail with a bad schedule update (wrong updateAt)', async function () {
        const fields = {
          ...baseCorrectParams,

          scheduleUpdate: {
            privacy: VideoPrivacy.PUBLIC,
            updateAt: 'toto'
          }
        }
        const attaches = baseCorrectAttaches

        await checkUploadVideoParam(server, server.accessToken, { ...fields, ...attaches }, HttpStatusCode.BAD_REQUEST_400, mode)
      })

      it('Should fail with a bad originally published at attribute', async function () {
        const fields = { ...baseCorrectParams, originallyPublishedAt: 'toto' }
        const attaches = baseCorrectAttaches

        await checkUploadVideoParam(server, server.accessToken, { ...fields, ...attaches }, HttpStatusCode.BAD_REQUEST_400, mode)
      })

      it('Should fail without an input file', async function () {
        const fields = baseCorrectParams
        const attaches = {}
        await checkUploadVideoParam(server, server.accessToken, { ...fields, ...attaches }, HttpStatusCode.BAD_REQUEST_400, mode)
      })

      it('Should fail with an incorrect input file', async function () {
        const fields = baseCorrectParams
        let attaches = { fixture: join(root(), 'server', 'tests', 'fixtures', 'video_short_fake.webm') }

        await checkUploadVideoParam(
          server,
          server.accessToken,
          { ...fields, ...attaches },
          HttpStatusCode.UNPROCESSABLE_ENTITY_422,
          mode
        )

        attaches = { fixture: join(root(), 'server', 'tests', 'fixtures', 'video_short.mkv') }
        await checkUploadVideoParam(
          server,
          server.accessToken,
          { ...fields, ...attaches },
          HttpStatusCode.UNSUPPORTED_MEDIA_TYPE_415,
          mode
        )
      })

      it('Should fail with an incorrect thumbnail file', async function () {
        const fields = baseCorrectParams
        const attaches = {
          thumbnailfile: join(root(), 'server', 'tests', 'fixtures', 'video_short.mp4'),
          fixture: join(root(), 'server', 'tests', 'fixtures', 'video_short.mp4')
        }

        await checkUploadVideoParam(server, server.accessToken, { ...fields, ...attaches }, HttpStatusCode.BAD_REQUEST_400, mode)
      })

      it('Should fail with a big thumbnail file', async function () {
        const fields = baseCorrectParams
        const attaches = {
          thumbnailfile: join(root(), 'server', 'tests', 'fixtures', 'preview-big.png'),
          fixture: join(root(), 'server', 'tests', 'fixtures', 'video_short.mp4')
        }

        await checkUploadVideoParam(server, server.accessToken, { ...fields, ...attaches }, HttpStatusCode.BAD_REQUEST_400, mode)
      })

      it('Should fail with an incorrect preview file', async function () {
        const fields = baseCorrectParams
        const attaches = {
          previewfile: join(root(), 'server', 'tests', 'fixtures', 'video_short.mp4'),
          fixture: join(root(), 'server', 'tests', 'fixtures', 'video_short.mp4')
        }

        await checkUploadVideoParam(server, server.accessToken, { ...fields, ...attaches }, HttpStatusCode.BAD_REQUEST_400, mode)
      })

      it('Should fail with a big preview file', async function () {
        const fields = baseCorrectParams
        const attaches = {
          previewfile: join(root(), 'server', 'tests', 'fixtures', 'preview-big.png'),
          fixture: join(root(), 'server', 'tests', 'fixtures', 'video_short.mp4')
        }

        await checkUploadVideoParam(server, server.accessToken, { ...fields, ...attaches }, HttpStatusCode.BAD_REQUEST_400, mode)
      })

      it('Should report the appropriate error', async function () {
        const fields = { ...baseCorrectParams, language: 'a'.repeat(15) }
        const attaches = baseCorrectAttaches

        const attributes = { ...fields, ...attaches }
        const body = await checkUploadVideoParam(server, server.accessToken, attributes, HttpStatusCode.BAD_REQUEST_400, mode)

        const error = body as unknown as PeerTubeProblemDocument

        if (mode === 'legacy') {
          expect(error.docs).to.equal('https://docs.joinpeertube.org/api-rest-reference.html#operation/uploadLegacy')
        } else {
          expect(error.docs).to.equal('https://docs.joinpeertube.org/api-rest-reference.html#operation/uploadResumableInit')
        }

        expect(error.type).to.equal('about:blank')
        expect(error.title).to.equal('Bad Request')

        expect(error.detail).to.equal('Incorrect request parameters: language')
        expect(error.error).to.equal('Incorrect request parameters: language')

        expect(error.status).to.equal(HttpStatusCode.BAD_REQUEST_400)
        expect(error['invalid-params'].language).to.exist
      })

      it('Should succeed with the correct parameters', async function () {
<<<<<<< HEAD
        this.timeout(15000)
=======
        this.timeout(30000)
>>>>>>> e35967ee

        const fields = baseCorrectParams

        {
          const attaches = baseCorrectAttaches
          await checkUploadVideoParam(server, server.accessToken, { ...fields, ...attaches }, HttpStatusCode.OK_200, mode)
        }

        {
          const attaches = {
            ...baseCorrectAttaches,

            videofile: join(root(), 'server', 'tests', 'fixtures', 'video_short.mp4')
          }

          await checkUploadVideoParam(server, server.accessToken, { ...fields, ...attaches }, HttpStatusCode.OK_200, mode)
        }

        {
          const attaches = {
            ...baseCorrectAttaches,

            videofile: join(root(), 'server', 'tests', 'fixtures', 'video_short.ogv')
          }

          await checkUploadVideoParam(server, server.accessToken, { ...fields, ...attaches }, HttpStatusCode.OK_200, mode)
        }
      })
    }

    describe('Resumable upload', function () {
      runSuite('resumable')
    })

    describe('Legacy upload', function () {
      runSuite('legacy')
    })
  })

  describe('When updating a video', function () {
    const baseCorrectParams = {
      name: 'my super name',
      category: 5,
      licence: 2,
      language: 'pt',
      nsfw: false,
      commentsEnabled: false,
      downloadEnabled: false,
      description: 'my super description',
      privacy: VideoPrivacy.PUBLIC,
      tags: [ 'tag1', 'tag2' ]
    }

    before(async function () {
      const { data } = await server.videos.list()
      video = data[0]
    })

    it('Should fail with nothing', async function () {
      const fields = {}
      await makePutBodyRequest({ url: server.url, path, token: server.accessToken, fields })
    })

    it('Should fail without a valid uuid', async function () {
      const fields = baseCorrectParams
      await makePutBodyRequest({ url: server.url, path: path + 'blabla', token: server.accessToken, fields })
    })

    it('Should fail with an unknown id', async function () {
      const fields = baseCorrectParams

      await makePutBodyRequest({
        url: server.url,
        path: path + '4da6fde3-88f7-4d16-b119-108df5630b06',
        token: server.accessToken,
        fields,
        expectedStatus: HttpStatusCode.NOT_FOUND_404
      })
    })

    it('Should fail with a long name', async function () {
      const fields = { ...baseCorrectParams, name: 'super'.repeat(65) }

      await makePutBodyRequest({ url: server.url, path: path + video.shortUUID, token: server.accessToken, fields })
    })

    it('Should fail with a bad category', async function () {
      const fields = { ...baseCorrectParams, category: 125 }

      await makePutBodyRequest({ url: server.url, path: path + video.shortUUID, token: server.accessToken, fields })
    })

    it('Should fail with a bad licence', async function () {
      const fields = { ...baseCorrectParams, licence: 125 }

      await makePutBodyRequest({ url: server.url, path: path + video.shortUUID, token: server.accessToken, fields })
    })

    it('Should fail with a bad language', async function () {
      const fields = { ...baseCorrectParams, language: 'a'.repeat(15) }

      await makePutBodyRequest({ url: server.url, path: path + video.shortUUID, token: server.accessToken, fields })
    })

    it('Should fail with a long description', async function () {
      const fields = { ...baseCorrectParams, description: 'super'.repeat(2500) }

      await makePutBodyRequest({ url: server.url, path: path + video.shortUUID, token: server.accessToken, fields })
    })

    it('Should fail with a long support text', async function () {
      const fields = { ...baseCorrectParams, support: 'super'.repeat(201) }

      await makePutBodyRequest({ url: server.url, path: path + video.shortUUID, token: server.accessToken, fields })
    })

    it('Should fail with a bad channel', async function () {
      const fields = { ...baseCorrectParams, channelId: 545454 }

      await makePutBodyRequest({ url: server.url, path: path + video.shortUUID, token: server.accessToken, fields })
    })

    it('Should fail with too many tags', async function () {
      const fields = { ...baseCorrectParams, tags: [ 'tag1', 'tag2', 'tag3', 'tag4', 'tag5', 'tag6' ] }

      await makePutBodyRequest({ url: server.url, path: path + video.shortUUID, token: server.accessToken, fields })
    })

    it('Should fail with a tag length too low', async function () {
      const fields = { ...baseCorrectParams, tags: [ 'tag1', 't' ] }

      await makePutBodyRequest({ url: server.url, path: path + video.shortUUID, token: server.accessToken, fields })
    })

    it('Should fail with a tag length too big', async function () {
      const fields = { ...baseCorrectParams, tags: [ 'tag1', 'my_super_tag_too_long_long_long_long_long_long' ] }

      await makePutBodyRequest({ url: server.url, path: path + video.shortUUID, token: server.accessToken, fields })
    })

    it('Should fail with a bad schedule update (miss updateAt)', async function () {
      const fields = { ...baseCorrectParams, scheduleUpdate: { privacy: VideoPrivacy.PUBLIC } }

      await makePutBodyRequest({ url: server.url, path: path + video.shortUUID, token: server.accessToken, fields })
    })

    it('Should fail with a bad schedule update (wrong updateAt)', async function () {
      const fields = { ...baseCorrectParams, scheduleUpdate: { updateAt: 'toto', privacy: VideoPrivacy.PUBLIC } }

      await makePutBodyRequest({ url: server.url, path: path + video.shortUUID, token: server.accessToken, fields })
    })

    it('Should fail with a bad originally published at param', async function () {
      const fields = { ...baseCorrectParams, originallyPublishedAt: 'toto' }

      await makePutBodyRequest({ url: server.url, path: path + video.shortUUID, token: server.accessToken, fields })
    })

    it('Should fail with an incorrect thumbnail file', async function () {
      const fields = baseCorrectParams
      const attaches = {
        thumbnailfile: join(root(), 'server', 'tests', 'fixtures', 'video_short.mp4')
      }

      await makeUploadRequest({
        url: server.url,
        method: 'PUT',
        path: path + video.shortUUID,
        token: server.accessToken,
        fields,
        attaches
      })
    })

    it('Should fail with a big thumbnail file', async function () {
      const fields = baseCorrectParams
      const attaches = {
        thumbnailfile: join(root(), 'server', 'tests', 'fixtures', 'preview-big.png')
      }

      await makeUploadRequest({
        url: server.url,
        method: 'PUT',
        path: path + video.shortUUID,
        token: server.accessToken,
        fields,
        attaches
      })
    })

    it('Should fail with an incorrect preview file', async function () {
      const fields = baseCorrectParams
      const attaches = {
        previewfile: join(root(), 'server', 'tests', 'fixtures', 'video_short.mp4')
      }

      await makeUploadRequest({
        url: server.url,
        method: 'PUT',
        path: path + video.shortUUID,
        token: server.accessToken,
        fields,
        attaches
      })
    })

    it('Should fail with a big preview file', async function () {
      const fields = baseCorrectParams
      const attaches = {
        previewfile: join(root(), 'server', 'tests', 'fixtures', 'preview-big.png')
      }

      await makeUploadRequest({
        url: server.url,
        method: 'PUT',
        path: path + video.shortUUID,
        token: server.accessToken,
        fields,
        attaches
      })
    })

    it('Should fail with a video of another user without the appropriate right', async function () {
      const fields = baseCorrectParams

      await makePutBodyRequest({
        url: server.url,
        path: path + video.shortUUID,
        token: userAccessToken,
        fields,
        expectedStatus: HttpStatusCode.FORBIDDEN_403
      })
    })

    it('Should fail with a video of another server')

    it('Shoud report the appropriate error', async function () {
      const fields = { ...baseCorrectParams, licence: 125 }

      const res = await makePutBodyRequest({ url: server.url, path: path + video.shortUUID, token: server.accessToken, fields })
      const error = res.body as PeerTubeProblemDocument

      expect(error.docs).to.equal('https://docs.joinpeertube.org/api-rest-reference.html#operation/putVideo')

      expect(error.type).to.equal('about:blank')
      expect(error.title).to.equal('Bad Request')

      expect(error.detail).to.equal('Incorrect request parameters: licence')
      expect(error.error).to.equal('Incorrect request parameters: licence')

      expect(error.status).to.equal(HttpStatusCode.BAD_REQUEST_400)
      expect(error['invalid-params'].licence).to.exist
    })

    it('Should succeed with the correct parameters', async function () {
      const fields = baseCorrectParams

      await makePutBodyRequest({
        url: server.url,
        path: path + video.shortUUID,
        token: server.accessToken,
        fields,
        expectedStatus: HttpStatusCode.NO_CONTENT_204
      })
    })
  })

  describe('When getting a video', function () {
    it('Should return the list of the videos with nothing', async function () {
      const res = await makeGetRequest({
        url: server.url,
        path,
        expectedStatus: HttpStatusCode.OK_200
      })

      expect(res.body.data).to.be.an('array')
      expect(res.body.data.length).to.equal(6)
    })

    it('Should fail without a correct uuid', async function () {
      await server.videos.get({ id: 'coucou', expectedStatus: HttpStatusCode.BAD_REQUEST_400 })
    })

    it('Should return 404 with an incorrect video', async function () {
      await server.videos.get({ id: '4da6fde3-88f7-4d16-b119-108df5630b06', expectedStatus: HttpStatusCode.NOT_FOUND_404 })
    })

    it('Shoud report the appropriate error', async function () {
      const body = await server.videos.get({ id: 'hi', expectedStatus: HttpStatusCode.BAD_REQUEST_400 })
      const error = body as unknown as PeerTubeProblemDocument

      expect(error.docs).to.equal('https://docs.joinpeertube.org/api-rest-reference.html#operation/getVideo')

      expect(error.type).to.equal('about:blank')
      expect(error.title).to.equal('Bad Request')

      expect(error.detail).to.equal('Incorrect request parameters: id')
      expect(error.error).to.equal('Incorrect request parameters: id')

      expect(error.status).to.equal(HttpStatusCode.BAD_REQUEST_400)
      expect(error['invalid-params'].id).to.exist
    })

    it('Should succeed with the correct parameters', async function () {
      await server.videos.get({ id: video.shortUUID })
    })
  })

  describe('When rating a video', function () {
    let videoId: number

    before(async function () {
      const { data } = await server.videos.list()
      videoId = data[0].id
    })

    it('Should fail without a valid uuid', async function () {
      const fields = {
        rating: 'like'
      }
      await makePutBodyRequest({ url: server.url, path: path + 'blabla/rate', token: server.accessToken, fields })
    })

    it('Should fail with an unknown id', async function () {
      const fields = {
        rating: 'like'
      }
      await makePutBodyRequest({
        url: server.url,
        path: path + '4da6fde3-88f7-4d16-b119-108df5630b06/rate',
        token: server.accessToken,
        fields,
        expectedStatus: HttpStatusCode.NOT_FOUND_404
      })
    })

    it('Should fail with a wrong rating', async function () {
      const fields = {
        rating: 'likes'
      }
      await makePutBodyRequest({ url: server.url, path: path + videoId + '/rate', token: server.accessToken, fields })
    })

    it('Should fail with a private video of another user', async function () {
      const fields = {
        rating: 'like'
      }
      await makePutBodyRequest({
        url: server.url,
        path: path + privateVideo.uuid + '/rate',
        token: userAccessToken,
        fields,
        expectedStatus: HttpStatusCode.FORBIDDEN_403
      })
    })

    it('Should succeed with the correct parameters', async function () {
      const fields = {
        rating: 'like'
      }
      await makePutBodyRequest({
        url: server.url,
        path: path + videoId + '/rate',
        token: server.accessToken,
        fields,
        expectedStatus: HttpStatusCode.NO_CONTENT_204
      })
    })
  })

  describe('When removing a video', function () {
    it('Should have 404 with nothing', async function () {
      await makeDeleteRequest({
        url: server.url,
        path,
        expectedStatus: HttpStatusCode.BAD_REQUEST_400
      })
    })

    it('Should fail without a correct uuid', async function () {
      await server.videos.remove({ id: 'hello', expectedStatus: HttpStatusCode.BAD_REQUEST_400 })
    })

    it('Should fail with a video which does not exist', async function () {
      await server.videos.remove({ id: '4da6fde3-88f7-4d16-b119-108df5630b06', expectedStatus: HttpStatusCode.NOT_FOUND_404 })
    })

    it('Should fail with a video of another user without the appropriate right', async function () {
      await server.videos.remove({ token: userAccessToken, id: video.uuid, expectedStatus: HttpStatusCode.FORBIDDEN_403 })
    })

    it('Should fail with a video of another server')

    it('Shoud report the appropriate error', async function () {
      const body = await server.videos.remove({ id: 'hello', expectedStatus: HttpStatusCode.BAD_REQUEST_400 })
      const error = body as PeerTubeProblemDocument

      expect(error.docs).to.equal('https://docs.joinpeertube.org/api-rest-reference.html#operation/delVideo')

      expect(error.type).to.equal('about:blank')
      expect(error.title).to.equal('Bad Request')

      expect(error.detail).to.equal('Incorrect request parameters: id')
      expect(error.error).to.equal('Incorrect request parameters: id')

      expect(error.status).to.equal(HttpStatusCode.BAD_REQUEST_400)
      expect(error['invalid-params'].id).to.exist
    })

    it('Should succeed with the correct parameters', async function () {
      await server.videos.remove({ id: video.uuid })
    })
  })

  after(async function () {
    await cleanupTests([ server ])
  })
})<|MERGE_RESOLUTION|>--- conflicted
+++ resolved
@@ -437,11 +437,7 @@
       })
 
       it('Should succeed with the correct parameters', async function () {
-<<<<<<< HEAD
-        this.timeout(15000)
-=======
         this.timeout(30000)
->>>>>>> e35967ee
 
         const fields = baseCorrectParams
 
