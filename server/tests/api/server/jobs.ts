--- conflicted
+++ resolved
@@ -12,10 +12,6 @@
   setAccessTokensToServers,
   waitJobs
 } from '@shared/server-commands'
-<<<<<<< HEAD
-import { wait } from '@shared/core-utils'
-=======
->>>>>>> 5357ce93
 
 const expect = chai.expect
 
