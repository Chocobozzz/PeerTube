--- conflicted
+++ resolved
@@ -102,11 +102,7 @@
   before(async function () {
     this.timeout(120000)
 
-<<<<<<< HEAD
-    const env = { 'PEERTUBE_TEST_CONSTANTS_VIDEO_LIVE_CLEANUP_DELAY': '10000' }
-=======
     const env = { PEERTUBE_TEST_CONSTANTS_VIDEO_LIVE_CLEANUP_DELAY: '10000' }
->>>>>>> c3fb12b3
     server = await createSingleServer(1, {}, { env })
 
     // Get the access tokens
