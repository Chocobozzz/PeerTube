--- conflicted
+++ resolved
@@ -1,30 +1,16 @@
 /* eslint-disable @typescript-eslint/no-unused-expressions,@typescript-eslint/require-await */
 
 import 'mocha'
-<<<<<<< HEAD
-import { cleanupTests, flushAndRunServer, ServerInfo } from '../../../shared/extra-utils/server/servers'
+import * as chai from 'chai'
 import {
-  createVideoPlaylist,
-  getPluginTestPath,
-  getVideo,
-  getVideoCategories,
-  getVideoLanguages,
-  getVideoLicences,
-  getVideoPlaylistPrivacies,
-  getVideoPrivacies,
-  installPlugin,
+  cleanupTests,
+  createSingleServer,
   makeGetRequest,
-  setAccessTokensToServers,
-  uninstallPlugin,
-  uploadVideo
-} from '../../../shared/extra-utils'
-import { VideoDetails, VideoPlaylistPrivacy } from '../../../shared/models/videos'
-import { HttpStatusCode } from '../../../shared/core-utils/miscs/http-error-codes'
-=======
-import * as chai from 'chai'
-import { cleanupTests, createSingleServer, PeerTubeServer, PluginsCommand, setAccessTokensToServers } from '@shared/extra-utils'
+  PeerTubeServer,
+  PluginsCommand,
+  setAccessTokensToServers
+} from '@shared/extra-utils'
 import { HttpStatusCode, VideoPlaylistPrivacy } from '@shared/models'
->>>>>>> c63830f1
 
 const expect = chai.expect
 
@@ -161,35 +147,34 @@
   })
 
   it('Should be able to reset categories', async function () {
-    await installPlugin({
-      url: server.url,
-      accessToken: server.accessToken,
-      path: getPluginTestPath('-video-constants')
-    })
+    await server.plugins.install({ path: PluginsCommand.getPluginTestPath('-video-constants') })
 
-    let { body: categories } = await getVideoCategories(server.url)
+    {
+      const categories = await server.videos.getCategories()
 
-    expect(categories[1]).to.not.exist
-    expect(categories[2]).to.not.exist
+      expect(categories[1]).to.not.exist
+      expect(categories[2]).to.not.exist
 
-    expect(categories[42]).to.exist
-    expect(categories[43]).to.exist
+      expect(categories[42]).to.exist
+      expect(categories[43]).to.exist
+    }
 
     await makeGetRequest({
       url: server.url,
       token: server.accessToken,
       path: '/plugins/test-video-constants/router/reset-categories',
-      statusCodeExpected: HttpStatusCode.NO_CONTENT_204
+      expectedStatus: HttpStatusCode.NO_CONTENT_204
     })
 
-    const { body } = await getVideoCategories(server.url)
-    categories = body
+    {
+      const categories = await server.videos.getCategories()
 
-    expect(categories[1]).to.exist
-    expect(categories[2]).to.exist
+      expect(categories[1]).to.exist
+      expect(categories[2]).to.exist
 
-    expect(categories[42]).to.not.exist
-    expect(categories[43]).to.not.exist
+      expect(categories[42]).to.not.exist
+      expect(categories[43]).to.not.exist
+    }
   })
 
   after(async function () {
