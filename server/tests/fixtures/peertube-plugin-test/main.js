--- conflicted
+++ resolved
@@ -13,12 +13,8 @@
       'action:api.video-channel.updated',
       'action:api.video-channel.deleted',
 
-<<<<<<< HEAD
-    'action:api.live-video.created',
-    'action:api.live-video.state.updated',
-=======
       'action:api.live-video.created',
->>>>>>> 43fe59ae
+      'action:api.live-video.state.updated',
 
       'action:api.video-thread.created',
       'action:api.video-comment-reply.created',
