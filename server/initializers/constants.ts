--- conflicted
+++ resolved
@@ -153,13 +153,9 @@
   'video-redundancy': 1,
   'video-live-ending': 1,
   'video-edition': 1,
-<<<<<<< HEAD
+  'manage-video-torrent': 1,
   'move-to-object-storage': 3,
   'video-validate': 1
-=======
-  'manage-video-torrent': 1,
-  'move-to-object-storage': 3
->>>>>>> 52fe4b67
 }
 // Excluded keys are jobs that can be configured by admins
 const JOB_CONCURRENCY: { [id in Exclude<JobType, 'video-validate' | 'video-transcoding' | 'video-import'>]: number } = {
@@ -195,13 +191,9 @@
   'activitypub-refresher': 60000 * 10, // 10 minutes
   'video-redundancy': 1000 * 3600 * 3, // 3 hours
   'video-live-ending': 1000 * 60 * 10, // 10 minutes
-<<<<<<< HEAD
-  'move-to-object-storage': 1000 * 60 * 60 * 3, // 3 hours,
+  'manage-video-torrent': 1000 * 3600 * 3, // 3 hours
+  'move-to-object-storage': 1000 * 60 * 60 * 3, // 3 hours
   'video-validate': 1000 * 3600 * 48 // 2 days, transcoding could be long
-=======
-  'manage-video-torrent': 1000 * 3600 * 3, // 3 hours
-  'move-to-object-storage': 1000 * 60 * 60 * 3 // 3 hours
->>>>>>> 52fe4b67
 }
 const REPEAT_JOBS: { [ id in JobType ]?: EveryRepeatOptions | CronRepeatOptions } = {
   'videos-views-stats': {
