import { CronRepeatOptions, EveryRepeatOptions } from 'bull'
import { randomBytes } from 'crypto'
import { invert } from 'lodash'
import { join } from 'path'
import { randomInt } from '../../shared/core-utils/common/miscs'
import {
  AbuseState,
  JobType,
  VideoImportState,
  VideoPrivacy,
  VideoRateType,
  VideoResolution,
  VideoState,
  VideoTranscodingFPS
} from '../../shared/models'
import { ActivityPubActorType } from '../../shared/models/activitypub'
import { FollowState } from '../../shared/models/actors'
import { NSFWPolicyType } from '../../shared/models/videos/nsfw-policy.type'
import { VideoPlaylistPrivacy } from '../../shared/models/videos/playlist/video-playlist-privacy.model'
import { VideoPlaylistType } from '../../shared/models/videos/playlist/video-playlist-type.model'
// Do not use barrels, remain constants as independent as possible
import { isTestInstance, root, sanitizeHost, sanitizeUrl } from '../helpers/core-utils'
import { CONFIG, registerConfigChangedHandler } from './config'

// ---------------------------------------------------------------------------

const LAST_MIGRATION_VERSION = 670

// ---------------------------------------------------------------------------

const API_VERSION = 'v1'
const PEERTUBE_VERSION: string = require(join(root(), 'package.json')).version

const PAGINATION = {
  GLOBAL: {
    COUNT: {
      DEFAULT: 15,
      MAX: 100
    }
  },
  OUTBOX: {
    COUNT: {
      MAX: 50
    }
  }
}

const WEBSERVER = {
  URL: '',
  HOST: '',
  SCHEME: '',
  WS: '',
  HOSTNAME: '',
  PORT: 0,
  RTMP_URL: ''
}

// Sortable columns per schema
const SORTABLE_COLUMNS = {
  USERS: [ 'id', 'username', 'videoQuotaUsed', 'createdAt', 'lastLoginDate', 'role' ],
  USER_SUBSCRIPTIONS: [ 'id', 'createdAt' ],
  ACCOUNTS: [ 'createdAt' ],
  JOBS: [ 'createdAt' ],
  VIDEO_CHANNELS: [ 'id', 'name', 'updatedAt', 'createdAt' ],
  VIDEO_IMPORTS: [ 'createdAt' ],

  VIDEO_COMMENT_THREADS: [ 'createdAt', 'totalReplies' ],
  VIDEO_COMMENTS: [ 'createdAt' ],

  VIDEO_RATES: [ 'createdAt' ],
  BLACKLISTS: [ 'id', 'name', 'duration', 'views', 'likes', 'dislikes', 'uuid', 'createdAt' ],

  INSTANCE_FOLLOWERS: [ 'createdAt', 'state', 'score' ],
  INSTANCE_FOLLOWING: [ 'createdAt', 'redundancyAllowed', 'state' ],
  ACCOUNT_FOLLOWERS: [ 'createdAt' ],
  CHANNEL_FOLLOWERS: [ 'createdAt' ],

  VIDEOS: [ 'name', 'duration', 'createdAt', 'publishedAt', 'originallyPublishedAt', 'views', 'likes', 'trending', 'hot', 'best' ],

  // Don't forget to update peertube-search-index with the same values
  VIDEOS_SEARCH: [ 'name', 'duration', 'createdAt', 'publishedAt', 'originallyPublishedAt', 'views', 'likes', 'match' ],
  VIDEO_CHANNELS_SEARCH: [ 'match', 'displayName', 'createdAt' ],
  VIDEO_PLAYLISTS_SEARCH: [ 'match', 'displayName', 'createdAt' ],

  ABUSES: [ 'id', 'createdAt', 'state' ],

  ACCOUNTS_BLOCKLIST: [ 'createdAt' ],
  SERVERS_BLOCKLIST: [ 'createdAt' ],

  USER_NOTIFICATIONS: [ 'createdAt', 'read' ],

  VIDEO_PLAYLISTS: [ 'name', 'displayName', 'createdAt', 'updatedAt' ],

  PLUGINS: [ 'name', 'createdAt', 'updatedAt' ],

  AVAILABLE_PLUGINS: [ 'npmName', 'popularity' ],

  VIDEO_REDUNDANCIES: [ 'name' ]
}

const OAUTH_LIFETIME = {
  ACCESS_TOKEN: 3600 * 24, // 1 day, for upload
  REFRESH_TOKEN: 1209600 // 2 weeks
}

const ROUTE_CACHE_LIFETIME = {
  FEEDS: '15 minutes',
  ROBOTS: '2 hours',
  SITEMAP: '1 day',
  SECURITYTXT: '2 hours',
  NODEINFO: '10 minutes',
  DNT_POLICY: '1 week',
  ACTIVITY_PUB: {
    VIDEOS: '1 second' // 1 second, cache concurrent requests after a broadcast for example
  },
  STATS: '4 hours'
}

// ---------------------------------------------------------------------------

// Number of points we add/remove after a successful/bad request
const ACTOR_FOLLOW_SCORE = {
  PENALTY: -10,
  BONUS: 10,
  BASE: 1000,
  MAX: 10000
}

const FOLLOW_STATES: { [ id: string ]: FollowState } = {
  PENDING: 'pending',
  ACCEPTED: 'accepted'
}

const REMOTE_SCHEME = {
  HTTP: 'https',
  WS: 'wss'
}

const JOB_ATTEMPTS: { [id in JobType]: number } = {
  'activitypub-http-broadcast': 1,
  'activitypub-http-unicast': 1,
  'activitypub-http-fetcher': 2,
  'activitypub-follow': 5,
  'activitypub-cleaner': 1,
  'video-file-import': 1,
  'video-transcoding': 1,
  'video-import': 1,
  'email': 5,
  'actor-keys': 3,
  'videos-views': 1,
  'activitypub-refresher': 1,
  'video-redundancy': 1,
  'video-live-ending': 1,
<<<<<<< HEAD
  'delete-resumable-upload-meta-file': 1
=======
  'move-to-object-storage': 3
>>>>>>> b2ad0090
}
// Excluded keys are jobs that can be configured by admins
const JOB_CONCURRENCY: { [id in Exclude<JobType, 'video-transcoding' | 'video-import'>]: number } = {
  'activitypub-http-broadcast': 1,
  'activitypub-http-unicast': 10,
  'activitypub-http-fetcher': 3,
  'activitypub-cleaner': 1,
  'activitypub-follow': 1,
  'video-file-import': 1,
  'email': 5,
  'actor-keys': 1,
  'videos-views': 1,
  'activitypub-refresher': 1,
  'video-redundancy': 1,
  'video-live-ending': 10,
<<<<<<< HEAD
  'delete-resumable-upload-meta-file': 5
=======
  'move-to-object-storage': 1
>>>>>>> b2ad0090
}
const JOB_TTL: { [id in JobType]: number } = {
  'activitypub-http-broadcast': 60000 * 10, // 10 minutes
  'activitypub-http-unicast': 60000 * 10, // 10 minutes
  'activitypub-http-fetcher': 1000 * 3600 * 10, // 10 hours
  'activitypub-follow': 60000 * 10, // 10 minutes
  'activitypub-cleaner': 1000 * 3600, // 1 hour
  'video-file-import': 1000 * 3600, // 1 hour
  'video-transcoding': 1000 * 3600 * 48, // 2 days, transcoding could be long
  'video-import': 1000 * 3600 * 2, // 2 hours
  'email': 60000 * 10, // 10 minutes
  'actor-keys': 60000 * 20, // 20 minutes
  'videos-views': undefined, // Unlimited
  'activitypub-refresher': 60000 * 10, // 10 minutes
  'video-redundancy': 1000 * 3600 * 3, // 3 hours
  'video-live-ending': 1000 * 60 * 10, // 10 minutes
<<<<<<< HEAD
  'delete-resumable-upload-meta-file': 60000 * 10 // 10 minutes
=======
  'move-to-object-storage': 1000 * 60 * 60 * 3 // 3 hours
>>>>>>> b2ad0090
}
const REPEAT_JOBS: { [ id: string ]: EveryRepeatOptions | CronRepeatOptions } = {
  'videos-views': {
    cron: randomInt(1, 20) + ' * * * *' // Between 1-20 minutes past the hour
  },
  'activitypub-cleaner': {
    cron: '30 5 * * ' + randomInt(0, 7) // 1 time per week (random day) at 5:30 AM
  }
}
const JOB_PRIORITY = {
  TRANSCODING: 100
}

const BROADCAST_CONCURRENCY = 30 // How many requests in parallel we do in activitypub-http-broadcast job
const AP_CLEANER_CONCURRENCY = 10 // How many requests in parallel we do in activitypub-cleaner job
const CRAWL_REQUEST_CONCURRENCY = 1 // How many requests in parallel to fetch remote data (likes, shares...)
const REQUEST_TIMEOUT = 7000 // 7 seconds
const JOB_COMPLETED_LIFETIME = 60000 * 60 * 24 * 2 // 2 days
const VIDEO_IMPORT_TIMEOUT = 1000 * 3600 // 1 hour

const SCHEDULER_INTERVALS_MS = {
  ACTOR_FOLLOW_SCORES: 60000 * 60, // 1 hour
  REMOVE_OLD_JOBS: 60000 * 60, // 1 hour
  UPDATE_VIDEOS: 60000, // 1 minute
  YOUTUBE_DL_UPDATE: 60000 * 60 * 24, // 1 day
  CHECK_PLUGINS: CONFIG.PLUGINS.INDEX.CHECK_LATEST_VERSIONS_INTERVAL,
  CHECK_PEERTUBE_VERSION: 60000 * 60 * 24, // 1 day
  AUTO_FOLLOW_INDEX_INSTANCES: 60000 * 60 * 24, // 1 day
  REMOVE_OLD_VIEWS: 60000 * 60 * 24, // 1 day
  REMOVE_OLD_HISTORY: 60000 * 60 * 24, // 1 day
  UPDATE_INBOX_STATS: 1000 * 60, // 1 minute
  REMOVE_DANGLING_RESUMABLE_UPLOADS: 60000 * 60 * 16 // 16 hours
}

// ---------------------------------------------------------------------------

const CONSTRAINTS_FIELDS = {
  USERS: {
    NAME: { min: 1, max: 120 }, // Length
    DESCRIPTION: { min: 3, max: 1000 }, // Length
    USERNAME: { min: 1, max: 50 }, // Length
    PASSWORD: { min: 6, max: 255 }, // Length
    VIDEO_QUOTA: { min: -1 },
    VIDEO_QUOTA_DAILY: { min: -1 },
    VIDEO_LANGUAGES: { max: 500 }, // Array length
    BLOCKED_REASON: { min: 3, max: 250 } // Length
  },
  ABUSES: {
    REASON: { min: 2, max: 3000 }, // Length
    MODERATION_COMMENT: { min: 2, max: 3000 } // Length
  },
  ABUSE_MESSAGES: {
    MESSAGE: { min: 2, max: 3000 } // Length
  },
  VIDEO_BLACKLIST: {
    REASON: { min: 2, max: 300 } // Length
  },
  VIDEO_CHANNELS: {
    NAME: { min: 1, max: 120 }, // Length
    DESCRIPTION: { min: 3, max: 1000 }, // Length
    SUPPORT: { min: 3, max: 1000 }, // Length
    URL: { min: 3, max: 2000 } // Length
  },
  VIDEO_CAPTIONS: {
    CAPTION_FILE: {
      EXTNAME: [ '.vtt', '.srt' ],
      FILE_SIZE: {
        max: 4 * 1024 * 1024 // 4MB
      }
    }
  },
  VIDEO_IMPORTS: {
    URL: { min: 3, max: 2000 }, // Length
    TORRENT_NAME: { min: 3, max: 255 }, // Length
    TORRENT_FILE: {
      EXTNAME: [ '.torrent' ],
      FILE_SIZE: {
        max: 1024 * 200 // 200 KB
      }
    }
  },
  VIDEOS_REDUNDANCY: {
    URL: { min: 3, max: 2000 } // Length
  },
  VIDEO_RATES: {
    URL: { min: 3, max: 2000 } // Length
  },
  VIDEOS: {
    NAME: { min: 3, max: 120 }, // Length
    LANGUAGE: { min: 1, max: 10 }, // Length
    TRUNCATED_DESCRIPTION: { min: 3, max: 250 }, // Length
    DESCRIPTION: { min: 3, max: 10000 }, // Length
    SUPPORT: { min: 3, max: 1000 }, // Length
    IMAGE: {
      EXTNAME: [ '.png', '.jpg', '.jpeg', '.webp' ],
      FILE_SIZE: {
        max: 4 * 1024 * 1024 // 4MB
      }
    },
    EXTNAME: [] as string[],
    INFO_HASH: { min: 40, max: 40 }, // Length, info hash is 20 bytes length but we represent it in hexadecimal so 20 * 2
    DURATION: { min: 0 }, // Number
    TAGS: { min: 0, max: 5 }, // Number of total tags
    TAG: { min: 2, max: 30 }, // Length
    VIEWS: { min: 0 },
    LIKES: { min: 0 },
    DISLIKES: { min: 0 },
    FILE_SIZE: { min: -1 },
    PARTIAL_UPLOAD_SIZE: { max: 50 * 1024 * 1024 * 1024 }, // 50GB
    URL: { min: 3, max: 2000 } // Length
  },
  VIDEO_PLAYLISTS: {
    NAME: { min: 1, max: 120 }, // Length
    DESCRIPTION: { min: 3, max: 1000 }, // Length
    URL: { min: 3, max: 2000 }, // Length
    IMAGE: {
      EXTNAME: [ '.jpg', '.jpeg' ],
      FILE_SIZE: {
        max: 4 * 1024 * 1024 // 4MB
      }
    }
  },
  ACTORS: {
    PUBLIC_KEY: { min: 10, max: 5000 }, // Length
    PRIVATE_KEY: { min: 10, max: 5000 }, // Length
    URL: { min: 3, max: 2000 }, // Length
    IMAGE: {
      EXTNAME: [ '.png', '.jpeg', '.jpg', '.gif', '.webp' ],
      FILE_SIZE: {
        max: 4 * 1024 * 1024 // 4MB
      }
    }
  },
  VIDEO_EVENTS: {
    COUNT: { min: 0 }
  },
  VIDEO_COMMENTS: {
    TEXT: { min: 1, max: 10000 }, // Length
    URL: { min: 3, max: 2000 } // Length
  },
  VIDEO_SHARE: {
    URL: { min: 3, max: 2000 } // Length
  },
  CONTACT_FORM: {
    FROM_NAME: { min: 1, max: 120 }, // Length
    BODY: { min: 3, max: 5000 } // Length
  },
  PLUGINS: {
    NAME: { min: 1, max: 214 }, // Length
    DESCRIPTION: { min: 1, max: 20000 } // Length
  },
  COMMONS: {
    URL: { min: 5, max: 2000 } // Length
  }
}

const VIEW_LIFETIME = {
  VIDEO: 60000 * 60, // 1 hour
  LIVE: 60000 * 5 // 5 minutes
}

let CONTACT_FORM_LIFETIME = 60000 * 60 // 1 hour

const VIDEO_TRANSCODING_FPS: VideoTranscodingFPS = {
  MIN: 1,
  STANDARD: [ 24, 25, 30 ],
  HD_STANDARD: [ 50, 60 ],
  AVERAGE: 30,
  MAX: 60,
  KEEP_ORIGIN_FPS_RESOLUTION_MIN: 720 // We keep the original FPS on high resolutions (720 minimum)
}

const DEFAULT_AUDIO_RESOLUTION = VideoResolution.H_480P

const VIDEO_RATE_TYPES: { [ id: string ]: VideoRateType } = {
  LIKE: 'like',
  DISLIKE: 'dislike'
}

const FFMPEG_NICE: { [ id: string ]: number } = {
  // parent process defaults to niceness = 0
  // reminder: lower = higher priority, max value is 19, lowest is -20
  LIVE: 5, // prioritize over VOD and THUMBNAIL
  THUMBNAIL: 10,
  VOD: 15
}

const VIDEO_CATEGORIES = {
  1: 'Music',
  2: 'Films',
  3: 'Vehicles',
  4: 'Art',
  5: 'Sports',
  6: 'Travels',
  7: 'Gaming',
  8: 'People',
  9: 'Comedy',
  10: 'Entertainment',
  11: 'News & Politics',
  12: 'How To',
  13: 'Education',
  14: 'Activism',
  15: 'Science & Technology',
  16: 'Animals',
  17: 'Kids',
  18: 'Food'
}

// See https://creativecommons.org/licenses/?lang=en
const VIDEO_LICENCES = {
  1: 'Attribution',
  2: 'Attribution - Share Alike',
  3: 'Attribution - No Derivatives',
  4: 'Attribution - Non Commercial',
  5: 'Attribution - Non Commercial - Share Alike',
  6: 'Attribution - Non Commercial - No Derivatives',
  7: 'Public Domain Dedication'
}

const VIDEO_LANGUAGES: { [id: string]: string } = {}

const VIDEO_PRIVACIES: { [ id in VideoPrivacy ]: string } = {
  [VideoPrivacy.PUBLIC]: 'Public',
  [VideoPrivacy.UNLISTED]: 'Unlisted',
  [VideoPrivacy.PRIVATE]: 'Private',
  [VideoPrivacy.INTERNAL]: 'Internal'
}

const VIDEO_STATES: { [ id in VideoState ]: string } = {
  [VideoState.PUBLISHED]: 'Published',
  [VideoState.TO_TRANSCODE]: 'To transcode',
  [VideoState.TO_IMPORT]: 'To import',
  [VideoState.WAITING_FOR_LIVE]: 'Waiting for livestream',
  [VideoState.LIVE_ENDED]: 'Livestream ended',
  [VideoState.TO_MOVE_TO_EXTERNAL_STORAGE]: 'To move to an external storage'
}

const VIDEO_IMPORT_STATES: { [ id in VideoImportState ]: string } = {
  [VideoImportState.FAILED]: 'Failed',
  [VideoImportState.PENDING]: 'Pending',
  [VideoImportState.SUCCESS]: 'Success',
  [VideoImportState.REJECTED]: 'Rejected'
}

const ABUSE_STATES: { [ id in AbuseState ]: string } = {
  [AbuseState.PENDING]: 'Pending',
  [AbuseState.REJECTED]: 'Rejected',
  [AbuseState.ACCEPTED]: 'Accepted'
}

const VIDEO_PLAYLIST_PRIVACIES: { [ id in VideoPlaylistPrivacy ]: string } = {
  [VideoPlaylistPrivacy.PUBLIC]: 'Public',
  [VideoPlaylistPrivacy.UNLISTED]: 'Unlisted',
  [VideoPlaylistPrivacy.PRIVATE]: 'Private'
}

const VIDEO_PLAYLIST_TYPES: { [ id in VideoPlaylistType ]: string } = {
  [VideoPlaylistType.REGULAR]: 'Regular',
  [VideoPlaylistType.WATCH_LATER]: 'Watch later'
}

const MIMETYPES = {
  AUDIO: {
    MIMETYPE_EXT: {
      'audio/mpeg': '.mp3',
      'audio/mp3': '.mp3',
      'application/ogg': '.ogg',
      'audio/ogg': '.ogg',
      'audio/x-ms-wma': '.wma',
      'audio/wav': '.wav',
      'audio/x-wav': '.wav',
      'audio/x-flac': '.flac',
      'audio/flac': '.flac',
      'audio/aac': '.aac',
      'audio/m4a': '.m4a',
      'audio/mp4': '.m4a',
      'audio/x-m4a': '.m4a',
      'audio/ac3': '.ac3'
    },
    EXT_MIMETYPE: null as { [ id: string ]: string }
  },
  VIDEO: {
    MIMETYPE_EXT: null as { [ id: string ]: string | string[] },
    MIMETYPES_REGEX: null as string,
    EXT_MIMETYPE: null as { [ id: string ]: string }
  },
  IMAGE: {
    MIMETYPE_EXT: {
      'image/png': '.png',
      'image/gif': '.gif',
      'image/webp': '.webp',
      'image/jpg': '.jpg',
      'image/jpeg': '.jpg'
    },
    EXT_MIMETYPE: null as { [ id: string ]: string }
  },
  VIDEO_CAPTIONS: {
    MIMETYPE_EXT: {
      'text/vtt': '.vtt',
      'application/x-subrip': '.srt',
      'text/plain': '.srt'
    }
  },
  TORRENT: {
    MIMETYPE_EXT: {
      'application/x-bittorrent': '.torrent'
    }
  }
}
MIMETYPES.AUDIO.EXT_MIMETYPE = invert(MIMETYPES.AUDIO.MIMETYPE_EXT)
MIMETYPES.IMAGE.EXT_MIMETYPE = invert(MIMETYPES.IMAGE.MIMETYPE_EXT)

const BINARY_CONTENT_TYPES = new Set([
  'binary/octet-stream',
  'application/octet-stream',
  'application/x-binary'
])

// ---------------------------------------------------------------------------

const OVERVIEWS = {
  VIDEOS: {
    SAMPLE_THRESHOLD: 6,
    SAMPLES_COUNT: 20
  }
}

const VIDEO_CHANNELS = {
  MAX_PER_USER: 20
}

// ---------------------------------------------------------------------------

const SERVER_ACTOR_NAME = 'peertube'

const ACTIVITY_PUB = {
  POTENTIAL_ACCEPT_HEADERS: [
    'application/activity+json',
    'application/ld+json',
    'application/ld+json; profile="https://www.w3.org/ns/activitystreams"'
  ],
  ACCEPT_HEADER: 'application/activity+json, application/ld+json',
  PUBLIC: 'https://www.w3.org/ns/activitystreams#Public',
  COLLECTION_ITEMS_PER_PAGE: 10,
  FETCH_PAGE_LIMIT: 2000,
  URL_MIME_TYPES: {
    VIDEO: [] as string[],
    TORRENT: [ 'application/x-bittorrent' ],
    MAGNET: [ 'application/x-bittorrent;x-scheme-handler/magnet' ]
  },
  MAX_RECURSION_COMMENTS: 100,
  ACTOR_REFRESH_INTERVAL: 3600 * 24 * 1000 * 2, // 2 days
  VIDEO_REFRESH_INTERVAL: 3600 * 24 * 1000 * 2, // 2 days
  VIDEO_PLAYLIST_REFRESH_INTERVAL: 3600 * 24 * 1000 * 2 // 2 days
}

const ACTIVITY_PUB_ACTOR_TYPES: { [ id: string ]: ActivityPubActorType } = {
  GROUP: 'Group',
  PERSON: 'Person',
  APPLICATION: 'Application',
  ORGANIZATION: 'Organization',
  SERVICE: 'Service'
}

const HTTP_SIGNATURE = {
  HEADER_NAME: 'signature',
  ALGORITHM: 'rsa-sha256',
  HEADERS_TO_SIGN: [ '(request-target)', 'host', 'date', 'digest' ],
  REQUIRED_HEADERS: {
    ALL: [ '(request-target)', 'host', 'date' ],
    POST: [ '(request-target)', 'host', 'date', 'digest' ]
  },
  CLOCK_SKEW_SECONDS: 1800
}

// ---------------------------------------------------------------------------

let PRIVATE_RSA_KEY_SIZE = 2048

// Password encryption
const BCRYPT_SALT_SIZE = 10

const USER_PASSWORD_RESET_LIFETIME = 60000 * 60 // 60 minutes
const USER_PASSWORD_CREATE_LIFETIME = 60000 * 60 * 24 * 7 // 7 days

const USER_EMAIL_VERIFY_LIFETIME = 60000 * 60 // 60 minutes

const NSFW_POLICY_TYPES: { [ id: string ]: NSFWPolicyType } = {
  DO_NOT_LIST: 'do_not_list',
  BLUR: 'blur',
  DISPLAY: 'display'
}

// ---------------------------------------------------------------------------

// Express static paths (router)
const STATIC_PATHS = {
  THUMBNAILS: '/static/thumbnails/',
  WEBSEED: '/static/webseed/',
  REDUNDANCY: '/static/redundancy/',
  STREAMING_PLAYLISTS: {
    HLS: '/static/streaming-playlists/hls'
  }
}
const STATIC_DOWNLOAD_PATHS = {
  TORRENTS: '/download/torrents/',
  VIDEOS: '/download/videos/',
  HLS_VIDEOS: '/download/streaming-playlists/hls/videos/'
}
const LAZY_STATIC_PATHS = {
  BANNERS: '/lazy-static/banners/',
  AVATARS: '/lazy-static/avatars/',
  PREVIEWS: '/lazy-static/previews/',
  VIDEO_CAPTIONS: '/lazy-static/video-captions/',
  TORRENTS: '/lazy-static/torrents/'
}

// Cache control
const STATIC_MAX_AGE = {
  SERVER: '2h',
  LAZY_SERVER: '2d',
  CLIENT: '30d'
}

// Videos thumbnail size
const THUMBNAILS_SIZE = {
  width: 280,
  height: 157,
  minWidth: 150
}
const PREVIEWS_SIZE = {
  width: 850,
  height: 480,
  minWidth: 400
}
const ACTOR_IMAGES_SIZE = {
  AVATARS: {
    width: 120,
    height: 120
  },
  BANNERS: {
    width: 1920,
    height: 317 // 6/1 ratio
  }
}

const EMBED_SIZE = {
  width: 560,
  height: 315
}

// Sub folders of cache directory
const FILES_CACHE = {
  PREVIEWS: {
    DIRECTORY: join(CONFIG.STORAGE.CACHE_DIR, 'previews'),
    MAX_AGE: 1000 * 3600 * 3 // 3 hours
  },
  VIDEO_CAPTIONS: {
    DIRECTORY: join(CONFIG.STORAGE.CACHE_DIR, 'video-captions'),
    MAX_AGE: 1000 * 3600 * 3 // 3 hours
  },
  TORRENTS: {
    DIRECTORY: join(CONFIG.STORAGE.CACHE_DIR, 'torrents'),
    MAX_AGE: 1000 * 3600 * 3 // 3 hours
  }
}

const LRU_CACHE = {
  USER_TOKENS: {
    MAX_SIZE: 1000
  },
  ACTOR_IMAGE_STATIC: {
    MAX_SIZE: 500
  }
}

const RESUMABLE_UPLOAD_DIRECTORY = join(CONFIG.STORAGE.TMP_DIR, 'resumable-uploads')
const HLS_STREAMING_PLAYLIST_DIRECTORY = join(CONFIG.STORAGE.STREAMING_PLAYLISTS_DIR, 'hls')
const HLS_REDUNDANCY_DIRECTORY = join(CONFIG.STORAGE.REDUNDANCY_DIR, 'hls')

const RESUMABLE_UPLOAD_SESSION_LIFETIME = 60000 * 60 * 16 // 16 hours

const VIDEO_LIVE = {
  EXTENSION: '.ts',
  CLEANUP_DELAY: 1000 * 60 * 5, // 5 minutes
  SEGMENT_TIME_SECONDS: 4, // 4 seconds
  SEGMENTS_LIST_SIZE: 15, // 15 maximum segments in live playlist
  REPLAY_DIRECTORY: 'replay',
  EDGE_LIVE_DELAY_SEGMENTS_NOTIFICATION: 4,
  MAX_SOCKET_WAITING_DATA: 1024 * 1000 * 100, // 100MB
  RTMP: {
    CHUNK_SIZE: 60000,
    GOP_CACHE: true,
    PING: 60,
    PING_TIMEOUT: 30,
    BASE_PATH: 'live'
  }
}

const MEMOIZE_TTL = {
  OVERVIEWS_SAMPLE: 1000 * 3600 * 4, // 4 hours
  INFO_HASH_EXISTS: 1000 * 3600 * 12, // 12 hours
  LIVE_ABLE_TO_UPLOAD: 1000 * 60, // 1 minute
  LIVE_CHECK_SOCKET_HEALTH: 1000 * 60 // 1 minute
}

const MEMOIZE_LENGTH = {
  INFO_HASH_EXISTS: 200
}

const QUEUE_CONCURRENCY = {
  ACTOR_PROCESS_IMAGE: 3
}

const REDUNDANCY = {
  VIDEOS: {
    RANDOMIZED_FACTOR: 5
  }
}

const ACCEPT_HEADERS = [ 'html', 'application/json' ].concat(ACTIVITY_PUB.POTENTIAL_ACCEPT_HEADERS)

const ASSETS_PATH = {
  DEFAULT_AUDIO_BACKGROUND: join(root(), 'dist', 'server', 'assets', 'default-audio-background.jpg'),
  DEFAULT_LIVE_BACKGROUND: join(root(), 'dist', 'server', 'assets', 'default-live-background.jpg')
}

// ---------------------------------------------------------------------------

const CUSTOM_HTML_TAG_COMMENTS = {
  TITLE: '<!-- title tag -->',
  DESCRIPTION: '<!-- description tag -->',
  CUSTOM_CSS: '<!-- custom css tag -->',
  META_TAGS: '<!-- meta tags -->',
  SERVER_CONFIG: '<!-- server config -->'
}

// ---------------------------------------------------------------------------

const FEEDS = {
  COUNT: 20
}

const MAX_LOGS_OUTPUT_CHARACTERS = 10 * 1000 * 1000
const LOG_FILENAME = 'peertube.log'
const AUDIT_LOG_FILENAME = 'peertube-audit.log'

// ---------------------------------------------------------------------------

const TRACKER_RATE_LIMITS = {
  INTERVAL: 60000 * 5, // 5 minutes
  ANNOUNCES_PER_IP_PER_INFOHASH: 15, // maximum announces per torrent in the interval
  ANNOUNCES_PER_IP: 30, // maximum announces for all our torrents in the interval
  BLOCK_IP_LIFETIME: 60000 * 3 // 3 minutes
}

const P2P_MEDIA_LOADER_PEER_VERSION = 2

// ---------------------------------------------------------------------------

const PLUGIN_GLOBAL_CSS_FILE_NAME = 'plugins-global.css'
const PLUGIN_GLOBAL_CSS_PATH = join(CONFIG.STORAGE.TMP_DIR, PLUGIN_GLOBAL_CSS_FILE_NAME)

let PLUGIN_EXTERNAL_AUTH_TOKEN_LIFETIME = 1000 * 60 * 5 // 5 minutes

const DEFAULT_THEME_NAME = 'default'
const DEFAULT_USER_THEME_NAME = 'instance-default'

// ---------------------------------------------------------------------------

const SEARCH_INDEX = {
  ROUTES: {
    VIDEOS: '/api/v1/search/videos',
    VIDEO_CHANNELS: '/api/v1/search/video-channels'
  }
}

// ---------------------------------------------------------------------------

// Special constants for a test instance
if (isTestInstance() === true) {
  PRIVATE_RSA_KEY_SIZE = 1024

  ACTOR_FOLLOW_SCORE.BASE = 20

  REMOTE_SCHEME.HTTP = 'http'
  REMOTE_SCHEME.WS = 'ws'

  STATIC_MAX_AGE.SERVER = '0'

  ACTIVITY_PUB.COLLECTION_ITEMS_PER_PAGE = 2
  ACTIVITY_PUB.ACTOR_REFRESH_INTERVAL = 10 * 1000 // 10 seconds
  ACTIVITY_PUB.VIDEO_REFRESH_INTERVAL = 10 * 1000 // 10 seconds
  ACTIVITY_PUB.VIDEO_PLAYLIST_REFRESH_INTERVAL = 10 * 1000 // 10 seconds

  CONSTRAINTS_FIELDS.ACTORS.IMAGE.FILE_SIZE.max = 100 * 1024 // 100KB
  CONSTRAINTS_FIELDS.VIDEOS.IMAGE.FILE_SIZE.max = 400 * 1024 // 400KB

  SCHEDULER_INTERVALS_MS.ACTOR_FOLLOW_SCORES = 1000
  SCHEDULER_INTERVALS_MS.REMOVE_OLD_JOBS = 10000
  SCHEDULER_INTERVALS_MS.REMOVE_OLD_HISTORY = 5000
  SCHEDULER_INTERVALS_MS.REMOVE_OLD_VIEWS = 5000
  SCHEDULER_INTERVALS_MS.UPDATE_VIDEOS = 5000
  SCHEDULER_INTERVALS_MS.AUTO_FOLLOW_INDEX_INSTANCES = 5000
  SCHEDULER_INTERVALS_MS.UPDATE_INBOX_STATS = 5000
  SCHEDULER_INTERVALS_MS.CHECK_PEERTUBE_VERSION = 2000
  REPEAT_JOBS['videos-views'] = { every: 5000 }
  REPEAT_JOBS['activitypub-cleaner'] = { every: 5000 }

  REDUNDANCY.VIDEOS.RANDOMIZED_FACTOR = 1

  VIEW_LIFETIME.VIDEO = 1000 // 1 second
  VIEW_LIFETIME.LIVE = 1000 * 5 // 5 second
  CONTACT_FORM_LIFETIME = 1000 // 1 second

  JOB_ATTEMPTS['email'] = 1

  FILES_CACHE.VIDEO_CAPTIONS.MAX_AGE = 3000
  MEMOIZE_TTL.OVERVIEWS_SAMPLE = 3000
  MEMOIZE_TTL.LIVE_ABLE_TO_UPLOAD = 3000
  OVERVIEWS.VIDEOS.SAMPLE_THRESHOLD = 2

  PLUGIN_EXTERNAL_AUTH_TOKEN_LIFETIME = 5000

  VIDEO_LIVE.CLEANUP_DELAY = 5000
  VIDEO_LIVE.SEGMENT_TIME_SECONDS = 2
  VIDEO_LIVE.EDGE_LIVE_DELAY_SEGMENTS_NOTIFICATION = 1
}

updateWebserverUrls()
updateWebserverConfig()

registerConfigChangedHandler(() => {
  updateWebserverUrls()
  updateWebserverConfig()
})

// ---------------------------------------------------------------------------

const FILES_CONTENT_HASH = {
  MANIFEST: generateContentHash(),
  FAVICON: generateContentHash(),
  LOGO: generateContentHash()
}

// ---------------------------------------------------------------------------

export {
  WEBSERVER,
  API_VERSION,
  VIDEO_LIVE,
  PEERTUBE_VERSION,
  LAZY_STATIC_PATHS,
  SEARCH_INDEX,
  RESUMABLE_UPLOAD_DIRECTORY,
  RESUMABLE_UPLOAD_SESSION_LIFETIME,
  HLS_REDUNDANCY_DIRECTORY,
  P2P_MEDIA_LOADER_PEER_VERSION,
  ACTOR_IMAGES_SIZE,
  ACCEPT_HEADERS,
  BCRYPT_SALT_SIZE,
  TRACKER_RATE_LIMITS,
  FILES_CACHE,
  LOG_FILENAME,
  CONSTRAINTS_FIELDS,
  EMBED_SIZE,
  REDUNDANCY,
  JOB_CONCURRENCY,
  JOB_ATTEMPTS,
  AP_CLEANER_CONCURRENCY,
  LAST_MIGRATION_VERSION,
  OAUTH_LIFETIME,
  CUSTOM_HTML_TAG_COMMENTS,
  BROADCAST_CONCURRENCY,
  AUDIT_LOG_FILENAME,
  PAGINATION,
  ACTOR_FOLLOW_SCORE,
  PREVIEWS_SIZE,
  REMOTE_SCHEME,
  FOLLOW_STATES,
  DEFAULT_USER_THEME_NAME,
  SERVER_ACTOR_NAME,
  PLUGIN_GLOBAL_CSS_FILE_NAME,
  PLUGIN_GLOBAL_CSS_PATH,
  PRIVATE_RSA_KEY_SIZE,
  ROUTE_CACHE_LIFETIME,
  SORTABLE_COLUMNS,
  HLS_STREAMING_PLAYLIST_DIRECTORY,
  FEEDS,
  JOB_TTL,
  DEFAULT_THEME_NAME,
  NSFW_POLICY_TYPES,
  STATIC_MAX_AGE,
  STATIC_PATHS,
  VIDEO_IMPORT_TIMEOUT,
  VIDEO_PLAYLIST_TYPES,
  MAX_LOGS_OUTPUT_CHARACTERS,
  ACTIVITY_PUB,
  ACTIVITY_PUB_ACTOR_TYPES,
  THUMBNAILS_SIZE,
  VIDEO_CATEGORIES,
  MEMOIZE_LENGTH,
  VIDEO_LANGUAGES,
  VIDEO_PRIVACIES,
  VIDEO_LICENCES,
  VIDEO_STATES,
  QUEUE_CONCURRENCY,
  VIDEO_RATE_TYPES,
  JOB_PRIORITY,
  VIDEO_TRANSCODING_FPS,
  FFMPEG_NICE,
  ABUSE_STATES,
  VIDEO_CHANNELS,
  LRU_CACHE,
  REQUEST_TIMEOUT,
  USER_PASSWORD_RESET_LIFETIME,
  USER_PASSWORD_CREATE_LIFETIME,
  MEMOIZE_TTL,
  USER_EMAIL_VERIFY_LIFETIME,
  OVERVIEWS,
  SCHEDULER_INTERVALS_MS,
  REPEAT_JOBS,
  STATIC_DOWNLOAD_PATHS,
  MIMETYPES,
  CRAWL_REQUEST_CONCURRENCY,
  DEFAULT_AUDIO_RESOLUTION,
  BINARY_CONTENT_TYPES,
  JOB_COMPLETED_LIFETIME,
  HTTP_SIGNATURE,
  VIDEO_IMPORT_STATES,
  VIEW_LIFETIME,
  CONTACT_FORM_LIFETIME,
  VIDEO_PLAYLIST_PRIVACIES,
  PLUGIN_EXTERNAL_AUTH_TOKEN_LIFETIME,
  ASSETS_PATH,
  FILES_CONTENT_HASH,
  loadLanguages,
  buildLanguages,
  generateContentHash
}

// ---------------------------------------------------------------------------

function buildVideoMimetypeExt () {
  const data = {
    // streamable formats that warrant cross-browser compatibility
    'video/webm': '.webm',
    // We'll add .ogg if additional extensions are enabled
    // We could add .ogg here but since it could be an audio file,
    // it would be confusing for users because PeerTube will refuse their file (based on the mimetype)
    'video/ogg': [ '.ogv' ],
    'video/mp4': '.mp4'
  }

  if (CONFIG.TRANSCODING.ENABLED) {
    if (CONFIG.TRANSCODING.ALLOW_ADDITIONAL_EXTENSIONS) {
      data['video/ogg'].push('.ogg')

      Object.assign(data, {
        'video/x-matroska': '.mkv',

        // Developed by Apple
        'video/quicktime': [ '.mov', '.qt', '.mqv' ], // often used as output format by editing software
        'video/x-m4v': '.m4v',
        'video/m4v': '.m4v',

        // Developed by the Adobe Flash Platform
        'video/x-flv': '.flv',
        'video/x-f4v': '.f4v', // replacement for flv

        // Developed by Microsoft
        'video/x-ms-wmv': '.wmv',
        'video/x-msvideo': '.avi',
        'video/avi': '.avi',

        // Developed by 3GPP
        // common video formats for cell phones
        'video/3gpp': [ '.3gp', '.3gpp' ],
        'video/3gpp2': [ '.3g2', '.3gpp2' ],

        // Developed by FFmpeg/Mplayer
        'application/x-nut': '.nut',

        // The standard video format used by many Sony and Panasonic HD camcorders.
        // It is also used for storing high definition video on Blu-ray discs.
        'video/mp2t': '.mts',
        'video/m2ts': '.m2ts',

        // Old formats reliant on MPEG-1/MPEG-2
        'video/mpv': '.mpv',
        'video/mpeg2': '.m2v',
        'video/mpeg': [ '.m1v', '.mpg', '.mpe', '.mpeg', '.vob' ],
        'video/dvd': '.vob',

        // Could be anything
        'application/octet-stream': null,
        'application/mxf': '.mxf' // often used as exchange format by editing software
      })
    }

    if (CONFIG.TRANSCODING.ALLOW_AUDIO_FILES) {
      Object.assign(data, MIMETYPES.AUDIO.MIMETYPE_EXT)
    }
  }

  return data
}

function updateWebserverUrls () {
  WEBSERVER.URL = sanitizeUrl(CONFIG.WEBSERVER.SCHEME + '://' + CONFIG.WEBSERVER.HOSTNAME + ':' + CONFIG.WEBSERVER.PORT)
  WEBSERVER.HOST = sanitizeHost(CONFIG.WEBSERVER.HOSTNAME + ':' + CONFIG.WEBSERVER.PORT, REMOTE_SCHEME.HTTP)
  WEBSERVER.WS = CONFIG.WEBSERVER.WS

  WEBSERVER.SCHEME = CONFIG.WEBSERVER.SCHEME
  WEBSERVER.HOSTNAME = CONFIG.WEBSERVER.HOSTNAME
  WEBSERVER.PORT = CONFIG.WEBSERVER.PORT

  WEBSERVER.RTMP_URL = 'rtmp://' + CONFIG.WEBSERVER.HOSTNAME + ':' + CONFIG.LIVE.RTMP.PORT + '/' + VIDEO_LIVE.RTMP.BASE_PATH
}

function updateWebserverConfig () {
  MIMETYPES.VIDEO.MIMETYPE_EXT = buildVideoMimetypeExt()
  MIMETYPES.VIDEO.MIMETYPES_REGEX = buildMimetypesRegex(MIMETYPES.VIDEO.MIMETYPE_EXT)

  ACTIVITY_PUB.URL_MIME_TYPES.VIDEO = Object.keys(MIMETYPES.VIDEO.MIMETYPE_EXT)

  MIMETYPES.VIDEO.EXT_MIMETYPE = buildVideoExtMimetype(MIMETYPES.VIDEO.MIMETYPE_EXT)

  CONSTRAINTS_FIELDS.VIDEOS.EXTNAME = Object.keys(MIMETYPES.VIDEO.EXT_MIMETYPE)
}

function buildVideoExtMimetype (obj: { [ id: string ]: string | string[] }) {
  const result: { [id: string]: string } = {}

  for (const mimetype of Object.keys(obj)) {
    const value = obj[mimetype]
    if (!value) continue

    const extensions = Array.isArray(value) ? value : [ value ]

    for (const extension of extensions) {
      result[extension] = mimetype
    }
  }

  return result
}

function buildMimetypesRegex (obj: { [id: string]: string | string[] }) {
  return Object.keys(obj)
    .map(m => `(${m})`)
    .join('|')
}

function loadLanguages () {
  Object.assign(VIDEO_LANGUAGES, buildLanguages())
}

function buildLanguages () {
  const iso639 = require('iso-639-3')

  const languages: { [id: string]: string } = {}

  const additionalLanguages = {
    sgn: true, // Sign languages (macro language)
    ase: true, // American sign language
    sdl: true, // Arabian sign language
    bfi: true, // British sign language
    bzs: true, // Brazilian sign language
    csl: true, // Chinese sign language
    cse: true, // Czech sign language
    dsl: true, // Danish sign language
    fsl: true, // French sign language
    gsg: true, // German sign language
    pks: true, // Pakistan sign language
    jsl: true, // Japanese sign language
    sfs: true, // South African sign language
    swl: true, // Swedish sign language
    rsl: true, // Russian sign language

    kab: true, // Kabyle

    lat: true, // Latin

    epo: true, // Esperanto
    tlh: true, // Klingon
    jbo: true, // Lojban
    avk: true // Kotava
  }

  // Only add ISO639-1 languages and some sign languages (ISO639-3)
  iso639
    .filter(l => {
      return (l.iso6391 !== undefined && l.type === 'living') ||
        additionalLanguages[l.iso6393] === true
    })
    .forEach(l => { languages[l.iso6391 || l.iso6393] = l.name })

  // Override Occitan label
  languages['oc'] = 'Occitan'
  languages['el'] = 'Greek'

  return languages
}

function generateContentHash () {
  return randomBytes(20).toString('hex')
}<|MERGE_RESOLUTION|>--- conflicted
+++ resolved
@@ -151,11 +151,8 @@
   'activitypub-refresher': 1,
   'video-redundancy': 1,
   'video-live-ending': 1,
-<<<<<<< HEAD
-  'delete-resumable-upload-meta-file': 1
-=======
+  'delete-resumable-upload-meta-file': 1,
   'move-to-object-storage': 3
->>>>>>> b2ad0090
 }
 // Excluded keys are jobs that can be configured by admins
 const JOB_CONCURRENCY: { [id in Exclude<JobType, 'video-transcoding' | 'video-import'>]: number } = {
@@ -171,11 +168,8 @@
   'activitypub-refresher': 1,
   'video-redundancy': 1,
   'video-live-ending': 10,
-<<<<<<< HEAD
-  'delete-resumable-upload-meta-file': 5
-=======
+  'delete-resumable-upload-meta-file': 5,
   'move-to-object-storage': 1
->>>>>>> b2ad0090
 }
 const JOB_TTL: { [id in JobType]: number } = {
   'activitypub-http-broadcast': 60000 * 10, // 10 minutes
@@ -192,11 +186,8 @@
   'activitypub-refresher': 60000 * 10, // 10 minutes
   'video-redundancy': 1000 * 3600 * 3, // 3 hours
   'video-live-ending': 1000 * 60 * 10, // 10 minutes
-<<<<<<< HEAD
-  'delete-resumable-upload-meta-file': 60000 * 10 // 10 minutes
-=======
+  'delete-resumable-upload-meta-file': 60000 * 10, // 10 minutes
   'move-to-object-storage': 1000 * 60 * 60 * 3 // 3 hours
->>>>>>> b2ad0090
 }
 const REPEAT_JOBS: { [ id: string ]: EveryRepeatOptions | CronRepeatOptions } = {
   'videos-views': {
