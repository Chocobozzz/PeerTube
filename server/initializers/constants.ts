import { IConfig } from 'config'
import { dirname, join } from 'path'
import { JobType, VideoRateType, VideoState, VideosRedundancy } from '../../shared/models'
import { ActivityPubActorType } from '../../shared/models/activitypub'
import { FollowState } from '../../shared/models/actors'
import { VideoAbuseState, VideoImportState, VideoPrivacy, VideoTranscodingFPS } from '../../shared/models/videos'
// Do not use barrels, remain constants as independent as possible
import { buildPath, isTestInstance, parseDuration, parseBytes, root, sanitizeHost, sanitizeUrl } from '../helpers/core-utils'
import { NSFWPolicyType } from '../../shared/models/videos/nsfw-policy.type'
import { invert } from 'lodash'
import { CronRepeatOptions, EveryRepeatOptions } from 'bull'
import * as bytes from 'bytes'

// Use a variable to reload the configuration if we need
let config: IConfig = require('config')

// ---------------------------------------------------------------------------

const LAST_MIGRATION_VERSION = 285

// ---------------------------------------------------------------------------

// API version
const API_VERSION = 'v1'

const PAGINATION = {
  COUNT: {
    DEFAULT: 15,
    MAX: 100
  }
}

// Sortable columns per schema
const SORTABLE_COLUMNS = {
  USERS: [ 'id', 'username', 'createdAt' ],
  USER_SUBSCRIPTIONS: [ 'id', 'createdAt' ],
  ACCOUNTS: [ 'createdAt' ],
  JOBS: [ 'createdAt' ],
  VIDEO_ABUSES: [ 'id', 'createdAt', 'state' ],
  VIDEO_CHANNELS: [ 'id', 'name', 'updatedAt', 'createdAt' ],
  VIDEO_IMPORTS: [ 'createdAt' ],
  VIDEO_COMMENT_THREADS: [ 'createdAt' ],
  BLACKLISTS: [ 'id', 'name', 'duration', 'views', 'likes', 'dislikes', 'uuid', 'createdAt' ],
  FOLLOWERS: [ 'createdAt' ],
  FOLLOWING: [ 'createdAt' ],

  VIDEOS: [ 'name', 'duration', 'createdAt', 'publishedAt', 'views', 'likes', 'trending' ],

  VIDEOS_SEARCH: [ 'name', 'duration', 'createdAt', 'publishedAt', 'views', 'likes', 'match' ],
  VIDEO_CHANNELS_SEARCH: [ 'match', 'displayName', 'createdAt' ],

  ACCOUNTS_BLOCKLIST: [ 'createdAt' ],
  SERVERS_BLOCKLIST: [ 'createdAt' ]
}

const OAUTH_LIFETIME = {
  ACCESS_TOKEN: 3600 * 24, // 1 day, for upload
  REFRESH_TOKEN: 1209600 // 2 weeks
}

const ROUTE_CACHE_LIFETIME = {
  FEEDS: '15 minutes',
  ROBOTS: '2 hours',
  SECURITYTXT: '2 hours',
  NODEINFO: '10 minutes',
  DNT_POLICY: '1 week',
  OVERVIEWS: {
    VIDEOS: '1 hour'
  },
  ACTIVITY_PUB: {
    VIDEOS: '1 second' // 1 second, cache concurrent requests after a broadcast for example
  },
  STATS: '4 hours'
}

// ---------------------------------------------------------------------------

// Number of points we add/remove after a successful/bad request
const ACTOR_FOLLOW_SCORE = {
  PENALTY: -10,
  BONUS: 10,
  BASE: 1000,
  MAX: 10000
}

const FOLLOW_STATES: { [ id: string ]: FollowState } = {
  PENDING: 'pending',
  ACCEPTED: 'accepted'
}

const REMOTE_SCHEME = {
  HTTP: 'https',
  WS: 'wss'
}

const JOB_ATTEMPTS: { [ id in JobType ]: number } = {
  'activitypub-http-broadcast': 5,
  'activitypub-http-unicast': 5,
  'activitypub-http-fetcher': 5,
  'activitypub-follow': 5,
  'video-file-import': 1,
  'video-file': 1,
  'video-import': 1,
  'email': 5,
  'videos-views': 1
}
const JOB_CONCURRENCY: { [ id in JobType ]: number } = {
  'activitypub-http-broadcast': 1,
  'activitypub-http-unicast': 5,
  'activitypub-http-fetcher': 1,
  'activitypub-follow': 3,
  'video-file-import': 1,
  'video-file': 1,
  'video-import': 1,
  'email': 5,
  'videos-views': 1
}
const JOB_TTL: { [ id in JobType ]: number } = {
  'activitypub-http-broadcast': 60000 * 10, // 10 minutes
  'activitypub-http-unicast': 60000 * 10, // 10 minutes
  'activitypub-http-fetcher': 60000 * 10, // 10 minutes
  'activitypub-follow': 60000 * 10, // 10 minutes
  'video-file-import': 1000 * 3600, // 1 hour
  'video-file': 1000 * 3600 * 48, // 2 days, transcoding could be long
  'video-import': 1000 * 3600 * 2, //  hours
  'email': 60000 * 10, // 10 minutes
  'videos-views': undefined // Unlimited
}
const REPEAT_JOBS: { [ id: string ]: EveryRepeatOptions | CronRepeatOptions } = {
  'videos-views': {
    cron: '1 * * * *' // At 1 minutes past the hour
  }
}

const BROADCAST_CONCURRENCY = 10 // How many requests in parallel we do in activitypub-http-broadcast job
const CRAWL_REQUEST_CONCURRENCY = 1 // How many requests in parallel to fetch remote data (likes, shares...)
const JOB_REQUEST_TIMEOUT = 3000 // 3 seconds
const JOB_COMPLETED_LIFETIME = 60000 * 60 * 24 * 2 // 2 days
const VIDEO_IMPORT_TIMEOUT = 1000 * 3600 // 1 hour

// 1 hour
let SCHEDULER_INTERVALS_MS = {
  badActorFollow: 60000 * 60, // 1 hour
  removeOldJobs: 60000 * 60, // 1 hour
  updateVideos: 60000, // 1 minute
  youtubeDLUpdate: 60000 * 60 * 24 // 1 day
}

// ---------------------------------------------------------------------------

const CONFIG = {
  CUSTOM_FILE: getLocalConfigFilePath(),
  LISTEN: {
    PORT: config.get<number>('listen.port'),
    HOSTNAME: config.get<string>('listen.hostname')
  },
  DATABASE: {
    DBNAME: 'peertube' + config.get<string>('database.suffix'),
    HOSTNAME: config.get<string>('database.hostname'),
    PORT: config.get<number>('database.port'),
    USERNAME: config.get<string>('database.username'),
    PASSWORD: config.get<string>('database.password'),
    POOL: {
      MAX: config.get<number>('database.pool.max')
    }
  },
  REDIS: {
    HOSTNAME: config.has('redis.hostname') ? config.get<string>('redis.hostname') : null,
    PORT: config.has('redis.port') ? config.get<number>('redis.port') : null,
    SOCKET: config.has('redis.socket') ? config.get<string>('redis.socket') : null,
    AUTH: config.has('redis.auth') ? config.get<string>('redis.auth') : null,
    DB: config.has('redis.db') ? config.get<number>('redis.db') : null
  },
  SMTP: {
    HOSTNAME: config.get<string>('smtp.hostname'),
    PORT: config.get<number>('smtp.port'),
    USERNAME: config.get<string>('smtp.username'),
    PASSWORD: config.get<string>('smtp.password'),
    TLS: config.get<boolean>('smtp.tls'),
    DISABLE_STARTTLS: config.get<boolean>('smtp.disable_starttls'),
    CA_FILE: config.get<string>('smtp.ca_file'),
    FROM_ADDRESS: config.get<string>('smtp.from_address')
  },
  STORAGE: {
    AVATARS_DIR: buildPath(config.get<string>('storage.avatars')),
    LOG_DIR: buildPath(config.get<string>('storage.logs')),
    VIDEOS_DIR: buildPath(config.get<string>('storage.videos')),
    THUMBNAILS_DIR: buildPath(config.get<string>('storage.thumbnails')),
    PREVIEWS_DIR: buildPath(config.get<string>('storage.previews')),
    CAPTIONS_DIR: buildPath(config.get<string>('storage.captions')),
    TORRENTS_DIR: buildPath(config.get<string>('storage.torrents')),
    CACHE_DIR: buildPath(config.get<string>('storage.cache'))
  },
  WEBSERVER: {
    SCHEME: config.get<boolean>('webserver.https') === true ? 'https' : 'http',
    WS: config.get<boolean>('webserver.https') === true ? 'wss' : 'ws',
    HOSTNAME: config.get<string>('webserver.hostname'),
    PORT: config.get<number>('webserver.port'),
    URL: '',
    HOST: ''
  },
  TRUST_PROXY: config.get<string[]>('trust_proxy'),
  LOG: {
    LEVEL: config.get<string>('log.level')
  },
  SEARCH: {
    REMOTE_URI: {
      USERS: config.get<boolean>('search.remote_uri.users'),
      ANONYMOUS: config.get<boolean>('search.remote_uri.anonymous')
    }
  },
  TRENDING: {
    VIDEOS: {
      INTERVAL_DAYS: config.get<number>('trending.videos.interval_days')
    }
  },
  REDUNDANCY: {
    VIDEOS: {
      CHECK_INTERVAL: parseDuration(config.get<string>('redundancy.videos.check_interval')),
      STRATEGIES: buildVideosRedundancy(config.get<any[]>('redundancy.videos.strategies'))
    }
  },
  ADMIN: {
    get EMAIL () { return config.get<string>('admin.email') }
  },
  SIGNUP: {
    get ENABLED () { return config.get<boolean>('signup.enabled') },
    get LIMIT () { return config.get<number>('signup.limit') },
    get REQUIRES_EMAIL_VERIFICATION () { return config.get<boolean>('signup.requires_email_verification') },
    FILTERS: {
      CIDR: {
        get WHITELIST () { return config.get<string[]>('signup.filters.cidr.whitelist') },
        get BLACKLIST () { return config.get<string[]>('signup.filters.cidr.blacklist') }
      }
    }
  },
  USER: {
    get VIDEO_QUOTA () { return parseBytes(config.get<number>('user.video_quota')) },
    get VIDEO_QUOTA_DAILY () { return parseBytes(config.get<number>('user.video_quota_daily')) }
  },
  TRANSCODING: {
    get ENABLED () { return config.get<boolean>('transcoding.enabled') },
    get THREADS () { return config.get<number>('transcoding.threads') },
    RESOLUTIONS: {
      get '240p' () { return config.get<boolean>('transcoding.resolutions.240p') },
      get '360p' () { return config.get<boolean>('transcoding.resolutions.360p') },
      get '480p' () { return config.get<boolean>('transcoding.resolutions.480p') },
      get '720p' () { return config.get<boolean>('transcoding.resolutions.720p') },
      get '1080p' () { return config.get<boolean>('transcoding.resolutions.1080p') }
    }
  },
  IMPORT: {
    VIDEOS: {
      HTTP: {
        get ENABLED () { return config.get<boolean>('import.videos.http.enabled') }
      },
      TORRENT: {
        get ENABLED () { return config.get<boolean>('import.videos.torrent.enabled') }
      }
    }
  },
  CACHE: {
    PREVIEWS: {
      get SIZE () { return config.get<number>('cache.previews.size') }
    },
    VIDEO_CAPTIONS: {
      get SIZE () { return config.get<number>('cache.captions.size') }
    }
  },
  INSTANCE: {
    get NAME () { return config.get<string>('instance.name') },
    get SHORT_DESCRIPTION () { return config.get<string>('instance.short_description') },
    get DESCRIPTION () { return config.get<string>('instance.description') },
    get TERMS () { return config.get<string>('instance.terms') },
    get DEFAULT_CLIENT_ROUTE () { return config.get<string>('instance.default_client_route') },
    get DEFAULT_NSFW_POLICY () { return config.get<NSFWPolicyType>('instance.default_nsfw_policy') },
    CUSTOMIZATIONS: {
      get JAVASCRIPT () { return config.get<string>('instance.customizations.javascript') },
      get CSS () { return config.get<string>('instance.customizations.css') }
    },
    get ROBOTS () { return config.get<string>('instance.robots') },
    get SECURITYTXT () { return config.get<string>('instance.securitytxt') },
    get SECURITYTXT_CONTACT () { return config.get<string>('admin.email') }
  },
  SERVICES: {
    TWITTER: {
      get USERNAME () { return config.get<string>('services.twitter.username') },
      get WHITELISTED () { return config.get<boolean>('services.twitter.whitelisted') }
    }
  }
}

// ---------------------------------------------------------------------------

const CONSTRAINTS_FIELDS = {
  USERS: {
<<<<<<< HEAD
    NAME: { min: 1, max: 50 }, // Length
    DESCRIPTION: { min: 3, max: 250 }, // Length
    USERNAME: { min: 1, max: 50 }, // Length
=======
    NAME: { min: 3, max: 120 }, // Length
    DESCRIPTION: { min: 3, max: 1000 }, // Length
    USERNAME: { min: 3, max: 20 }, // Length
>>>>>>> 6d8c8ea7
    PASSWORD: { min: 6, max: 255 }, // Length
    VIDEO_QUOTA: { min: -1 },
    VIDEO_QUOTA_DAILY: { min: -1 },
    BLOCKED_REASON: { min: 3, max: 250 } // Length
  },
  VIDEO_ABUSES: {
    REASON: { min: 2, max: 300 }, // Length
    MODERATION_COMMENT: { min: 2, max: 300 } // Length
  },
  VIDEO_BLACKLIST: {
    REASON: { min: 2, max: 300 } // Length
  },
  VIDEO_CHANNELS: {
<<<<<<< HEAD
    NAME: { min: 1, max: 50 }, // Length
    DESCRIPTION: { min: 3, max: 500 }, // Length
    SUPPORT: { min: 3, max: 500 }, // Length
=======
    NAME: { min: 3, max: 120 }, // Length
    DESCRIPTION: { min: 3, max: 1000 }, // Length
    SUPPORT: { min: 3, max: 1000 }, // Length
>>>>>>> 6d8c8ea7
    URL: { min: 3, max: 2000 } // Length
  },
  VIDEO_CAPTIONS: {
    CAPTION_FILE: {
      EXTNAME: [ '.vtt', '.srt' ],
      FILE_SIZE: {
        max: 2 * 1024 * 1024 // 2MB
      }
    }
  },
  VIDEO_IMPORTS: {
    URL: { min: 3, max: 2000 }, // Length
    TORRENT_NAME: { min: 3, max: 255 }, // Length
    TORRENT_FILE: {
      EXTNAME: [ '.torrent' ],
      FILE_SIZE: {
        max: 1024 * 200 // 200 KB
      }
    }
  },
  VIDEOS_REDUNDANCY: {
    URL: { min: 3, max: 2000 } // Length
  },
  VIDEOS: {
    NAME: { min: 3, max: 120 }, // Length
    LANGUAGE: { min: 1, max: 10 }, // Length
    TRUNCATED_DESCRIPTION: { min: 3, max: 250 }, // Length
    DESCRIPTION: { min: 3, max: 10000 }, // Length
    SUPPORT: { min: 3, max: 1000 }, // Length
    IMAGE: {
      EXTNAME: [ '.jpg', '.jpeg' ],
      FILE_SIZE: {
        max: 2 * 1024 * 1024 // 2MB
      }
    },
    EXTNAME: [ '.mp4', '.ogv', '.webm' ],
    INFO_HASH: { min: 40, max: 40 }, // Length, info hash is 20 bytes length but we represent it in hexadecimal so 20 * 2
    DURATION: { min: 0 }, // Number
    TAGS: { min: 0, max: 5 }, // Number of total tags
    TAG: { min: 2, max: 30 }, // Length
    THUMBNAIL: { min: 2, max: 30 },
    THUMBNAIL_DATA: { min: 0, max: 20000 }, // Bytes
    VIEWS: { min: 0 },
    LIKES: { min: 0 },
    DISLIKES: { min: 0 },
    FILE_SIZE: { min: 10 },
    URL: { min: 3, max: 2000 } // Length
  },
  ACTORS: {
    PUBLIC_KEY: { min: 10, max: 5000 }, // Length
    PRIVATE_KEY: { min: 10, max: 5000 }, // Length
    URL: { min: 3, max: 2000 }, // Length
    AVATAR: {
      EXTNAME: [ '.png', '.jpeg', '.jpg' ],
      FILE_SIZE: {
        max: 2 * 1024 * 1024 // 2MB
      }
    }
  },
  VIDEO_EVENTS: {
    COUNT: { min: 0 }
  },
  VIDEO_COMMENTS: {
    TEXT: { min: 1, max: 3000 }, // Length
    URL: { min: 3, max: 2000 } // Length
  },
  VIDEO_SHARE: {
    URL: { min: 3, max: 2000 } // Length
  }
}

const RATES_LIMIT = {
  LOGIN: {
    WINDOW_MS: 5 * 60 * 1000, // 5 minutes
    MAX: 15 // 15 attempts
  },
  ASK_SEND_EMAIL: {
    WINDOW_MS: 5 * 60 * 1000, // 5 minutes
    MAX: 3 // 3 attempts
  }
}

let VIDEO_VIEW_LIFETIME = 60000 * 60 // 1 hour
const VIDEO_TRANSCODING_FPS: VideoTranscodingFPS = {
  MIN: 10,
  AVERAGE: 30,
  MAX: 60,
  KEEP_ORIGIN_FPS_RESOLUTION_MIN: 720 // We keep the original FPS on high resolutions (720 minimum)
}

const VIDEO_RATE_TYPES: { [ id: string ]: VideoRateType } = {
  LIKE: 'like',
  DISLIKE: 'dislike'
}

const FFMPEG_NICE: { [ id: string ]: number } = {
  THUMBNAIL: 2, // 2 just for don't blocking servers
  TRANSCODING: 15
}

const VIDEO_CATEGORIES = {
  1: 'Music',
  2: 'Films',
  3: 'Vehicles',
  4: 'Art',
  5: 'Sports',
  6: 'Travels',
  7: 'Gaming',
  8: 'People',
  9: 'Comedy',
  10: 'Entertainment',
  11: 'News & Politics',
  12: 'How To',
  13: 'Education',
  14: 'Activism',
  15: 'Science & Technology',
  16: 'Animals',
  17: 'Kids',
  18: 'Food'
}

// See https://creativecommons.org/licenses/?lang=en
const VIDEO_LICENCES = {
  1: 'Attribution',
  2: 'Attribution - Share Alike',
  3: 'Attribution - No Derivatives',
  4: 'Attribution - Non Commercial',
  5: 'Attribution - Non Commercial - Share Alike',
  6: 'Attribution - Non Commercial - No Derivatives',
  7: 'Public Domain Dedication'
}

const VIDEO_LANGUAGES = buildLanguages()

const VIDEO_PRIVACIES = {
  [VideoPrivacy.PUBLIC]: 'Public',
  [VideoPrivacy.UNLISTED]: 'Unlisted',
  [VideoPrivacy.PRIVATE]: 'Private'
}

const VIDEO_STATES = {
  [VideoState.PUBLISHED]: 'Published',
  [VideoState.TO_TRANSCODE]: 'To transcode',
  [VideoState.TO_IMPORT]: 'To import'
}

const VIDEO_IMPORT_STATES = {
  [VideoImportState.FAILED]: 'Failed',
  [VideoImportState.PENDING]: 'Pending',
  [VideoImportState.SUCCESS]: 'Success'
}

const VIDEO_ABUSE_STATES = {
  [VideoAbuseState.PENDING]: 'Pending',
  [VideoAbuseState.REJECTED]: 'Rejected',
  [VideoAbuseState.ACCEPTED]: 'Accepted'
}

const VIDEO_MIMETYPE_EXT = {
  'video/webm': '.webm',
  'video/ogg': '.ogv',
  'video/mp4': '.mp4'
}
const VIDEO_EXT_MIMETYPE = invert(VIDEO_MIMETYPE_EXT)

const IMAGE_MIMETYPE_EXT = {
  'image/png': '.png',
  'image/jpg': '.jpg',
  'image/jpeg': '.jpg'
}

const VIDEO_CAPTIONS_MIMETYPE_EXT = {
  'text/vtt': '.vtt',
  'application/x-subrip': '.srt'
}

const TORRENT_MIMETYPE_EXT = {
  'application/x-bittorrent': '.torrent'
}

// ---------------------------------------------------------------------------

const OVERVIEWS = {
  VIDEOS: {
    SAMPLE_THRESHOLD: 6,
    SAMPLES_COUNT: 2
  }
}

// ---------------------------------------------------------------------------

const SERVER_ACTOR_NAME = 'peertube'

const ACTIVITY_PUB = {
  POTENTIAL_ACCEPT_HEADERS: [
    'application/activity+json',
    'application/ld+json',
    'application/ld+json; profile="https://www.w3.org/ns/activitystreams"'
  ],
  ACCEPT_HEADER: 'application/activity+json, application/ld+json',
  PUBLIC: 'https://www.w3.org/ns/activitystreams#Public',
  COLLECTION_ITEMS_PER_PAGE: 10,
  FETCH_PAGE_LIMIT: 100,
  URL_MIME_TYPES: {
    VIDEO: Object.keys(VIDEO_MIMETYPE_EXT),
    TORRENT: [ 'application/x-bittorrent' ],
    MAGNET: [ 'application/x-bittorrent;x-scheme-handler/magnet' ]
  },
  MAX_RECURSION_COMMENTS: 100,
  ACTOR_REFRESH_INTERVAL: 3600 * 24 * 1000, // 1 day
  VIDEO_REFRESH_INTERVAL: 3600 * 24 * 1000 // 1 day
}

const ACTIVITY_PUB_ACTOR_TYPES: { [ id: string ]: ActivityPubActorType } = {
  GROUP: 'Group',
  PERSON: 'Person',
  APPLICATION: 'Application'
}

const HTTP_SIGNATURE = {
  HEADER_NAME: 'signature',
  ALGORITHM: 'rsa-sha256',
  HEADERS_TO_SIGN: [ 'date', 'host', 'digest', '(request-target)' ]
}

// ---------------------------------------------------------------------------

const PRIVATE_RSA_KEY_SIZE = 2048

// Password encryption
const BCRYPT_SALT_SIZE = 10

const USER_PASSWORD_RESET_LIFETIME = 60000 * 5 // 5 minutes

const USER_EMAIL_VERIFY_LIFETIME = 60000 * 60 // 60 minutes

const NSFW_POLICY_TYPES: { [ id: string]: NSFWPolicyType } = {
  DO_NOT_LIST: 'do_not_list',
  BLUR: 'blur',
  DISPLAY: 'display'
}

// ---------------------------------------------------------------------------

// Express static paths (router)
const STATIC_PATHS = {
  PREVIEWS: '/static/previews/',
  THUMBNAILS: '/static/thumbnails/',
  TORRENTS: '/static/torrents/',
  WEBSEED: '/static/webseed/',
  AVATARS: '/static/avatars/',
  VIDEO_CAPTIONS: '/static/video-captions/'
}
const STATIC_DOWNLOAD_PATHS = {
  TORRENTS: '/download/torrents/',
  VIDEOS: '/download/videos/'
}

// Cache control
let STATIC_MAX_AGE = '2h'

// Videos thumbnail size
const THUMBNAILS_SIZE = {
  width: 200,
  height: 110
}
const PREVIEWS_SIZE = {
  width: 560,
  height: 315
}
const AVATARS_SIZE = {
  width: 120,
  height: 120
}

const EMBED_SIZE = {
  width: 560,
  height: 315
}

// Sub folders of cache directory
const CACHE = {
  PREVIEWS: {
    DIRECTORY: join(CONFIG.STORAGE.CACHE_DIR, 'previews'),
    MAX_AGE: 1000 * 3600 * 3 // 3 hours
  },
  VIDEO_CAPTIONS: {
    DIRECTORY: join(CONFIG.STORAGE.CACHE_DIR, 'video-captions'),
    MAX_AGE: 1000 * 3600 * 3 // 3 hours
  }
}

const MEMOIZE_TTL = {
  OVERVIEWS_SAMPLE: 1000 * 3600 * 4 // 4 hours
}

const REDUNDANCY = {
  VIDEOS: {
    RANDOMIZED_FACTOR: 5
  }
}

const ACCEPT_HEADERS = [ 'html', 'application/json' ].concat(ACTIVITY_PUB.POTENTIAL_ACCEPT_HEADERS)

// ---------------------------------------------------------------------------

const CUSTOM_HTML_TAG_COMMENTS = {
  TITLE: '<!-- title tag -->',
  DESCRIPTION: '<!-- description tag -->',
  CUSTOM_CSS: '<!-- custom css tag -->',
  OPENGRAPH_AND_OEMBED: '<!-- open graph and oembed tags -->'
}

// ---------------------------------------------------------------------------

const FEEDS = {
  COUNT: 20
}

// ---------------------------------------------------------------------------

const TRACKER_RATE_LIMITS = {
  INTERVAL: 60000 * 5, // 5 minutes
  ANNOUNCES_PER_IP_PER_INFOHASH: 15, // maximum announces per torrent in the interval
  ANNOUNCES_PER_IP: 30 // maximum announces for all our torrents in the interval
}

// ---------------------------------------------------------------------------

// Special constants for a test instance
if (isTestInstance() === true) {
  ACTOR_FOLLOW_SCORE.BASE = 20

  REMOTE_SCHEME.HTTP = 'http'
  REMOTE_SCHEME.WS = 'ws'

  STATIC_MAX_AGE = '0'

  ACTIVITY_PUB.COLLECTION_ITEMS_PER_PAGE = 2
  ACTIVITY_PUB.ACTOR_REFRESH_INTERVAL = 10 * 1000 // 10 seconds
  ACTIVITY_PUB.VIDEO_REFRESH_INTERVAL = 10 * 1000 // 10 seconds

  CONSTRAINTS_FIELDS.ACTORS.AVATAR.FILE_SIZE.max = 100 * 1024 // 100KB

  SCHEDULER_INTERVALS_MS.badActorFollow = 10000
  SCHEDULER_INTERVALS_MS.removeOldJobs = 10000
  SCHEDULER_INTERVALS_MS.updateVideos = 5000
  REPEAT_JOBS['videos-views'] = { every: 5000 }

  REDUNDANCY.VIDEOS.RANDOMIZED_FACTOR = 1

  VIDEO_VIEW_LIFETIME = 1000 // 1 second

  JOB_ATTEMPTS['email'] = 1

  CACHE.VIDEO_CAPTIONS.MAX_AGE = 3000
  MEMOIZE_TTL.OVERVIEWS_SAMPLE = 1
  ROUTE_CACHE_LIFETIME.OVERVIEWS.VIDEOS = '0ms'
}

updateWebserverConfig()

// ---------------------------------------------------------------------------

export {
  API_VERSION,
  VIDEO_CAPTIONS_MIMETYPE_EXT,
  AVATARS_SIZE,
  ACCEPT_HEADERS,
  BCRYPT_SALT_SIZE,
  TRACKER_RATE_LIMITS,
  CACHE,
  CONFIG,
  CONSTRAINTS_FIELDS,
  EMBED_SIZE,
  REDUNDANCY,
  JOB_CONCURRENCY,
  JOB_ATTEMPTS,
  LAST_MIGRATION_VERSION,
  OAUTH_LIFETIME,
  CUSTOM_HTML_TAG_COMMENTS,
  BROADCAST_CONCURRENCY,
  PAGINATION,
  ACTOR_FOLLOW_SCORE,
  PREVIEWS_SIZE,
  REMOTE_SCHEME,
  FOLLOW_STATES,
  SERVER_ACTOR_NAME,
  PRIVATE_RSA_KEY_SIZE,
  ROUTE_CACHE_LIFETIME,
  SORTABLE_COLUMNS,
  FEEDS,
  JOB_TTL,
  NSFW_POLICY_TYPES,
  TORRENT_MIMETYPE_EXT,
  STATIC_MAX_AGE,
  STATIC_PATHS,
  VIDEO_IMPORT_TIMEOUT,
  ACTIVITY_PUB,
  ACTIVITY_PUB_ACTOR_TYPES,
  THUMBNAILS_SIZE,
  VIDEO_CATEGORIES,
  VIDEO_LANGUAGES,
  VIDEO_PRIVACIES,
  VIDEO_LICENCES,
  VIDEO_STATES,
  VIDEO_RATE_TYPES,
  VIDEO_MIMETYPE_EXT,
  VIDEO_TRANSCODING_FPS,
  FFMPEG_NICE,
  VIDEO_ABUSE_STATES,
  JOB_REQUEST_TIMEOUT,
  USER_PASSWORD_RESET_LIFETIME,
  MEMOIZE_TTL,
  USER_EMAIL_VERIFY_LIFETIME,
  IMAGE_MIMETYPE_EXT,
  OVERVIEWS,
  SCHEDULER_INTERVALS_MS,
  REPEAT_JOBS,
  STATIC_DOWNLOAD_PATHS,
  RATES_LIMIT,
  VIDEO_EXT_MIMETYPE,
  CRAWL_REQUEST_CONCURRENCY,
  JOB_COMPLETED_LIFETIME,
  HTTP_SIGNATURE,
  VIDEO_IMPORT_STATES,
  VIDEO_VIEW_LIFETIME,
  buildLanguages
}

// ---------------------------------------------------------------------------

function getLocalConfigFilePath () {
  const configSources = config.util.getConfigSources()
  if (configSources.length === 0) throw new Error('Invalid config source.')

  let filename = 'local'
  if (process.env.NODE_ENV) filename += `-${process.env.NODE_ENV}`
  if (process.env.NODE_APP_INSTANCE) filename += `-${process.env.NODE_APP_INSTANCE}`

  return join(dirname(configSources[ 0 ].name), filename + '.json')
}

function updateWebserverConfig () {
  CONFIG.WEBSERVER.URL = sanitizeUrl(CONFIG.WEBSERVER.SCHEME + '://' + CONFIG.WEBSERVER.HOSTNAME + ':' + CONFIG.WEBSERVER.PORT)
  CONFIG.WEBSERVER.HOST = sanitizeHost(CONFIG.WEBSERVER.HOSTNAME + ':' + CONFIG.WEBSERVER.PORT, REMOTE_SCHEME.HTTP)
}

function buildVideosRedundancy (objs: any[]): VideosRedundancy[] {
  if (!objs) return []

  return objs.map(obj => {
    return Object.assign(obj, {
      minLifetime: parseDuration(obj.min_lifetime),
      size: bytes.parse(obj.size),
      minViews: obj.min_views
    })
  })
}

function buildLanguages () {
  const iso639 = require('iso-639-3')

  const languages: { [ id: string ]: string } = {}

  const additionalLanguages = {
    'sgn': true, // Sign languages (macro language)
    'ase': true, // American sign language
    'sdl': true, // Arabian sign language
    'bfi': true, // British sign language
    'bzs': true, // Brazilian sign language
    'csl': true, // Chinese sign language
    'cse': true, // Czech sign language
    'dsl': true, // Danish sign language
    'fsl': true, // French sign language
    'gsg': true, // German sign language
    'pks': true, // Pakistan sign language
    'jsl': true, // Japanese sign language
    'sfs': true, // South African sign language
    'swl': true, // Swedish sign language
    'rsl': true, // Russian sign language: true

    'epo': true, // Esperanto
    'tlh': true, // Klingon
    'jbo': true, // Lojban
    'avk': true // Kotava
  }

  // Only add ISO639-1 languages and some sign languages (ISO639-3)
  iso639
    .filter(l => {
      return (l.iso6391 !== null && l.type === 'living') ||
        additionalLanguages[l.iso6393] === true
    })
    .forEach(l => languages[l.iso6391 || l.iso6393] = l.name)

  // Override Occitan label
  languages['oc'] = 'Occitan'

  return languages
}

export function reloadConfig () {

  function directory () {
    if (process.env.NODE_CONFIG_DIR) {
      return process.env.NODE_CONFIG_DIR
    }

    return join(root(), 'config')
  }

  function purge () {
    for (const fileName in require.cache) {
      if (-1 === fileName.indexOf(directory())) {
        continue
      }

      delete require.cache[fileName]
    }

    delete require.cache[require.resolve('config')]
  }

  purge()

  config = require('config')

  updateWebserverConfig()
}<|MERGE_RESOLUTION|>--- conflicted
+++ resolved
@@ -294,15 +294,9 @@
 
 const CONSTRAINTS_FIELDS = {
   USERS: {
-<<<<<<< HEAD
     NAME: { min: 1, max: 50 }, // Length
-    DESCRIPTION: { min: 3, max: 250 }, // Length
+    DESCRIPTION: { min: 3, max: 1000 }, // Length
     USERNAME: { min: 1, max: 50 }, // Length
-=======
-    NAME: { min: 3, max: 120 }, // Length
-    DESCRIPTION: { min: 3, max: 1000 }, // Length
-    USERNAME: { min: 3, max: 20 }, // Length
->>>>>>> 6d8c8ea7
     PASSWORD: { min: 6, max: 255 }, // Length
     VIDEO_QUOTA: { min: -1 },
     VIDEO_QUOTA_DAILY: { min: -1 },
@@ -316,15 +310,9 @@
     REASON: { min: 2, max: 300 } // Length
   },
   VIDEO_CHANNELS: {
-<<<<<<< HEAD
     NAME: { min: 1, max: 50 }, // Length
-    DESCRIPTION: { min: 3, max: 500 }, // Length
-    SUPPORT: { min: 3, max: 500 }, // Length
-=======
-    NAME: { min: 3, max: 120 }, // Length
     DESCRIPTION: { min: 3, max: 1000 }, // Length
     SUPPORT: { min: 3, max: 1000 }, // Length
->>>>>>> 6d8c8ea7
     URL: { min: 3, max: 2000 } // Length
   },
   VIDEO_CAPTIONS: {
