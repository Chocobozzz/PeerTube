--- conflicted
+++ resolved
@@ -48,12 +48,7 @@
 import { VideoTagModel } from '../models/video/video-tag'
 import { VideoViewModel } from '../models/view/video-view'
 import { CONFIG } from './config'
-<<<<<<< HEAD
-import { ActorCustomPageModel } from '@server/models/account/actor-custom-page'
-import { VideoJobInfoModel } from '@server/models/video/video-job-info'
 import { VideoSourceModel } from '@server/models/video/video-source'
-=======
->>>>>>> e85a36cb
 
 require('pg').defaults.parseInt8 = true // Avoid BIGINT to be converted to string
 
