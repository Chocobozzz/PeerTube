<<<<<<< HEAD
import * as express from 'express'
import * as Feed from 'pfeed-podcast'
import * as showdown from 'showdown'
import { groupBy, isNull, last, map, orderBy } from 'lodash'
=======
import express from 'express'
import Feed from 'pfeed'
>>>>>>> 3edbafb6
import { getCategoryLabel } from '@server/models/video/formatter/video-format-utils'
import { buildNSFWFilter } from '../helpers/express-utils'
import { CONFIG } from '../initializers/config'
import { FEEDS, PREVIEWS_SIZE, ROUTE_CACHE_LIFETIME, WEBSERVER } from '../initializers/constants'
import {
  asyncMiddleware,
  commonVideosFiltersValidator,
  feedsFormatValidator,
  setDefaultVideosSort,
  setFeedFormatContentType,
  videoCommentsFeedsValidator,
  videoFeedsValidator,
  videosSortValidator,
  videoSubscriptionFeedsValidator
} from '../middlewares'
import { cacheRouteFactory } from '../middlewares/cache/cache'
import { VideoModel } from '../models/video/video'
import { VideoCaptionModel } from '../models/video/video-caption'
import { VideoCommentModel } from '../models/video/video-comment'
import { VideoFilter, VideoResolution, VideoState, VideoStreamingPlaylistType } from '@shared/models'

const feedsRouter = express.Router()

const cacheRoute = cacheRouteFactory({
  headerBlacklist: [ 'Content-Type' ]
})

feedsRouter.get('/feeds/video-comments.:format',
  feedsFormatValidator,
  setFeedFormatContentType,
  cacheRoute(ROUTE_CACHE_LIFETIME.FEEDS),
  asyncMiddleware(videoFeedsValidator),
  asyncMiddleware(videoCommentsFeedsValidator),
  asyncMiddleware(generateVideoCommentsFeed)
)

feedsRouter.get('/feeds/videos.:format',
  videosSortValidator,
  setDefaultVideosSort,
  feedsFormatValidator,
  setFeedFormatContentType,
  cacheRoute(ROUTE_CACHE_LIFETIME.FEEDS),
  commonVideosFiltersValidator,
  asyncMiddleware(videoFeedsValidator),
  asyncMiddleware(generateVideoFeed)
)

feedsRouter.get('/feeds/subscriptions.:format',
  videosSortValidator,
  setDefaultVideosSort,
  feedsFormatValidator,
  setFeedFormatContentType,
  cacheRoute(ROUTE_CACHE_LIFETIME.FEEDS),
  commonVideosFiltersValidator,
  asyncMiddleware(videoSubscriptionFeedsValidator),
  asyncMiddleware(generateVideoFeedForSubscriptions)
)

// ---------------------------------------------------------------------------

export {
  feedsRouter
}

// ---------------------------------------------------------------------------

async function generateVideoCommentsFeed (req: express.Request, res: express.Response) {
  const start = 0
  const video = res.locals.videoAll
  const account = res.locals.account
  const videoChannel = res.locals.videoChannel

  const comments = await VideoCommentModel.listForFeed({
    start,
    count: FEEDS.COUNT,
    videoId: video ? video.id : undefined,
    accountId: account ? account.id : undefined,
    videoChannelId: videoChannel ? videoChannel.id : undefined
  })

  let name: string
  let description: string

  if (videoChannel) {
    name = videoChannel.getDisplayName()
    description = videoChannel.description
  } else if (account) {
    name = account.getDisplayName()
    description = account.description
  } else {
    name = video ? video.name : CONFIG.INSTANCE.NAME
    description = video ? video.description : CONFIG.INSTANCE.DESCRIPTION
  }
  const feed = initFeed({
    name,
    description,
    resourceType: 'video-comments',
    queryString: new URL(WEBSERVER.URL + req.originalUrl).search
  })

  // Adding video items to the feed, one at a time
  for (const comment of comments) {
    const link = WEBSERVER.URL + comment.getCommentStaticPath()

    let title = comment.Video.name
    const author: { name: string, link: string }[] = []

    if (comment.Account) {
      title += ` - ${comment.Account.getDisplayName()}`
      author.push({
        name: comment.Account.getDisplayName(),
        link: comment.Account.Actor.url
      })
    }

    feed.addItem({
      title,
      id: comment.url,
      link,
      content: comment.text,
      author,
      date: comment.createdAt
    })
  }

  // Now the feed generation is done, let's send it!
  return sendFeed(feed, req, res)
}

async function generateVideoFeed (req: express.Request, res: express.Response) {
  const start = 0
  const account = res.locals.account
  const videoChannel = res.locals.videoChannel
  const nsfw = buildNSFWFilter(res, req.query.nsfw)
  const format = req.query.format || req.params.format || 'rss'

  let name: string
  let description: string
  let link: string
  let image: string
  const author: {name: string, email: string, link: string, img?: string} = {
    name: 'Instance admin of ' + CONFIG.INSTANCE.NAME,
    email: CONFIG.ADMIN.EMAIL,
    link: `${WEBSERVER.URL}/about`
  }

  if (videoChannel) {
    name = videoChannel.getDisplayName()
    description = videoChannel.description
    link = videoChannel.getLocalUrl()

    author.name = videoChannel.Account.getDisplayName()
    if (!isNull(videoChannel.Actor.Avatar)) {
      image = WEBSERVER.URL + videoChannel.Actor.Avatar.getStaticPath()
    }
    if (!isNull(videoChannel.Account.Actor.Avatar)) {
      author.img = WEBSERVER.URL + videoChannel.Account.Actor.Avatar.getStaticPath()
    }
  } else if (account) {
    name = account.getDisplayName()
    description = account.description
    link = account.getLocalUrl()
    author.name = name
    if (!isNull(account.Actor.Avatar)) {
      image = WEBSERVER.URL + account.Actor.Avatar.getStaticPath()
      author.img = image
    }
  } else {
    name = CONFIG.INSTANCE.NAME
    description = CONFIG.INSTANCE.DESCRIPTION
    link = WEBSERVER.URL
  }

  const options = {
    accountId: account ? account.id : null,
    videoChannelId: videoChannel ? videoChannel.id : null
  }

  const { data } = await VideoModel.listForApi({
    start,
    count: FEEDS.COUNT,
    sort: '-publishedAt',
    includeLocalVideos: true,
    nsfw,
    filter: req.query.filter as VideoFilter,
    withFiles: true,
    withCaptions: true,
    countVideos: false,
    ...options
  })

  // If the first video in the channel is a film, that will be the only video in the feed
  // Yes, this is a hack :)
  const isFilm: boolean = data[data.length - 1].category === 2
  const videos = isFilm ? [ data[data.length - 1] ] : data

  const feed = initFeed({
    name: isFilm ? videos[0].name : name,
    description: isFilm ? videos[0].description : description,
    link: isFilm ? videos[0].url : link,
    image: isFilm ? WEBSERVER.URL + videos[0].getPreviewStaticPath() : image,
    author,
    resourceType: 'videos',
    queryString: new URL(WEBSERVER.URL + req.url).search,
    medium: isFilm ? 'film' : 'video'
  })

  await addVideosToFeed(feed, videos, format)

  // Now the feed generation is done, let's send it!
  return sendFeed(feed, req, res)
}

async function generateVideoFeedForSubscriptions (req: express.Request, res: express.Response) {
  const start = 0
  const account = res.locals.account
  const nsfw = buildNSFWFilter(res, req.query.nsfw)
  const name = account.getDisplayName()
  const description = account.description
  const format = req.query.format || req.params.format || 'rss'

  const feed = initFeed({
    name,
    description,
    resourceType: 'videos',
    queryString: new URL(WEBSERVER.URL + req.url).search
  })

  const { data } = await VideoModel.listForApi({
    start,
    count: FEEDS.COUNT,
    sort: req.query.sort,
    includeLocalVideos: false,
    nsfw,
    filter: req.query.filter as VideoFilter,

    withFiles: true,
    withCaptions: true,
    countVideos: false,

    followerActorId: res.locals.user.Account.Actor.id,
    user: res.locals.user
  })

  await addVideosToFeed(feed, data, format)

  // Now the feed generation is done, let's send it!
  return sendFeed(feed, req, res)
}

function initFeed (parameters: {
  name: string
  description: string
  link?: string
  image?: string
  author?: {
    name: string
    email: string
    link: string
  }
  resourceType?: 'videos' | 'video-comments'
  queryString?: string
  medium?: string
}) {
  const webserverUrl = WEBSERVER.URL
  const { name, description, link, image, author, resourceType, queryString, medium } = parameters

  return new Feed({
    title: name,
    description,
    // updated: TODO: somehowGetLatestUpdate, // optional, default = today
    id: webserverUrl,
    link: link || webserverUrl,
    image: image || webserverUrl + '/client/assets/images/icons/icon-96x96.png',
    favicon: webserverUrl + '/client/assets/images/favicon.png',
    copyright: `All rights reserved, unless otherwise specified in the terms specified at ${webserverUrl}/about` +
    ` and potential licenses granted by each content's rightholder.`,
    generator: `Toraifōsu`, // ^.~
    medium: medium || 'video',
    feedLinks: {
      json: `${webserverUrl}/feeds/${resourceType}.json${queryString}`,
      atom: `${webserverUrl}/feeds/${resourceType}.atom${queryString}`,
      rss: `${webserverUrl}/feeds/${resourceType}.xml${queryString}`
    },
    author: author || {
      name: 'Instance admin of ' + CONFIG.INSTANCE.NAME,
      email: CONFIG.ADMIN.EMAIL,
      link: `${webserverUrl}/about`
    }
  })
}

async function addVideosToFeed (feed, videos: VideoModel[], format: string) {
  /**
   * Adding video items to the feed object, one at a time
   */
  if (format === 'podcast') {
    // Generate feed specific to The Podcast Namespace
    for (const video of videos.filter(v => !v.isLive)) {
      const videos: {
        type: string
        length: number
        bitrate: number
        sources: { uri: string, contentType?: string }[]
        title: string
        language?: string
      }[] = video.getFormattedVideoFilesJSON(false).map(videoFile => {
        const isAudio = videoFile.resolution.id === VideoResolution.H_NOVIDEO
        const result = {
          type: isAudio ? 'audio/mp4' : 'video/mp4',
          title: isAudio ? "Audio" : videoFile.resolution.label,
          length: videoFile.size,
          bitrate: videoFile.size / video.duration * 8,
          sources: [
            { uri: videoFile.fileUrl },
            { uri: videoFile.torrentUrl, contentType: 'application/x-bittorrent' }
          ]
        }

        if (video.language) Object.assign(result, { language: video.language })

        return result
      })

      // If both webtorrent and HLS are enabled, prefer webtorrent files
      // standard files for webtorrent are regular MP4s
      const groupedVideos = groupBy(videos, video => video.title)
      const preferredVideos = map(groupedVideos, videoGroup => {
        if (videoGroup.length === 1) {
          return videoGroup[0]
        }
        return videoGroup.find(v => v.sources.some(s => s.uri.includes("/webseed/")))
      })

<<<<<<< HEAD
      const sortedVideos = orderBy(preferredVideos, [ 'bitrate' ], [ 'desc' ])

      const streamingPlaylists = video.VideoStreamingPlaylists
        .map(streamingPlaylist => {
          let type = ''
          if (streamingPlaylist.type === VideoStreamingPlaylistType.HLS) {
            type = 'application/x-mpegURL'
          } else {
            return {}
          }
          const result = {
            type,
            title: "HLS",
            sources: [
              { uri: streamingPlaylist.playlistUrl }
            ]
          }

          if (video.language) Object.assign(result, { language: video.language })

          return result
        })

      const media = [ ...sortedVideos, ...streamingPlaylists ]

      const categories: { value: number, label: string }[] = []
      if (video.Tags) {
        video.Tags.forEach((tag, index) => {
          categories.push({ value: index, label: tag.name })
        })
      }
      if (video.category) {
        categories.push({
          value: video.category,
          label: getCategoryLabel(video.category)
        })
      }

      const videoCaptions = await VideoCaptionModel.listVideoCaptions(video.id)

      const captions = videoCaptions?.map(caption => {
        const fileExtension = last(caption.filename.split("."))
        let type: string
        if (fileExtension === "srt") {
          type = "application/srt"
        } else if (fileExtension === "vtt") {
          type = "text/vtt"
=======
    feed.addItem({
      title: video.name,
      id: video.url,
      link: WEBSERVER.URL + video.getWatchStaticPath(),
      description: video.getTruncatedDescription(),
      content: video.description,
      author: [
        {
          name: video.VideoChannel.Account.getDisplayName(),
          link: video.VideoChannel.Account.Actor.url
>>>>>>> 3edbafb6
        }
        if (!type) return {}
        return {
          url: WEBSERVER.URL + "/lazy-static/video-captions/" + caption.filename,
          language: caption.language,
          type,
          rel: "captions"
        }
      })

      const markdownConverter = new showdown.Converter()

      const item = {
        trackers: video.getTrackerUrls(),
        title: video.name,
        // Live videos need unique GUIDs
        id: video.url,
        link: WEBSERVER.URL + '/w/' + video.uuid,
        description: markdownConverter.makeHtml(video.description),
        author: [
          {
            name: video.VideoChannel.Account.getDisplayName(),
            href: video.VideoChannel.Account.Actor.url
          }
        ],
        date: video.publishedAt,
        explicit: video.nsfw,
        media,
        categories,
        socialInteract: [
          { uri: video.url, protocol: "activitypub" }
        ],
        subTitle: captions,
        thumbnail: [
          {
            url: WEBSERVER.URL + video.getPreviewStaticPath()
          }
        ]
      }

      if (!isNull(video.VideoChannel.Account.Actor.Avatar)) {
        Object.assign(item.author[0], {
          img: WEBSERVER.URL + video.VideoChannel.Account.Actor.Avatar.getStaticPath()
        })
      }

      feed.addItem(item)
    }

    // Filter live videos that are pending or in progress
    for (const video of videos.filter(v => v.isLive && v.state !== VideoState.LIVE_ENDED)) {
      const streamingPlaylists = video.VideoStreamingPlaylists
        .map((streamingPlaylist, index) => {
          let type = ''
          if (streamingPlaylist.type === VideoStreamingPlaylistType.HLS) {
            type = 'application/x-mpegURL'
          } else {
            return {}
          }
          const result = {
            type,
            title: `Live Stream ${index + 1}`,
            sources: [
              { uri: streamingPlaylist.playlistUrl }
            ]
          }

          if (video.language) Object.assign(result, { language: video.language })

          return result
        })

      const categories: { value: number, label: string }[] = []
      if (video.Tags) {
        video.Tags.forEach((tag, index) => {
          categories.push({ value: index, label: tag.name })
        })
      }
      if (video.category) {
        categories.push({
          value: video.category,
          label: getCategoryLabel(video.category)
        })
      }

      const markdownConverter = new showdown.Converter()

      let status = ""

      switch (video.state) {
        case VideoState.WAITING_FOR_LIVE:
          status = "pending"
          break
        case VideoState.LIVE_ENDED:
          status = "ended"
          break
        case VideoState.PUBLISHED:
          status = "live"
          break
      }

      const item = {
        isLive: true,
        status,
        start: video.updatedAt.toISOString(),
        trackers: video.getTrackerUrls(),
        title: video.name,
        // Live videos need unique GUIDs
        id: video.url,
        link: WEBSERVER.URL + '/w/' + video.uuid,
        description: markdownConverter.makeHtml(video.description),
        author: [
          {
            name: video.VideoChannel.Account.getDisplayName(),
            href: video.VideoChannel.Account.Actor.url
          }
        ],
        explicit: video.nsfw,
        media: streamingPlaylists,
        categories,
        socialInteract: [
          { uri: video.url, protocol: "activitypub" }
        ],
        thumbnail: [
          {
            url: WEBSERVER.URL + video.getPreviewStaticPath()
          }
        ]
      }

      if (!isNull(video.VideoChannel.Account.Actor.Avatar)) {
        Object.assign(item.author[0], {
          img: WEBSERVER.URL + video.VideoChannel.Account.Actor.Avatar.getStaticPath()
        })
      }

      feed.addLiveItem(item)
    }
  } else {
    for (const video of videos) {
      const formattedVideoFiles = video.getFormattedVideoFilesJSON(false)

      const torrents = formattedVideoFiles.map(videoFile => ({
        title: video.name,
        url: videoFile.torrentUrl,
        size_in_bytes: videoFile.size
      }))

      const videos = formattedVideoFiles.map(videoFile => {
        const result = {
          type: 'video/mp4',
          medium: 'video',
          height: videoFile.resolution.label.replace('p', ''),
          fileSize: videoFile.size,
          url: videoFile.fileUrl,
          framerate: videoFile.fps,
          duration: video.duration
        }

        if (video.language) Object.assign(result, { lang: video.language })

        return result
      })

      const categories: { value: number, label: string }[] = []
      if (video.category) {
        categories.push({
          value: video.category,
          label: getCategoryLabel(video.category)
        })
      }

      feed.addItem({
        title: video.name,
        id: video.url,
        link: WEBSERVER.URL + '/w/' + video.uuid,
        description: video.getTruncatedDescription(),
        content: video.description,
        author: [
          {
            name: video.VideoChannel.Account.getDisplayName(),
            link: video.VideoChannel.Account.Actor.url
          }
        ],
        date: video.publishedAt,
        nsfw: video.nsfw,
        torrent: torrents,
        videos,
        embed: {
          url: video.getEmbedStaticPath(),
          allowFullscreen: true
        },
        player: {
          url: video.getWatchStaticPath()
        },
        categories,
        community: {
          statistics: {
            views: video.views
          }
        },
        thumbnail: [
          {
            url: WEBSERVER.URL + video.getPreviewStaticPath(),
            height: PREVIEWS_SIZE.height,
            width: PREVIEWS_SIZE.width
          }
        ]
      })
    }
  }
}

function sendFeed (feed, req: express.Request, res: express.Response) {
  const format = req.query.format || req.params.format

  if (format === 'atom' || format === 'atom1') {
    return res.send(feed.atom1()).end()
  }

  if (format === 'json' || format === 'json1') {
    return res.send(feed.json1()).end()
  }

  if (format === 'rss' || format === 'rss2') {
    return res.send(feed.rss2()).end()
  }

  if (format === 'podcast') {
    return res.send(feed.podcast()).end()
  }

  // We're in the ambiguous '.xml' case and we look at the format query parameter
  if (req.query.format === 'atom' || req.query.format === 'atom1') {
    return res.send(feed.atom1()).end()
  }

  return res.send(feed.rss2()).end()
}<|MERGE_RESOLUTION|>--- conflicted
+++ resolved
@@ -1,12 +1,7 @@
-<<<<<<< HEAD
-import * as express from 'express'
-import * as Feed from 'pfeed-podcast'
-import * as showdown from 'showdown'
+import express from 'express'
+import Feed from 'pfeed-podcast'
+import showdown from 'showdown'
 import { groupBy, isNull, last, map, orderBy } from 'lodash'
-=======
-import express from 'express'
-import Feed from 'pfeed'
->>>>>>> 3edbafb6
 import { getCategoryLabel } from '@server/models/video/formatter/video-format-utils'
 import { buildNSFWFilter } from '../helpers/express-utils'
 import { CONFIG } from '../initializers/config'
@@ -341,7 +336,6 @@
         return videoGroup.find(v => v.sources.some(s => s.uri.includes("/webseed/")))
       })
 
-<<<<<<< HEAD
       const sortedVideos = orderBy(preferredVideos, [ 'bitrate' ], [ 'desc' ])
 
       const streamingPlaylists = video.VideoStreamingPlaylists
@@ -389,18 +383,6 @@
           type = "application/srt"
         } else if (fileExtension === "vtt") {
           type = "text/vtt"
-=======
-    feed.addItem({
-      title: video.name,
-      id: video.url,
-      link: WEBSERVER.URL + video.getWatchStaticPath(),
-      description: video.getTruncatedDescription(),
-      content: video.description,
-      author: [
-        {
-          name: video.VideoChannel.Account.getDisplayName(),
-          link: video.VideoChannel.Account.Actor.url
->>>>>>> 3edbafb6
         }
         if (!type) return {}
         return {
@@ -418,7 +400,7 @@
         title: video.name,
         // Live videos need unique GUIDs
         id: video.url,
-        link: WEBSERVER.URL + '/w/' + video.uuid,
+        link: WEBSERVER.URL + video.getWatchStaticPath(),
         description: markdownConverter.makeHtml(video.description),
         author: [
           {
@@ -510,7 +492,7 @@
         title: video.name,
         // Live videos need unique GUIDs
         id: video.url,
-        link: WEBSERVER.URL + '/w/' + video.uuid,
+        link: WEBSERVER.URL + video.getWatchStaticPath(),
         description: markdownConverter.makeHtml(video.description),
         author: [
           {
