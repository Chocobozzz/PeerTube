import express from 'express'
<<<<<<< HEAD
import Feed from 'pfeed-podcast'
import showdown from 'showdown'
import { groupBy, isNull, last, map, orderBy } from 'lodash'
import { getServerActor } from '@server/models/application/application'
import { getCategoryLabel } from '@server/models/video/formatter/video-format-utils'
import { VideoInclude, VideoResolution, VideoState, VideoStreamingPlaylistType } from '@shared/models'
=======
import { extname } from 'path'
import { Feed } from '@peertube/feed'
import { mdToOneLinePlainText, toSafeHtml } from '@server/helpers/markdown'
import { getServerActor } from '@server/models/application/application'
import { getCategoryLabel } from '@server/models/video/formatter/video-format-utils'
import { MAccountDefault, MChannelBannerAccountDefault, MVideoFullLight } from '@server/types/models'
import { ActorImageType, VideoInclude } from '@shared/models'
>>>>>>> 21e73020
import { buildNSFWFilter } from '../helpers/express-utils'
import { CONFIG } from '../initializers/config'
import { MIMETYPES, PREVIEWS_SIZE, ROUTE_CACHE_LIFETIME, WEBSERVER } from '../initializers/constants'
import {
  asyncMiddleware,
  commonVideosFiltersValidator,
  feedsFormatValidator,
  setDefaultVideosSort,
  setFeedFormatContentType,
  videoCommentsFeedsValidator,
  videoFeedsValidator,
  videosSortValidator,
  videoSubscriptionFeedsValidator
} from '../middlewares'
import { cacheRouteFactory } from '../middlewares/cache/cache'
import { VideoModel } from '../models/video/video'
import { VideoCaptionModel } from '../models/video/video-caption'
import { VideoCommentModel } from '../models/video/video-comment'
import { UserModel } from '@server/models/user/user'

const feedsRouter = express.Router()

const cacheRoute = cacheRouteFactory({
  headerBlacklist: [ 'Content-Type' ]
})

feedsRouter.get('/feeds/video-comments.:format',
  feedsFormatValidator,
  setFeedFormatContentType,
  cacheRoute(ROUTE_CACHE_LIFETIME.FEEDS),
  asyncMiddleware(videoFeedsValidator),
  asyncMiddleware(videoCommentsFeedsValidator),
  asyncMiddleware(generateVideoCommentsFeed)
)

feedsRouter.get('/feeds/videos.:format',
  videosSortValidator,
  setDefaultVideosSort,
  feedsFormatValidator,
  setFeedFormatContentType,
  cacheRoute(ROUTE_CACHE_LIFETIME.FEEDS),
  commonVideosFiltersValidator,
  asyncMiddleware(videoFeedsValidator),
  asyncMiddleware(generateVideoFeed)
)

feedsRouter.get('/feeds/subscriptions.:format',
  videosSortValidator,
  setDefaultVideosSort,
  feedsFormatValidator,
  setFeedFormatContentType,
  cacheRoute(ROUTE_CACHE_LIFETIME.FEEDS),
  commonVideosFiltersValidator,
  asyncMiddleware(videoSubscriptionFeedsValidator),
  asyncMiddleware(generateVideoFeedForSubscriptions)
)

// ---------------------------------------------------------------------------

export {
  feedsRouter
}

// ---------------------------------------------------------------------------

async function generateVideoCommentsFeed (req: express.Request, res: express.Response) {
  const start = 0
  const video = res.locals.videoAll
  const account = res.locals.account
  const videoChannel = res.locals.videoChannel

  const comments = await VideoCommentModel.listForFeed({
    start,
    count: CONFIG.FEEDS.COMMENTS.COUNT,
    videoId: video ? video.id : undefined,
    accountId: account ? account.id : undefined,
    videoChannelId: videoChannel ? videoChannel.id : undefined
  })

  const { name, description, imageUrl } = buildFeedMetadata({ video, account, videoChannel })

  const feed = initFeed({
    name,
    description,
    imageUrl,
    resourceType: 'video-comments',
    queryString: new URL(WEBSERVER.URL + req.originalUrl).search
  })

  // Adding video items to the feed, one at a time
  for (const comment of comments) {
    const localLink = WEBSERVER.URL + comment.getCommentStaticPath()

    let title = comment.Video.name
    const author: { name: string, link: string }[] = []

    if (comment.Account) {
      title += ` - ${comment.Account.getDisplayName()}`
      author.push({
        name: comment.Account.getDisplayName(),
        link: comment.Account.Actor.url
      })
    }

    feed.addItem({
      title,
      id: localLink,
      link: localLink,
      content: toSafeHtml(comment.text),
      author,
      date: comment.createdAt
    })
  }

  // Now the feed generation is done, let's send it!
  return sendFeed(feed, req, res)
}

async function generateVideoFeed (req: express.Request, res: express.Response) {
  const start = 0
  const account = res.locals.account
  const videoChannel = res.locals.videoChannel
  const nsfw = buildNSFWFilter(res, req.query.nsfw)
  const format = req.query.format || req.params.format || 'rss'

<<<<<<< HEAD
  let name: string
  let description: string
  let link: string
  let image: string
  const author: {name: string, email: string, link: string, img?: string} = {
    name: 'Instance admin of ' + CONFIG.INSTANCE.NAME,
    email: CONFIG.ADMIN.EMAIL,
    link: `${WEBSERVER.URL}/about`
  }

  if (videoChannel) {
    name = videoChannel.getDisplayName()
    description = videoChannel.description
    link = videoChannel.getLocalUrl()

    author.name = videoChannel.Account.getDisplayName()

    const user = await UserModel.loadById(videoChannel.Account.userId)

    // TODO: Add column to SQL table/user model to indicate the user
    // is willing to have their email address publicly displayed

    // Only allow local users for now
    if (isNull(user.pluginAuth) && user.emailVerified && user.isEmailPublic) {
      author.email = user.email
    }

    if (!isNull(videoChannel.Actor.Avatar)) {
      image = WEBSERVER.URL + videoChannel.Actor.Avatar.getStaticPath()
    }
    if (!isNull(videoChannel.Account.Actor.Avatar)) {
      author.img = WEBSERVER.URL + videoChannel.Account.Actor.Avatar.getStaticPath()
    }
  } else if (account) {
    name = account.getDisplayName()
    description = account.description
    link = account.getLocalUrl()

    author.name = name

    const user = await UserModel.loadById(videoChannel.Account.userId)

    // TODO: Add column to SQL table/user model to indicate the user
    // is willing to have their email address publicly displayed

    // Only allow local users for now
    if (isNull(user.pluginAuth) && user.emailVerified && user.isEmailPublic) {
      author.email = user.email
    }

    if (!isNull(account.Actor.Avatar)) {
      image = WEBSERVER.URL + account.Actor.Avatar.getStaticPath()
      author.img = image
    }
  } else {
    name = CONFIG.INSTANCE.NAME
    description = CONFIG.INSTANCE.DESCRIPTION
    link = WEBSERVER.URL
  }

=======
  const { name, description, imageUrl } = buildFeedMetadata({ videoChannel, account })

  const feed = initFeed({
    name,
    description,
    imageUrl,
    resourceType: 'videos',
    queryString: new URL(WEBSERVER.URL + req.url).search
  })

>>>>>>> 21e73020
  const options = {
    accountId: account ? account.id : null,
    videoChannelId: videoChannel ? videoChannel.id : null
  }

  const server = await getServerActor()
  const { data } = await VideoModel.listForApi({
    start,
<<<<<<< HEAD
    count: FEEDS.COUNT,
    sort: '-publishedAt',
=======
    count: CONFIG.FEEDS.VIDEOS.COUNT,
    sort: req.query.sort,
>>>>>>> 21e73020
    displayOnlyForFollower: {
      actorId: server.id,
      orLocalVideos: true
    },
    nsfw,
    isLocal: true,
    include: req.query.include | VideoInclude.FILES | VideoInclude.TAGS,
    hasFiles: true,
    countVideos: false,
    ...options
  })

  // If the first video in the channel is a film, that will be the only video in the feed
  // Yes, this is a hack :)
  const isFilm: boolean = data.length > 0 && data[data.length - 1].category === 2
  const videos = isFilm ? [ data[data.length - 1] ] : data

  // TODO: Find a way to allow plugins to add their own fields to a channel
  const feed = initFeed({
    name: isFilm ? videos[0].name : name,
    description: isFilm ? videos[0].description : description,
    link: isFilm ? videos[0].url : link,
    image: isFilm ? WEBSERVER.URL + videos[0].getPreviewStaticPath() : image,
    locked: 'yes', // Default to yes because we have no way of offering a redirect etc
    author,
    resourceType: 'videos',
    queryString: new URL(WEBSERVER.URL + req.url).search,
    medium: isFilm ? 'film' : 'video',
    tagDelimiter: ','
  })

  // TODO: Find a way to allow plugins to add their own fields to an item
  await addVideosToFeed(feed, videos, format)

  // Now the feed generation is done, let's send it!
  return sendFeed(feed, req, res)
}

async function generateVideoFeedForSubscriptions (req: express.Request, res: express.Response) {
  const start = 0
  const account = res.locals.account
  const nsfw = buildNSFWFilter(res, req.query.nsfw)
<<<<<<< HEAD
  const name = account.getDisplayName()
  const description = account.description
  const format = req.query.format || req.params.format || 'rss'
=======

  const { name, description, imageUrl } = buildFeedMetadata({ account })
>>>>>>> 21e73020

  const feed = initFeed({
    name,
    description,
    imageUrl,
    resourceType: 'videos',
    queryString: new URL(WEBSERVER.URL + req.url).search
  })

  const { data } = await VideoModel.listForApi({
    start,
    count: CONFIG.FEEDS.VIDEOS.COUNT,
    sort: req.query.sort,
    nsfw,

    isLocal: req.query.isLocal,

    hasFiles: true,
    include: req.query.include | VideoInclude.FILES,

    countVideos: false,

    displayOnlyForFollower: {
      actorId: res.locals.user.Account.Actor.id,
      orLocalVideos: false
    },
    user: res.locals.user
  })

  await addVideosToFeed(feed, data, format)

  // Now the feed generation is done, let's send it!
  return sendFeed(feed, req, res)
}

function initFeed (parameters: {
  name: string
  description: string
<<<<<<< HEAD
  link?: string
  image?: string
  locked?: string
  author?: {
    name: string
    email: string
    link: string
  }
=======
  imageUrl: string
>>>>>>> 21e73020
  resourceType?: 'videos' | 'video-comments'
  queryString?: string
  medium?: string
  tagDelimiter?: string
}) {
  const webserverUrl = WEBSERVER.URL
<<<<<<< HEAD
  const { name, description, link, image, locked, author, resourceType, queryString, medium, tagDelimiter } = parameters
=======
  const { name, description, resourceType, queryString, imageUrl } = parameters
>>>>>>> 21e73020

  return new Feed({
    title: name,
    description: mdToOneLinePlainText(description),
    // updated: TODO: somehowGetLatestUpdate, // optional, default = today
    id: webserverUrl,
<<<<<<< HEAD
    link: link || webserverUrl,
    image: image || webserverUrl + '/client/assets/images/icons/icon-96x96.png',
=======
    link: webserverUrl,
    image: imageUrl,
>>>>>>> 21e73020
    favicon: webserverUrl + '/client/assets/images/favicon.png',
    copyright: `All rights reserved, unless otherwise specified in the terms specified at ${webserverUrl}/about` +
    ` and potential licenses granted by each content's rightholder.`,
    generator: `Toraifōsu`, // ^.~
    medium: medium || 'video',
    tagDelimiter: tagDelimiter || ',',
    locked,
    feedLinks: {
      json: `${webserverUrl}/feeds/${resourceType}.json${queryString}`,
      atom: `${webserverUrl}/feeds/${resourceType}.atom${queryString}`,
      rss: `${webserverUrl}/feeds/${resourceType}.xml${queryString}`
    },
    author: author || {
      name: 'Instance admin of ' + CONFIG.INSTANCE.NAME,
      email: CONFIG.ADMIN.EMAIL,
      link: `${webserverUrl}/about`
    },
    owner: author ? { name: author.name, email: author.email } : null
  })
}

<<<<<<< HEAD
async function addVideosToFeed (feed, videos: VideoModel[], format: string) {
  /**
   * Adding video items to the feed object, one at a time
   */
  if (format === 'podcast') {
    // Generate feed specific to The Podcast Namespace
    for (const video of videos.filter(v => !v.isLive)) {
      const videos: {
        type: string
        length: number
        bitrate: number
        sources: { uri: string, contentType?: string }[]
        title: string
        language?: string
      }[] = video.getFormattedVideoFilesJSON(false).map(videoFile => {
        const isAudio = videoFile.resolution.id === VideoResolution.H_NOVIDEO
        const result = {
          type: isAudio ? 'audio/mp4' : 'video/mp4',
          title: isAudio ? "Audio" : videoFile.resolution.label,
          length: videoFile.size,
          bitrate: videoFile.size / video.duration * 8,
          sources: [
            { uri: videoFile.fileUrl },
            { uri: videoFile.torrentUrl, contentType: 'application/x-bittorrent' }
          ]
        }
=======
function addVideosToFeed (feed: Feed, videos: VideoModel[]) {
  for (const video of videos) {
    const formattedVideoFiles = video.getFormattedVideoFilesJSON(false)

    const torrents = formattedVideoFiles.map(videoFile => ({
      title: video.name,
      url: videoFile.torrentUrl,
      size_in_bytes: videoFile.size
    }))

    const videoFiles = formattedVideoFiles.map(videoFile => {
      const result = {
        type: MIMETYPES.VIDEO.EXT_MIMETYPE[extname(videoFile.fileUrl)],
        medium: 'video',
        height: videoFile.resolution.id,
        fileSize: videoFile.size,
        url: videoFile.fileUrl,
        framerate: videoFile.fps,
        duration: video.duration
      }
>>>>>>> 21e73020

        if (video.language) Object.assign(result, { language: video.language })

        return result
      })

      // If both webtorrent and HLS are enabled, prefer webtorrent files
      // standard files for webtorrent are regular MP4s
      const groupedVideos = groupBy(videos, video => video.title)
      const preferredVideos = map(groupedVideos, videoGroup => {
        return videoGroup.find(v => {
          return v.sources.some(s => s.uri.includes("/webseed/") || (!s.uri.includes("-fragmented") && !s.uri.includes("-hls")))
        })
      })

<<<<<<< HEAD
      const sortedVideos = orderBy(preferredVideos, [ 'bitrate' ], [ 'desc' ])

      const streamingPlaylists = video.VideoStreamingPlaylists
        .map(streamingPlaylist => {
          let type = ''
          if (streamingPlaylist.type === VideoStreamingPlaylistType.HLS) {
            type = 'application/x-mpegURL'
          } else {
            return {}
          }
          const result = {
            type,
            title: "HLS",
            sources: [
              { uri: streamingPlaylist.getMasterPlaylistUrl(video) }
            ]
          }

          if (video.language) Object.assign(result, { language: video.language })

          return result
        })

      const media = [ ...sortedVideos, ...streamingPlaylists ].filter(m => m)

      const categories: string[] = []
      if (video.category) {
        categories.push(getCategoryLabel(video.category))
      }

      if (video.Tags) {
        video.Tags.forEach(tag => {
          categories.push(tag.name)
        })
      }

      const videoCaptions = await VideoCaptionModel.listVideoCaptions(video.id)

      const captions = videoCaptions?.map(caption => {
        const fileExtension = last(caption.filename.split("."))
        let type: string
        if (fileExtension === "srt") {
          type = "application/srt"
        } else if (fileExtension === "vtt") {
          type = "text/vtt"
        }
        if (!type) return {}
        return {
          url: caption.getFileUrl(video),
          language: caption.language,
          type,
          rel: "captions"
        }
      })

      const markdownConverter = new showdown.Converter()

      const item = {
        trackers: video.getTrackerUrls(),
        title: video.name,
        // Live videos need unique GUIDs
        id: video.url,
        link: WEBSERVER.URL + video.getWatchStaticPath(),
        description: markdownConverter.makeHtml(video.description),
        author: [
          {
            name: video.VideoChannel.Account.getDisplayName(),
            href: video.VideoChannel.Account.Actor.url
          }
        ],
        date: video.publishedAt,
        explicit: video.nsfw,
        media,
        categories,
        socialInteract: [
          { uri: video.url, protocol: "activitypub" }
        ],
        subTitle: captions,
        thumbnail: [
          {
            url: WEBSERVER.URL + video.getPreviewStaticPath()
          }
        ]
      }

      if (!isNull(video.VideoChannel.Account.Actor.Avatar)) {
        Object.assign(item.author[0], {
          img: WEBSERVER.URL + video.VideoChannel.Account.Actor.Avatar.getStaticPath()
        })
      }

      feed.addItem(item)
    }

    // Filter live videos that are pending or in progress
    for (const video of videos.filter(v => v.isLive && v.state !== VideoState.LIVE_ENDED)) {
      const streamingPlaylists = video.VideoStreamingPlaylists
        .map((streamingPlaylist, index) => {
          let type = ''
          if (streamingPlaylist.type === VideoStreamingPlaylistType.HLS) {
            type = 'application/x-mpegURL'
          } else {
            return {}
          }
          const result = {
            type,
            title: `Live Stream ${index + 1}`,
            sources: [
              { uri: streamingPlaylist.getMasterPlaylistUrl(video) }
            ]
          }

          if (video.language) Object.assign(result, { language: video.language })

          return result
        })

      const categories: string[] = []
      if (video.category) {
        categories.push(getCategoryLabel(video.category))
      }

      if (video.Tags) {
        video.Tags.forEach(tag => {
          categories.push(tag.name)
        })
      }

      const markdownConverter = new showdown.Converter()

      let status = ""

      switch (video.state) {
        case VideoState.WAITING_FOR_LIVE:
          status = "pending"
          break
        case VideoState.LIVE_ENDED:
          status = "ended"
          break
        case VideoState.PUBLISHED:
          status = "live"
          break
      }

      const item = {
        isLive: true,
        status,
        start: video.updatedAt.toISOString(),
        trackers: video.getTrackerUrls(),
        title: video.name,
        // Live videos need unique GUIDs
        id: video.url,
        link: WEBSERVER.URL + video.getWatchStaticPath(),
        description: markdownConverter.makeHtml(video.description),
        author: [
          {
            name: video.VideoChannel.Account.getDisplayName(),
            href: video.VideoChannel.Account.Actor.url
          }
        ],
        explicit: video.nsfw,
        media: streamingPlaylists,
        categories,
        socialInteract: [
          { uri: video.url, protocol: "activitypub" }
        ],
        thumbnail: [
          {
            url: WEBSERVER.URL + video.getPreviewStaticPath()
          }
        ]
      }

      if (!isNull(video.VideoChannel.Account.Actor.Avatar)) {
        Object.assign(item.author[0], {
          img: WEBSERVER.URL + video.VideoChannel.Account.Actor.Avatar.getStaticPath()
        })
      }

      feed.addLiveItem(item)
    }
  } else {
    for (const video of videos) {
      const formattedVideoFiles = video.getFormattedVideoFilesJSON(false)

      const torrents = formattedVideoFiles.map(videoFile => ({
        title: video.name,
        url: videoFile.torrentUrl,
        size_in_bytes: videoFile.size
      }))

      const videos = formattedVideoFiles.map(videoFile => {
        const result = {
          type: 'video/mp4',
          medium: 'video',
          height: videoFile.resolution.label.replace('p', ''),
          fileSize: videoFile.size,
          url: videoFile.fileUrl,
          framerate: videoFile.fps,
          duration: video.duration
=======
    const localLink = WEBSERVER.URL + video.getWatchStaticPath()

    feed.addItem({
      title: video.name,
      id: localLink,
      link: localLink,
      description: mdToOneLinePlainText(video.getTruncatedDescription()),
      content: toSafeHtml(video.description),
      author: [
        {
          name: video.VideoChannel.Account.getDisplayName(),
          link: video.VideoChannel.Account.Actor.url
        }
      ],
      date: video.publishedAt,
      nsfw: video.nsfw,
      torrents,

      // Enclosure
      video: videoFiles.length !== 0
        ? {
          url: videoFiles[0].url,
          length: videoFiles[0].fileSize,
          type: videoFiles[0].type
        }
        : undefined,

      // Media RSS
      videos: videoFiles,

      embed: {
        url: WEBSERVER.URL + video.getEmbedStaticPath(),
        allowFullscreen: true
      },
      player: {
        url: WEBSERVER.URL + video.getWatchStaticPath()
      },
      categories,
      community: {
        statistics: {
          views: video.views
        }
      },
      thumbnails: [
        {
          url: WEBSERVER.URL + video.getPreviewStaticPath(),
          height: PREVIEWS_SIZE.height,
          width: PREVIEWS_SIZE.width
>>>>>>> 21e73020
        }

        if (video.language) Object.assign(result, { lang: video.language })

        return result
      })

      const categories: { value: number, label: string }[] = []
      if (video.category) {
        categories.push({
          value: video.category,
          label: getCategoryLabel(video.category)
        })
      }

      feed.addItem({
        title: video.name,
        id: video.url,
        link: WEBSERVER.URL + '/w/' + video.uuid,
        description: video.getTruncatedDescription(),
        content: video.description,
        author: [
          {
            name: video.VideoChannel.Account.getDisplayName(),
            link: video.VideoChannel.Account.Actor.url
          }
        ],
        date: video.publishedAt,
        nsfw: video.nsfw,
        torrent: torrents,
        videos,
        embed: {
          url: video.getEmbedStaticPath(),
          allowFullscreen: true
        },
        player: {
          url: video.getWatchStaticPath()
        },
        categories,
        community: {
          statistics: {
            views: video.views
          }
        },
        thumbnail: [
          {
            url: WEBSERVER.URL + video.getPreviewStaticPath(),
            height: PREVIEWS_SIZE.height,
            width: PREVIEWS_SIZE.width
          }
        ]
      })
    }
  }
}

<<<<<<< HEAD
function sendFeed (feed, req: express.Request, res: express.Response) {
  const format = req.query.format || req.params.format
=======
function sendFeed (feed: Feed, req: express.Request, res: express.Response) {
  const format = req.params.format
>>>>>>> 21e73020

  if (format === 'atom' || format === 'atom1') {
    return res.send(feed.atom1()).end()
  }

  if (format === 'json' || format === 'json1') {
    return res.send(feed.json1()).end()
  }

  if (format === 'rss' || format === 'rss2') {
    return res.send(feed.rss2()).end()
  }

  if (format === 'podcast') {
    return res.send(feed.podcast()).end()
  }

  // We're in the ambiguous '.xml' case and we look at the format query parameter
  if (req.query.format === 'atom' || req.query.format === 'atom1') {
    return res.send(feed.atom1()).end()
  }

  return res.send(feed.rss2()).end()
}

function buildFeedMetadata (options: {
  videoChannel?: MChannelBannerAccountDefault
  account?: MAccountDefault
  video?: MVideoFullLight
}) {
  const { video, videoChannel, account } = options

  let imageUrl = WEBSERVER.URL + '/client/assets/images/icons/icon-96x96.png'
  let name: string
  let description: string

  if (videoChannel) {
    name = videoChannel.getDisplayName()
    description = videoChannel.description

    if (videoChannel.Actor.hasImage(ActorImageType.AVATAR)) {
      imageUrl = WEBSERVER.URL + videoChannel.Actor.Avatars[0].getStaticPath()
    }
  } else if (account) {
    name = account.getDisplayName()
    description = account.description

    if (account.Actor.hasImage(ActorImageType.AVATAR)) {
      imageUrl = WEBSERVER.URL + account.Actor.Avatars[0].getStaticPath()
    }
  } else if (video) {
    name = video.name
    description = video.description
  } else {
    name = CONFIG.INSTANCE.NAME
    description = CONFIG.INSTANCE.DESCRIPTION
  }

  return { name, description, imageUrl }
}<|MERGE_RESOLUTION|>--- conflicted
+++ resolved
@@ -1,20 +1,12 @@
 import express from 'express'
-<<<<<<< HEAD
-import Feed from 'pfeed-podcast'
-import showdown from 'showdown'
 import { groupBy, isNull, last, map, orderBy } from 'lodash'
-import { getServerActor } from '@server/models/application/application'
-import { getCategoryLabel } from '@server/models/video/formatter/video-format-utils'
-import { VideoInclude, VideoResolution, VideoState, VideoStreamingPlaylistType } from '@shared/models'
-=======
 import { extname } from 'path'
 import { Feed } from '@peertube/feed'
 import { mdToOneLinePlainText, toSafeHtml } from '@server/helpers/markdown'
 import { getServerActor } from '@server/models/application/application'
 import { getCategoryLabel } from '@server/models/video/formatter/video-format-utils'
 import { MAccountDefault, MChannelBannerAccountDefault, MVideoFullLight } from '@server/types/models'
-import { ActorImageType, VideoInclude } from '@shared/models'
->>>>>>> 21e73020
+import { ActorImageType, VideoInclude, VideoResolution, VideoState, VideoStreamingPlaylistType } from '@shared/models'
 import { buildNSFWFilter } from '../helpers/express-utils'
 import { CONFIG } from '../initializers/config'
 import { MIMETYPES, PREVIEWS_SIZE, ROUTE_CACHE_LIFETIME, WEBSERVER } from '../initializers/constants'
@@ -140,7 +132,7 @@
   const nsfw = buildNSFWFilter(res, req.query.nsfw)
   const format = req.query.format || req.params.format || 'rss'
 
-<<<<<<< HEAD
+  const { name, description, imageUrl } = buildFeedMetadata({ videoChannel, account })
   let name: string
   let description: string
   let link: string
@@ -151,59 +143,6 @@
     link: `${WEBSERVER.URL}/about`
   }
 
-  if (videoChannel) {
-    name = videoChannel.getDisplayName()
-    description = videoChannel.description
-    link = videoChannel.getLocalUrl()
-
-    author.name = videoChannel.Account.getDisplayName()
-
-    const user = await UserModel.loadById(videoChannel.Account.userId)
-
-    // TODO: Add column to SQL table/user model to indicate the user
-    // is willing to have their email address publicly displayed
-
-    // Only allow local users for now
-    if (isNull(user.pluginAuth) && user.emailVerified && user.isEmailPublic) {
-      author.email = user.email
-    }
-
-    if (!isNull(videoChannel.Actor.Avatar)) {
-      image = WEBSERVER.URL + videoChannel.Actor.Avatar.getStaticPath()
-    }
-    if (!isNull(videoChannel.Account.Actor.Avatar)) {
-      author.img = WEBSERVER.URL + videoChannel.Account.Actor.Avatar.getStaticPath()
-    }
-  } else if (account) {
-    name = account.getDisplayName()
-    description = account.description
-    link = account.getLocalUrl()
-
-    author.name = name
-
-    const user = await UserModel.loadById(videoChannel.Account.userId)
-
-    // TODO: Add column to SQL table/user model to indicate the user
-    // is willing to have their email address publicly displayed
-
-    // Only allow local users for now
-    if (isNull(user.pluginAuth) && user.emailVerified && user.isEmailPublic) {
-      author.email = user.email
-    }
-
-    if (!isNull(account.Actor.Avatar)) {
-      image = WEBSERVER.URL + account.Actor.Avatar.getStaticPath()
-      author.img = image
-    }
-  } else {
-    name = CONFIG.INSTANCE.NAME
-    description = CONFIG.INSTANCE.DESCRIPTION
-    link = WEBSERVER.URL
-  }
-
-=======
-  const { name, description, imageUrl } = buildFeedMetadata({ videoChannel, account })
-
   const feed = initFeed({
     name,
     description,
@@ -212,7 +151,56 @@
     queryString: new URL(WEBSERVER.URL + req.url).search
   })
 
->>>>>>> 21e73020
+  if (videoChannel) {
+    name = videoChannel.getDisplayName()
+    description = videoChannel.description
+    link = videoChannel.getLocalUrl()
+
+    author.name = videoChannel.Account.getDisplayName()
+
+    const user = await UserModel.loadById(videoChannel.Account.userId)
+
+    // TODO: Add column to SQL table/user model to indicate the user
+    // is willing to have their email address publicly displayed
+
+    // Only allow local users for now
+    if (isNull(user.pluginAuth) && user.emailVerified && user.isEmailPublic) {
+      author.email = user.email
+    }
+
+    if (!isNull(videoChannel.Actor.Avatar)) {
+      image = WEBSERVER.URL + videoChannel.Actor.Avatar.getStaticPath()
+    }
+    if (!isNull(videoChannel.Account.Actor.Avatar)) {
+      author.img = WEBSERVER.URL + videoChannel.Account.Actor.Avatar.getStaticPath()
+    }
+  } else if (account) {
+    name = account.getDisplayName()
+    description = account.description
+    link = account.getLocalUrl()
+
+    author.name = name
+
+    const user = await UserModel.loadById(videoChannel.Account.userId)
+
+    // TODO: Add column to SQL table/user model to indicate the user
+    // is willing to have their email address publicly displayed
+
+    // Only allow local users for now
+    if (isNull(user.pluginAuth) && user.emailVerified && user.isEmailPublic) {
+      author.email = user.email
+    }
+
+    if (!isNull(account.Actor.Avatar)) {
+      image = WEBSERVER.URL + account.Actor.Avatar.getStaticPath()
+      author.img = image
+    }
+  } else {
+    name = CONFIG.INSTANCE.NAME
+    description = CONFIG.INSTANCE.DESCRIPTION
+    link = WEBSERVER.URL
+  }
+
   const options = {
     accountId: account ? account.id : null,
     videoChannelId: videoChannel ? videoChannel.id : null
@@ -221,13 +209,10 @@
   const server = await getServerActor()
   const { data } = await VideoModel.listForApi({
     start,
-<<<<<<< HEAD
+    count: CONFIG.FEEDS.VIDEOS.COUNT,
+    sort: req.query.sort,
     count: FEEDS.COUNT,
     sort: '-publishedAt',
-=======
-    count: CONFIG.FEEDS.VIDEOS.COUNT,
-    sort: req.query.sort,
->>>>>>> 21e73020
     displayOnlyForFollower: {
       actorId: server.id,
       orLocalVideos: true
@@ -270,14 +255,11 @@
   const start = 0
   const account = res.locals.account
   const nsfw = buildNSFWFilter(res, req.query.nsfw)
-<<<<<<< HEAD
   const name = account.getDisplayName()
   const description = account.description
   const format = req.query.format || req.params.format || 'rss'
-=======
 
   const { name, description, imageUrl } = buildFeedMetadata({ account })
->>>>>>> 21e73020
 
   const feed = initFeed({
     name,
@@ -316,7 +298,7 @@
 function initFeed (parameters: {
   name: string
   description: string
-<<<<<<< HEAD
+  imageUrl: string
   link?: string
   image?: string
   locked?: string
@@ -325,33 +307,24 @@
     email: string
     link: string
   }
-=======
-  imageUrl: string
->>>>>>> 21e73020
   resourceType?: 'videos' | 'video-comments'
   queryString?: string
   medium?: string
   tagDelimiter?: string
 }) {
   const webserverUrl = WEBSERVER.URL
-<<<<<<< HEAD
+  const { name, description, resourceType, queryString, imageUrl } = parameters
   const { name, description, link, image, locked, author, resourceType, queryString, medium, tagDelimiter } = parameters
-=======
-  const { name, description, resourceType, queryString, imageUrl } = parameters
->>>>>>> 21e73020
 
   return new Feed({
     title: name,
     description: mdToOneLinePlainText(description),
     // updated: TODO: somehowGetLatestUpdate, // optional, default = today
     id: webserverUrl,
-<<<<<<< HEAD
+    link: webserverUrl,
+    image: imageUrl,
     link: link || webserverUrl,
     image: image || webserverUrl + '/client/assets/images/icons/icon-96x96.png',
-=======
-    link: webserverUrl,
-    image: imageUrl,
->>>>>>> 21e73020
     favicon: webserverUrl + '/client/assets/images/favicon.png',
     copyright: `All rights reserved, unless otherwise specified in the terms specified at ${webserverUrl}/about` +
     ` and potential licenses granted by each content's rightholder.`,
@@ -373,7 +346,9 @@
   })
 }
 
-<<<<<<< HEAD
+function addVideosToFeed (feed: Feed, videos: VideoModel[]) {
+  for (const video of videos) {
+    const formattedVideoFiles = video.getFormattedVideoFilesJSON(false)
 async function addVideosToFeed (feed, videos: VideoModel[], format: string) {
   /**
    * Adding video items to the feed object, one at a time
@@ -400,16 +375,8 @@
             { uri: videoFile.torrentUrl, contentType: 'application/x-bittorrent' }
           ]
         }
-=======
-function addVideosToFeed (feed: Feed, videos: VideoModel[]) {
-  for (const video of videos) {
-    const formattedVideoFiles = video.getFormattedVideoFilesJSON(false)
-
-    const torrents = formattedVideoFiles.map(videoFile => ({
-      title: video.name,
-      url: videoFile.torrentUrl,
-      size_in_bytes: videoFile.size
-    }))
+
+        if (video.language) Object.assign(result, { language: video.language })
 
     const videoFiles = formattedVideoFiles.map(videoFile => {
       const result = {
@@ -420,11 +387,6 @@
         url: videoFile.fileUrl,
         framerate: videoFile.fps,
         duration: video.duration
-      }
->>>>>>> 21e73020
-
-        if (video.language) Object.assign(result, { language: video.language })
-
         return result
       })
 
@@ -437,7 +399,6 @@
         })
       })
 
-<<<<<<< HEAD
       const sortedVideos = orderBy(preferredVideos, [ 'bitrate' ], [ 'desc' ])
 
       const streamingPlaylists = video.VideoStreamingPlaylists
@@ -532,6 +493,18 @@
       feed.addItem(item)
     }
 
+    const localLink = WEBSERVER.URL + video.getWatchStaticPath()
+
+    feed.addItem({
+      title: video.name,
+      id: localLink,
+      link: localLink,
+      description: mdToOneLinePlainText(video.getTruncatedDescription()),
+      content: toSafeHtml(video.description),
+      author: [
+        {
+          name: video.VideoChannel.Account.getDisplayName(),
+          link: video.VideoChannel.Account.Actor.url
     // Filter live videos that are pending or in progress
     for (const video of videos.filter(v => v.isLive && v.state !== VideoState.LIVE_ENDED)) {
       const streamingPlaylists = video.VideoStreamingPlaylists
@@ -638,19 +611,6 @@
           url: videoFile.fileUrl,
           framerate: videoFile.fps,
           duration: video.duration
-=======
-    const localLink = WEBSERVER.URL + video.getWatchStaticPath()
-
-    feed.addItem({
-      title: video.name,
-      id: localLink,
-      link: localLink,
-      description: mdToOneLinePlainText(video.getTruncatedDescription()),
-      content: toSafeHtml(video.description),
-      author: [
-        {
-          name: video.VideoChannel.Account.getDisplayName(),
-          link: video.VideoChannel.Account.Actor.url
         }
       ],
       date: video.publishedAt,
@@ -687,8 +647,9 @@
           url: WEBSERVER.URL + video.getPreviewStaticPath(),
           height: PREVIEWS_SIZE.height,
           width: PREVIEWS_SIZE.width
->>>>>>> 21e73020
         }
+      ]
+    })
 
         if (video.language) Object.assign(result, { lang: video.language })
 
@@ -744,13 +705,10 @@
   }
 }
 
-<<<<<<< HEAD
+function sendFeed (feed: Feed, req: express.Request, res: express.Response) {
+  const format = req.params.format
 function sendFeed (feed, req: express.Request, res: express.Response) {
   const format = req.query.format || req.params.format
-=======
-function sendFeed (feed: Feed, req: express.Request, res: express.Response) {
-  const format = req.params.format
->>>>>>> 21e73020
 
   if (format === 'atom' || format === 'atom1') {
     return res.send(feed.atom1()).end()
