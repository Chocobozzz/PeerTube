--- conflicted
+++ resolved
@@ -2,15 +2,12 @@
 import { move } from 'fs-extra'
 import { basename } from 'path'
 import { getLowercaseExtension } from '@server/helpers/core-utils'
-<<<<<<< HEAD
 import { getResumableUploadPath, scheduleDeleteResumableUploadMetaFile } from '@server/helpers/upload'
-=======
-import { getResumableUploadPath } from '@server/helpers/upload'
 import { uuidToShort } from '@server/helpers/uuid'
->>>>>>> b2ad0090
 import { createTorrentAndSetInfoHash } from '@server/helpers/webtorrent'
 import { getLocalVideoActivityPubUrl } from '@server/lib/activitypub/url'
 import { generateWebTorrentVideoFilename } from '@server/lib/paths'
+import { Redis } from '@server/lib/redis'
 import {
   addMoveToObjectStorageJob,
   addOptimizeOrMergeAudioJob,
@@ -49,7 +46,6 @@
 import { ScheduleVideoUpdateModel } from '../../../models/video/schedule-video-update'
 import { VideoModel } from '../../../models/video/video'
 import { VideoFileModel } from '../../../models/video/video-file'
-import { Redis } from '@server/lib/redis'
 
 const lTags = loggerTagsFactory('api', 'video')
 const auditLogger = auditLoggerFactory('videos')
@@ -136,16 +132,13 @@
   const videoInfo = videoPhysicalFile.metadata
   const files = { previewfile: videoInfo.previewfile }
 
-<<<<<<< HEAD
   // Don't need the meta file anymore
   scheduleDeleteResumableUploadMetaFile(videoPhysicalFile.path)
 
   const response = await addVideo({ res, videoPhysicalFile, videoInfo, files })
   await Redis.Instance.setUploadSession(req.query.upload_id, response.video)
-  return res.json(response)
-=======
+
   return addVideo({ res, videoPhysicalFile, videoInfo, files })
->>>>>>> b2ad0090
 }
 
 async function addVideo (options: {
