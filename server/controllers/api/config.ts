--- conflicted
+++ resolved
@@ -320,8 +320,6 @@
 
   return objectConverter(body, keyConverter, valueConverter)
 }
-<<<<<<< HEAD
-=======
 
 function getRegisteredThemes () {
   return PluginManager.Instance.getRegisteredThemes()
@@ -348,5 +346,4 @@
                         description: p.description,
                         clientScripts: p.clientScripts
                       }))
-}
->>>>>>> 13176a07
+}