import bytes from 'bytes'
import { IConfig } from 'config'
import { createRequire } from 'module'
import { dirname, join } from 'path'
import {
  BroadcastMessageLevel,
  NSFWPolicyType,
  VideoPrivacyType,
  VideoRedundancyConfigFilter,
  VideosRedundancyStrategy
} from '@peertube/peertube-models'
import { decacheModule } from '@server/helpers/decache.js'
import { buildPath, root } from '@peertube/peertube-node-utils'
import { parseBytes, parseDurationToMs } from '../helpers/core-utils.js'

const require = createRequire(import.meta.url)
let config: IConfig = require('config')

const configChangedHandlers: Function[] = []

const CONFIG = {
  CUSTOM_FILE: getLocalConfigFilePath(),
  LISTEN: {
    PORT: config.get<number>('listen.port'),
    HOSTNAME: config.get<string>('listen.hostname')
  },
  SECRETS: {
    PEERTUBE: config.get<string>('secrets.peertube')
  },
  DATABASE: {
    DBNAME: config.has('database.name') ? config.get<string>('database.name') : 'peertube' + config.get<string>('database.suffix'),
    HOSTNAME: config.get<string>('database.hostname'),
    PORT: config.get<number>('database.port'),
    SSL: config.get<boolean>('database.ssl'),
    USERNAME: config.get<string>('database.username'),
    PASSWORD: config.get<string>('database.password'),
    POOL: {
      MAX: config.get<number>('database.pool.max')
    }
  },
  REDIS: {
    HOSTNAME: config.has('redis.hostname') ? config.get<string>('redis.hostname') : null,
    PORT: config.has('redis.port') ? config.get<number>('redis.port') : null,
    SOCKET: config.has('redis.socket') ? config.get<string>('redis.socket') : null,
    AUTH: config.has('redis.auth') ? config.get<string>('redis.auth') : null,
    DB: config.has('redis.db') ? config.get<number>('redis.db') : null,
    SENTINEL: {
      ENABLED: config.has('redis.sentinel.enabled') ? config.get<boolean>('redis.sentinel.enabled') : false,
      ENABLE_TLS: config.has('redis.sentinel.enable_tls') ? config.get<boolean>('redis.sentinel.enable_tls') : false,
      SENTINELS: config.has('redis.sentinel.sentinels') ? config.get<{ hostname: string, port: number }[]>('redis.sentinel.sentinels') : [],
      MASTER_NAME: config.has('redis.sentinel.master_name') ? config.get<string>('redis.sentinel.master_name') : null
    }
  },
  SMTP: {
    TRANSPORT: config.has('smtp.transport') ? config.get<string>('smtp.transport') : 'smtp',
    SENDMAIL: config.has('smtp.sendmail') ? config.get<string>('smtp.sendmail') : null,
    HOSTNAME: config.get<string>('smtp.hostname'),
    PORT: config.get<number>('smtp.port'),
    USERNAME: config.get<string>('smtp.username'),
    PASSWORD: config.get<string>('smtp.password'),
    TLS: config.get<boolean>('smtp.tls'),
    DISABLE_STARTTLS: config.get<boolean>('smtp.disable_starttls'),
    CA_FILE: config.get<string>('smtp.ca_file'),
    FROM_ADDRESS: config.get<string>('smtp.from_address')
  },
  EMAIL: {
    BODY: {
      SIGNATURE: config.get<string>('email.body.signature')
    },
    SUBJECT: {
      PREFIX: config.get<string>('email.subject.prefix') + ' '
    }
  },

  CLIENT: {
    VIDEOS: {
      MINIATURE: {
        get PREFER_AUTHOR_DISPLAY_NAME () { return config.get<boolean>('client.videos.miniature.prefer_author_display_name') },
        get DISPLAY_AUTHOR_AVATAR () { return config.get<boolean>('client.videos.miniature.display_author_avatar') }
      },
      RESUMABLE_UPLOAD: {
        get MAX_CHUNK_SIZE () { return parseBytes(config.get<number>('client.videos.resumable_upload.max_chunk_size') || 0) }
      }
    },
    MENU: {
      LOGIN: {
        get REDIRECT_ON_SINGLE_EXTERNAL_AUTH () { return config.get<boolean>('client.menu.login.redirect_on_single_external_auth') }
      }
    }
  },

  DEFAULTS: {
    PUBLISH: {
      DOWNLOAD_ENABLED: config.get<boolean>('defaults.publish.download_enabled'),
      COMMENTS_ENABLED: config.get<boolean>('defaults.publish.comments_enabled'),
      PRIVACY: config.get<VideoPrivacyType>('defaults.publish.privacy'),
      LICENCE: config.get<number>('defaults.publish.licence')
    },
    P2P: {
      WEBAPP: {
        ENABLED: config.get<boolean>('defaults.p2p.webapp.enabled')
      },
      EMBED: {
        ENABLED: config.get<boolean>('defaults.p2p.embed.enabled')
      }
    }
  },

  STORAGE: {
    TMP_DIR: buildPath(config.get<string>('storage.tmp')),
    TMP_PERSISTENT_DIR: buildPath(config.get<string>('storage.tmp_persistent')),
    BIN_DIR: buildPath(config.get<string>('storage.bin')),
    ACTOR_IMAGES_DIR: buildPath(config.get<string>('storage.avatars')),
    LOG_DIR: buildPath(config.get<string>('storage.logs')),
    WEB_VIDEOS_DIR: buildPath(config.get<string>('storage.web_videos')),
    STREAMING_PLAYLISTS_DIR: buildPath(config.get<string>('storage.streaming_playlists')),
    ORIGINAL_VIDEO_FILES_DIR: buildPath(config.get<string>('storage.original_video_files')),
    REDUNDANCY_DIR: buildPath(config.get<string>('storage.redundancy')),
    THUMBNAILS_DIR: buildPath(config.get<string>('storage.thumbnails')),
    STORYBOARDS_DIR: buildPath(config.get<string>('storage.storyboards')),
    PREVIEWS_DIR: buildPath(config.get<string>('storage.previews')),
    CAPTIONS_DIR: buildPath(config.get<string>('storage.captions')),
    TORRENTS_DIR: buildPath(config.get<string>('storage.torrents')),
    CACHE_DIR: buildPath(config.get<string>('storage.cache')),
    PLUGINS_DIR: buildPath(config.get<string>('storage.plugins')),
    CLIENT_OVERRIDES_DIR: buildPath(config.get<string>('storage.client_overrides')),
    WELL_KNOWN_DIR: buildPath(config.get<string>('storage.well_known'))
  },
  STATIC_FILES: {
    PRIVATE_FILES_REQUIRE_AUTH: config.get<boolean>('static_files.private_files_require_auth')
  },
  OBJECT_STORAGE: {
    ENABLED: config.get<boolean>('object_storage.enabled'),
    MAX_UPLOAD_PART: bytes.parse(config.get<string>('object_storage.max_upload_part')),
    ENDPOINT: config.get<string>('object_storage.endpoint'),
    REGION: config.get<string>('object_storage.region'),
    UPLOAD_ACL: {
      PUBLIC: config.get<string>('object_storage.upload_acl.public'),
      PRIVATE: config.get<string>('object_storage.upload_acl.private')
    },
    CREDENTIALS: {
      ACCESS_KEY_ID: config.get<string>('object_storage.credentials.access_key_id'),
      SECRET_ACCESS_KEY: config.get<string>('object_storage.credentials.secret_access_key')
    },
    PROXY: {
      PROXIFY_PRIVATE_FILES: config.get<boolean>('object_storage.proxy.proxify_private_files')
    },
    WEB_VIDEOS: {
      BUCKET_NAME: config.get<string>('object_storage.web_videos.bucket_name'),
      PREFIX: config.get<string>('object_storage.web_videos.prefix'),
      BASE_URL: config.get<string>('object_storage.web_videos.base_url')
    },
    STREAMING_PLAYLISTS: {
      BUCKET_NAME: config.get<string>('object_storage.streaming_playlists.bucket_name'),
      PREFIX: config.get<string>('object_storage.streaming_playlists.prefix'),
<<<<<<< HEAD
      BASE_URL: config.get<string>('object_storage.streaming_playlists.base_url')
    },
    ORIGINAL_VIDEO_FILES: {
      BUCKET_NAME: config.get<string>('object_storage.original_video_files.bucket_name'),
      PREFIX: config.get<string>('object_storage.original_video_files.prefix'),
      BASE_URL: config.get<string>('object_storage.original_video_files.base_url')
=======
      BASE_URL: config.get<string>('object_storage.streaming_playlists.base_url'),
      STORE_LIVE_STREAMS: config.get<string>('object_storage.streaming_playlists.store_live_streams')
    },
    USER_EXPORTS: {
      BUCKET_NAME: config.get<string>('object_storage.user_exports.bucket_name'),
      PREFIX: config.get<string>('object_storage.user_exports.prefix'),
      BASE_URL: config.get<string>('object_storage.user_exports.base_url')
>>>>>>> 486b4a32
    }
  },
  WEBSERVER: {
    SCHEME: config.get<boolean>('webserver.https') === true ? 'https' : 'http',
    WS: config.get<boolean>('webserver.https') === true ? 'wss' : 'ws',
    HOSTNAME: config.get<string>('webserver.hostname'),
    PORT: config.get<number>('webserver.port')
  },
  OAUTH2: {
    TOKEN_LIFETIME: {
      ACCESS_TOKEN: parseDurationToMs(config.get<string>('oauth2.token_lifetime.access_token')),
      REFRESH_TOKEN: parseDurationToMs(config.get<string>('oauth2.token_lifetime.refresh_token'))
    }
  },
  RATES_LIMIT: {
    API: {
      WINDOW_MS: parseDurationToMs(config.get<string>('rates_limit.api.window')),
      MAX: config.get<number>('rates_limit.api.max')
    },
    SIGNUP: {
      WINDOW_MS: parseDurationToMs(config.get<string>('rates_limit.signup.window')),
      MAX: config.get<number>('rates_limit.signup.max')
    },
    LOGIN: {
      WINDOW_MS: parseDurationToMs(config.get<string>('rates_limit.login.window')),
      MAX: config.get<number>('rates_limit.login.max')
    },
    RECEIVE_CLIENT_LOG: {
      WINDOW_MS: parseDurationToMs(config.get<string>('rates_limit.receive_client_log.window')),
      MAX: config.get<number>('rates_limit.receive_client_log.max')
    },
    ASK_SEND_EMAIL: {
      WINDOW_MS: parseDurationToMs(config.get<string>('rates_limit.ask_send_email.window')),
      MAX: config.get<number>('rates_limit.ask_send_email.max')
    },
    PLUGINS: {
      WINDOW_MS: parseDurationToMs(config.get<string>('rates_limit.plugins.window')),
      MAX: config.get<number>('rates_limit.plugins.max')
    },
    WELL_KNOWN: {
      WINDOW_MS: parseDurationToMs(config.get<string>('rates_limit.well_known.window')),
      MAX: config.get<number>('rates_limit.well_known.max')
    },
    FEEDS: {
      WINDOW_MS: parseDurationToMs(config.get<string>('rates_limit.feeds.window')),
      MAX: config.get<number>('rates_limit.feeds.max')
    },
    ACTIVITY_PUB: {
      WINDOW_MS: parseDurationToMs(config.get<string>('rates_limit.activity_pub.window')),
      MAX: config.get<number>('rates_limit.activity_pub.max')
    },
    CLIENT: {
      WINDOW_MS: parseDurationToMs(config.get<string>('rates_limit.client.window')),
      MAX: config.get<number>('rates_limit.client.max')
    }
  },
  TRUST_PROXY: config.get<string[]>('trust_proxy'),
  LOG: {
    LEVEL: config.get<string>('log.level'),
    ROTATION: {
      ENABLED: config.get<boolean>('log.rotation.enabled'),
      MAX_FILE_SIZE: bytes.parse(config.get<string>('log.rotation.max_file_size')),
      MAX_FILES: config.get<number>('log.rotation.max_files')
    },
    ANONYMIZE_IP: config.get<boolean>('log.anonymize_ip'),
    LOG_PING_REQUESTS: config.get<boolean>('log.log_ping_requests'),
    LOG_TRACKER_UNKNOWN_INFOHASH: config.get<boolean>('log.log_tracker_unknown_infohash'),
    LOG_HTTP_REQUESTS: config.get<boolean>('log.log_http_requests'),
    PRETTIFY_SQL: config.get<boolean>('log.prettify_sql'),
    ACCEPT_CLIENT_LOG: config.get<boolean>('log.accept_client_log')
  },
  OPEN_TELEMETRY: {
    METRICS: {
      ENABLED: config.get<boolean>('open_telemetry.metrics.enabled'),

      PLAYBACK_STATS_INTERVAL: parseDurationToMs(config.get<string>('open_telemetry.metrics.playback_stats_interval')),

      HTTP_REQUEST_DURATION: {
        ENABLED: config.get<boolean>('open_telemetry.metrics.http_request_duration.enabled')
      },

      PROMETHEUS_EXPORTER: {
        HOSTNAME: config.get<string>('open_telemetry.metrics.prometheus_exporter.hostname'),
        PORT: config.get<number>('open_telemetry.metrics.prometheus_exporter.port')
      }
    },
    TRACING: {
      ENABLED: config.get<boolean>('open_telemetry.tracing.enabled'),

      JAEGER_EXPORTER: {
        ENDPOINT: config.get<string>('open_telemetry.tracing.jaeger_exporter.endpoint')
      }
    }
  },
  TRENDING: {
    VIDEOS: {
      INTERVAL_DAYS: config.get<number>('trending.videos.interval_days'),
      ALGORITHMS: {
        get ENABLED () { return config.get<string[]>('trending.videos.algorithms.enabled') },
        get DEFAULT () { return config.get<string>('trending.videos.algorithms.default') }
      }
    }
  },
  REDUNDANCY: {
    VIDEOS: {
      CHECK_INTERVAL: parseDurationToMs(config.get<string>('redundancy.videos.check_interval')),
      STRATEGIES: buildVideosRedundancy(config.get<any[]>('redundancy.videos.strategies'))
    }
  },
  REMOTE_REDUNDANCY: {
    VIDEOS: {
      ACCEPT_FROM: config.get<VideoRedundancyConfigFilter>('remote_redundancy.videos.accept_from')
    }
  },
  CSP: {
    ENABLED: config.get<boolean>('csp.enabled'),
    REPORT_ONLY: config.get<boolean>('csp.report_only'),
    REPORT_URI: config.get<string>('csp.report_uri')
  },
  SECURITY: {
    FRAMEGUARD: {
      ENABLED: config.get<boolean>('security.frameguard.enabled')
    },
    POWERED_BY_HEADER: {
      ENABLED: config.get<boolean>('security.powered_by_header.enabled')
    }
  },
  TRACKER: {
    ENABLED: config.get<boolean>('tracker.enabled'),
    PRIVATE: config.get<boolean>('tracker.private'),
    REJECT_TOO_MANY_ANNOUNCES: config.get<boolean>('tracker.reject_too_many_announces')
  },
  HISTORY: {
    VIDEOS: {
      MAX_AGE: parseDurationToMs(config.get('history.videos.max_age'))
    }
  },
  VIEWS: {
    VIDEOS: {
      REMOTE: {
        MAX_AGE: parseDurationToMs(config.get('views.videos.remote.max_age'))
      },
      LOCAL_BUFFER_UPDATE_INTERVAL: parseDurationToMs(config.get('views.videos.local_buffer_update_interval')),
      IP_VIEW_EXPIRATION: parseDurationToMs(config.get('views.videos.ip_view_expiration')),
      WATCHING_INTERVAL: {
        ANONYMOUS: parseDurationToMs(config.get<string>('views.videos.watching_interval.anonymous')),
        USERS: parseDurationToMs(config.get<string>('views.videos.watching_interval.users'))
      }
    }
  },
  GEO_IP: {
    ENABLED: config.get<boolean>('geo_ip.enabled'),
    COUNTRY: {
      DATABASE_URL: config.get<string>('geo_ip.country.database_url')
    },
    CITY: {
      DATABASE_URL: config.get<string>('geo_ip.city.database_url')
    }
  },
  PLUGINS: {
    INDEX: {
      ENABLED: config.get<boolean>('plugins.index.enabled'),
      CHECK_LATEST_VERSIONS_INTERVAL: parseDurationToMs(config.get<string>('plugins.index.check_latest_versions_interval')),
      URL: config.get<string>('plugins.index.url')
    }
  },
  FEDERATION: {
    VIDEOS: {
      FEDERATE_UNLISTED: config.get<boolean>('federation.videos.federate_unlisted'),
      CLEANUP_REMOTE_INTERACTIONS: config.get<boolean>('federation.videos.cleanup_remote_interactions')
    },
    SIGN_FEDERATED_FETCHES: config.get<boolean>('federation.sign_federated_fetches')
  },
  PEERTUBE: {
    CHECK_LATEST_VERSION: {
      ENABLED: config.get<boolean>('peertube.check_latest_version.enabled'),
      URL: config.get<string>('peertube.check_latest_version.url')
    }
  },
  WEBADMIN: {
    CONFIGURATION: {
      EDITION: {
        ALLOWED: config.get<boolean>('webadmin.configuration.edition.allowed')
      }
    }
  },
  FEEDS: {
    VIDEOS: {
      COUNT: config.get<number>('feeds.videos.count')
    },
    COMMENTS: {
      COUNT: config.get<number>('feeds.comments.count')
    }
  },
  REMOTE_RUNNERS: {
    STALLED_JOBS: {
      LIVE: parseDurationToMs(config.get<string>('remote_runners.stalled_jobs.live')),
      VOD: parseDurationToMs(config.get<string>('remote_runners.stalled_jobs.vod'))
    }
  },
  THUMBNAILS: {
    GENERATION_FROM_VIDEO: {
      FRAMES_TO_ANALYZE: config.get<number>('thumbnails.generation_from_video.frames_to_analyze')
    }
  },
  STATS: {
    REGISTRATION_REQUESTS: {
      ENABLED: config.get<boolean>('stats.registration_requests.enabled')
    },
    ABUSES: {
      ENABLED: config.get<boolean>('stats.abuses.enabled')
    },
    TOTAL_MODERATORS: {
      ENABLED: config.get<boolean>('stats.total_moderators.enabled')
    },
    TOTAL_ADMINS: {
      ENABLED: config.get<boolean>('stats.total_admins.enabled')
    }
  },
  ADMIN: {
    get EMAIL () { return config.get<string>('admin.email') }
  },
  CONTACT_FORM: {
    get ENABLED () { return config.get<boolean>('contact_form.enabled') }
  },
  SIGNUP: {
    get ENABLED () { return config.get<boolean>('signup.enabled') },
    get REQUIRES_APPROVAL () { return config.get<boolean>('signup.requires_approval') },
    get LIMIT () { return config.get<number>('signup.limit') },
    get REQUIRES_EMAIL_VERIFICATION () { return config.get<boolean>('signup.requires_email_verification') },
    get MINIMUM_AGE () { return config.get<number>('signup.minimum_age') },
    FILTERS: {
      CIDR: {
        get WHITELIST () { return config.get<string[]>('signup.filters.cidr.whitelist') },
        get BLACKLIST () { return config.get<string[]>('signup.filters.cidr.blacklist') }
      }
    }
  },
  USER: {
    HISTORY: {
      VIDEOS: {
        get ENABLED () { return config.get<boolean>('user.history.videos.enabled') }
      }
    },
    get VIDEO_QUOTA () { return parseBytes(config.get<number>('user.video_quota')) },
    get VIDEO_QUOTA_DAILY () { return parseBytes(config.get<number>('user.video_quota_daily')) },
    get DEFAULT_CHANNEL_NAME () { return config.get<string>('user.default_channel_name') }
  },
  VIDEO_CHANNELS: {
    get MAX_PER_USER () { return config.get<number>('video_channels.max_per_user') }
  },
  TRANSCODING: {
    get ENABLED () { return config.get<boolean>('transcoding.enabled') },
    get KEEP_ORIGINAL_FILE () { return config.get<boolean>('transcoding.keep_original_file') },
    get ALLOW_ADDITIONAL_EXTENSIONS () { return config.get<boolean>('transcoding.allow_additional_extensions') },
    get ALLOW_AUDIO_FILES () { return config.get<boolean>('transcoding.allow_audio_files') },
    get THREADS () { return config.get<number>('transcoding.threads') },
    get CONCURRENCY () { return config.get<number>('transcoding.concurrency') },
    get PROFILE () { return config.get<string>('transcoding.profile') },
    get ALWAYS_TRANSCODE_ORIGINAL_RESOLUTION () { return config.get<boolean>('transcoding.always_transcode_original_resolution') },
    RESOLUTIONS: {
      get '0p' () { return config.get<boolean>('transcoding.resolutions.0p') },
      get '144p' () { return config.get<boolean>('transcoding.resolutions.144p') },
      get '240p' () { return config.get<boolean>('transcoding.resolutions.240p') },
      get '360p' () { return config.get<boolean>('transcoding.resolutions.360p') },
      get '480p' () { return config.get<boolean>('transcoding.resolutions.480p') },
      get '720p' () { return config.get<boolean>('transcoding.resolutions.720p') },
      get '1080p' () { return config.get<boolean>('transcoding.resolutions.1080p') },
      get '1440p' () { return config.get<boolean>('transcoding.resolutions.1440p') },
      get '2160p' () { return config.get<boolean>('transcoding.resolutions.2160p') }
    },
    HLS: {
      get ENABLED () { return config.get<boolean>('transcoding.hls.enabled') }
    },
    WEB_VIDEOS: {
      get ENABLED () { return config.get<boolean>('transcoding.web_videos.enabled') }
    },
    REMOTE_RUNNERS: {
      get ENABLED () { return config.get<boolean>('transcoding.remote_runners.enabled') }
    }
  },
  LIVE: {
    get ENABLED () { return config.get<boolean>('live.enabled') },

    get MAX_DURATION () { return parseDurationToMs(config.get<string>('live.max_duration')) },
    get MAX_INSTANCE_LIVES () { return config.get<number>('live.max_instance_lives') },
    get MAX_USER_LIVES () { return config.get<number>('live.max_user_lives') },

    get ALLOW_REPLAY () { return config.get<boolean>('live.allow_replay') },

    LATENCY_SETTING: {
      get ENABLED () { return config.get<boolean>('live.latency_setting.enabled') }
    },

    RTMP: {
      get ENABLED () { return config.get<boolean>('live.rtmp.enabled') },
      get PORT () { return config.get<number>('live.rtmp.port') },
      get HOSTNAME () { return config.get<number>('live.rtmp.hostname') },
      get PUBLIC_HOSTNAME () { return config.get<number>('live.rtmp.public_hostname') }
    },

    RTMPS: {
      get ENABLED () { return config.get<boolean>('live.rtmps.enabled') },
      get PORT () { return config.get<number>('live.rtmps.port') },
      get HOSTNAME () { return config.get<number>('live.rtmps.hostname') },
      get PUBLIC_HOSTNAME () { return config.get<number>('live.rtmps.public_hostname') },
      get KEY_FILE () { return config.get<string>('live.rtmps.key_file') },
      get CERT_FILE () { return config.get<string>('live.rtmps.cert_file') }
    },

    TRANSCODING: {
      get ENABLED () { return config.get<boolean>('live.transcoding.enabled') },
      get THREADS () { return config.get<number>('live.transcoding.threads') },
      get PROFILE () { return config.get<string>('live.transcoding.profile') },

      get ALWAYS_TRANSCODE_ORIGINAL_RESOLUTION () { return config.get<boolean>('live.transcoding.always_transcode_original_resolution') },

      RESOLUTIONS: {
        get '144p' () { return config.get<boolean>('live.transcoding.resolutions.144p') },
        get '240p' () { return config.get<boolean>('live.transcoding.resolutions.240p') },
        get '360p' () { return config.get<boolean>('live.transcoding.resolutions.360p') },
        get '480p' () { return config.get<boolean>('live.transcoding.resolutions.480p') },
        get '720p' () { return config.get<boolean>('live.transcoding.resolutions.720p') },
        get '1080p' () { return config.get<boolean>('live.transcoding.resolutions.1080p') },
        get '1440p' () { return config.get<boolean>('live.transcoding.resolutions.1440p') },
        get '2160p' () { return config.get<boolean>('live.transcoding.resolutions.2160p') }
      },
      REMOTE_RUNNERS: {
        get ENABLED () { return config.get<boolean>('live.transcoding.remote_runners.enabled') }
      }
    }
  },
  VIDEO_STUDIO: {
    get ENABLED () { return config.get<boolean>('video_studio.enabled') },
    REMOTE_RUNNERS: {
      get ENABLED () { return config.get<boolean>('video_studio.remote_runners.enabled') }
    }
  },
  VIDEO_FILE: {
    UPDATE: {
      get ENABLED () { return config.get<boolean>('video_file.update.enabled') }
    }
  },
  IMPORT: {
    VIDEOS: {
      get CONCURRENCY () { return config.get<number>('import.videos.concurrency') },
      get TIMEOUT () { return parseDurationToMs(config.get<string>('import.videos.timeout')) },

      HTTP: {
        get ENABLED () { return config.get<boolean>('import.videos.http.enabled') },

        YOUTUBE_DL_RELEASE: {
          get URL () { return config.get<string>('import.videos.http.youtube_dl_release.url') },
          get NAME () { return config.get<string>('import.videos.http.youtube_dl_release.name') },
          get PYTHON_PATH () { return config.get<string>('import.videos.http.youtube_dl_release.python_path') }
        },

        get FORCE_IPV4 () { return config.get<boolean>('import.videos.http.force_ipv4') }
      },
      TORRENT: {
        get ENABLED () { return config.get<boolean>('import.videos.torrent.enabled') }
      }
    },
    VIDEO_CHANNEL_SYNCHRONIZATION: {
      get ENABLED () { return config.get<boolean>('import.video_channel_synchronization.enabled') },
      get MAX_PER_USER () { return config.get<number>('import.video_channel_synchronization.max_per_user') },
      get CHECK_INTERVAL () { return parseDurationToMs(config.get<string>('import.video_channel_synchronization.check_interval')) },
      get VIDEOS_LIMIT_PER_SYNCHRONIZATION () {
        return config.get<number>('import.video_channel_synchronization.videos_limit_per_synchronization')
      },
      get FULL_SYNC_VIDEOS_LIMIT () {
        return config.get<number>('import.video_channel_synchronization.full_sync_videos_limit')
      }
    },
    USERS: {
      get ENABLED () { return config.get<boolean>('import.users.enabled') }
    }
  },
  EXPORT: {
    USERS: {
      get ENABLED () { return config.get<boolean>('export.users.enabled') },
      get MAX_USER_VIDEO_QUOTA () { return parseBytes(config.get<string>('export.users.max_user_video_quota')) },
      get EXPORT_EXPIRATION () { return parseDurationToMs(config.get<string>('export.users.export_expiration')) }
    }
  },
  AUTO_BLACKLIST: {
    VIDEOS: {
      OF_USERS: {
        get ENABLED () { return config.get<boolean>('auto_blacklist.videos.of_users.enabled') }
      }
    }
  },
  CACHE: {
    PREVIEWS: {
      get SIZE () { return config.get<number>('cache.previews.size') }
    },
    VIDEO_CAPTIONS: {
      get SIZE () { return config.get<number>('cache.captions.size') }
    },
    TORRENTS: {
      get SIZE () { return config.get<number>('cache.torrents.size') }
    },
    STORYBOARDS: {
      get SIZE () { return config.get<number>('cache.storyboards.size') }
    }
  },
  INSTANCE: {
    get NAME () { return config.get<string>('instance.name') },
    get SHORT_DESCRIPTION () { return config.get<string>('instance.short_description') },
    get DESCRIPTION () { return config.get<string>('instance.description') },
    get TERMS () { return config.get<string>('instance.terms') },
    get CODE_OF_CONDUCT () { return config.get<string>('instance.code_of_conduct') },

    get CREATION_REASON () { return config.get<string>('instance.creation_reason') },

    get MODERATION_INFORMATION () { return config.get<string>('instance.moderation_information') },
    get ADMINISTRATOR () { return config.get<string>('instance.administrator') },
    get MAINTENANCE_LIFETIME () { return config.get<string>('instance.maintenance_lifetime') },
    get BUSINESS_MODEL () { return config.get<string>('instance.business_model') },
    get HARDWARE_INFORMATION () { return config.get<string>('instance.hardware_information') },

    get LANGUAGES () { return config.get<string[]>('instance.languages') || [] },
    get CATEGORIES () { return config.get<number[]>('instance.categories') || [] },

    get IS_NSFW () { return config.get<boolean>('instance.is_nsfw') },
    get DEFAULT_NSFW_POLICY () { return config.get<NSFWPolicyType>('instance.default_nsfw_policy') },

    get DEFAULT_CLIENT_ROUTE () { return config.get<string>('instance.default_client_route') },

    CUSTOMIZATIONS: {
      get JAVASCRIPT () { return config.get<string>('instance.customizations.javascript') },
      get CSS () { return config.get<string>('instance.customizations.css') }
    },
    get ROBOTS () { return config.get<string>('instance.robots') },
    get SECURITYTXT () { return config.get<string>('instance.securitytxt') }
  },
  SERVICES: {
    TWITTER: {
      get USERNAME () { return config.get<string>('services.twitter.username') }
    }
  },
  FOLLOWERS: {
    INSTANCE: {
      get ENABLED () { return config.get<boolean>('followers.instance.enabled') },
      get MANUAL_APPROVAL () { return config.get<boolean>('followers.instance.manual_approval') }
    }
  },
  FOLLOWINGS: {
    INSTANCE: {
      AUTO_FOLLOW_BACK: {
        get ENABLED () {
          return config.get<boolean>('followings.instance.auto_follow_back.enabled')
        }
      },
      AUTO_FOLLOW_INDEX: {
        get ENABLED () {
          return config.get<boolean>('followings.instance.auto_follow_index.enabled')
        },
        get INDEX_URL () {
          return config.get<string>('followings.instance.auto_follow_index.index_url')
        }
      }
    }
  },
  THEME: {
    get DEFAULT () { return config.get<string>('theme.default') }
  },
  BROADCAST_MESSAGE: {
    get ENABLED () { return config.get<boolean>('broadcast_message.enabled') },
    get MESSAGE () { return config.get<string>('broadcast_message.message') },
    get LEVEL () { return config.get<BroadcastMessageLevel>('broadcast_message.level') },
    get DISMISSABLE () { return config.get<boolean>('broadcast_message.dismissable') }
  },
  SEARCH: {
    REMOTE_URI: {
      get USERS () { return config.get<boolean>('search.remote_uri.users') },
      get ANONYMOUS () { return config.get<boolean>('search.remote_uri.anonymous') }
    },
    SEARCH_INDEX: {
      get ENABLED () { return config.get<boolean>('search.search_index.enabled') },
      get URL () { return config.get<string>('search.search_index.url') },
      get DISABLE_LOCAL_SEARCH () { return config.get<boolean>('search.search_index.disable_local_search') },
      get IS_DEFAULT_SEARCH () { return config.get<boolean>('search.search_index.is_default_search') }
    }
  },
  STORYBOARDS: {
    get ENABLED () { return config.get<boolean>('storyboards.enabled') }
  }
}

function registerConfigChangedHandler (fun: Function) {
  configChangedHandlers.push(fun)
}

function isEmailEnabled () {
  if (CONFIG.SMTP.TRANSPORT === 'sendmail' && CONFIG.SMTP.SENDMAIL) return true

  if (CONFIG.SMTP.TRANSPORT === 'smtp' && CONFIG.SMTP.HOSTNAME && CONFIG.SMTP.PORT) return true

  return false
}

function getLocalConfigFilePath () {
  const localConfigDir = getLocalConfigDir()

  let filename = 'local'
  if (process.env.NODE_ENV) filename += `-${process.env.NODE_ENV}`
  if (process.env.NODE_APP_INSTANCE) filename += `-${process.env.NODE_APP_INSTANCE}`

  return join(localConfigDir, filename + '.json')
}

function getConfigModule () {
  return config
}

// ---------------------------------------------------------------------------

export {
  CONFIG,
  getConfigModule,
  getLocalConfigFilePath,
  registerConfigChangedHandler,
  isEmailEnabled
}

// ---------------------------------------------------------------------------

function getLocalConfigDir () {
  if (process.env.PEERTUBE_LOCAL_CONFIG) return process.env.PEERTUBE_LOCAL_CONFIG

  const configSources = config.util.getConfigSources()
  if (configSources.length === 0) throw new Error('Invalid config source.')

  return dirname(configSources[0].name)
}

function buildVideosRedundancy (objs: any[]): VideosRedundancyStrategy[] {
  if (!objs) return []

  if (!Array.isArray(objs)) return objs

  return objs.map(obj => {
    return Object.assign({}, obj, {
      minLifetime: parseDurationToMs(obj.min_lifetime),
      size: bytes.parse(obj.size),
      minViews: obj.min_views
    })
  })
}

export function reloadConfig () {

  function getConfigDirectories () {
    if (process.env.NODE_CONFIG_DIR) {
      return process.env.NODE_CONFIG_DIR.split(':')
    }

    return [ join(root(), 'config') ]
  }

  function purge () {
    const directories = getConfigDirectories()

    for (const fileName in require.cache) {
      if (directories.some((dir) => fileName.includes(dir)) === false) {
        continue
      }

      delete require.cache[fileName]
    }

    decacheModule(require, 'config')
  }

  purge()

  config = require('config')

  for (const configChangedHandler of configChangedHandlers) {
    configChangedHandler()
  }

  return Promise.resolve()
}<|MERGE_RESOLUTION|>--- conflicted
+++ resolved
@@ -153,22 +153,18 @@
     STREAMING_PLAYLISTS: {
       BUCKET_NAME: config.get<string>('object_storage.streaming_playlists.bucket_name'),
       PREFIX: config.get<string>('object_storage.streaming_playlists.prefix'),
-<<<<<<< HEAD
-      BASE_URL: config.get<string>('object_storage.streaming_playlists.base_url')
+      BASE_URL: config.get<string>('object_storage.streaming_playlists.base_url'),
+      STORE_LIVE_STREAMS: config.get<string>('object_storage.streaming_playlists.store_live_streams')
+    },
+    USER_EXPORTS: {
+      BUCKET_NAME: config.get<string>('object_storage.user_exports.bucket_name'),
+      PREFIX: config.get<string>('object_storage.user_exports.prefix'),
+      BASE_URL: config.get<string>('object_storage.user_exports.base_url')
     },
     ORIGINAL_VIDEO_FILES: {
       BUCKET_NAME: config.get<string>('object_storage.original_video_files.bucket_name'),
       PREFIX: config.get<string>('object_storage.original_video_files.prefix'),
       BASE_URL: config.get<string>('object_storage.original_video_files.base_url')
-=======
-      BASE_URL: config.get<string>('object_storage.streaming_playlists.base_url'),
-      STORE_LIVE_STREAMS: config.get<string>('object_storage.streaming_playlists.store_live_streams')
-    },
-    USER_EXPORTS: {
-      BUCKET_NAME: config.get<string>('object_storage.user_exports.bucket_name'),
-      PREFIX: config.get<string>('object_storage.user_exports.prefix'),
-      BASE_URL: config.get<string>('object_storage.user_exports.base_url')
->>>>>>> 486b4a32
     }
   },
   WEBSERVER: {
@@ -422,7 +418,9 @@
   },
   TRANSCODING: {
     get ENABLED () { return config.get<boolean>('transcoding.enabled') },
-    get KEEP_ORIGINAL_FILE () { return config.get<boolean>('transcoding.keep_original_file') },
+    ORIGINAL_FILE: {
+      get KEEP () { return config.get<boolean>('transcoding.original_file.keep') }
+    },
     get ALLOW_ADDITIONAL_EXTENSIONS () { return config.get<boolean>('transcoding.allow_additional_extensions') },
     get ALLOW_AUDIO_FILES () { return config.get<boolean>('transcoding.allow_audio_files') },
     get THREADS () { return config.get<number>('transcoding.threads') },
