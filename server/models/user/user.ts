import { col, FindOptions, fn, literal, Op, QueryTypes, where, WhereOptions } from 'sequelize'
import {
  AfterDestroy,
  AfterUpdate,
  AllowNull,
  BeforeCreate,
  BeforeUpdate,
  Column,
  CreatedAt,
  DataType,
  Default,
  DefaultScope,
  HasMany,
  HasOne,
  Is,
  IsEmail,
  IsUUID,
  Model,
  Scopes,
  Table,
  UpdatedAt
} from 'sequelize-typescript'
import { TokensCache } from '@server/lib/auth/tokens-cache'
import { LiveQuotaStore } from '@server/lib/live'
import {
  MMyUserFormattable,
  MUser,
  MUserDefault,
  MUserFormattable,
  MUserNotifSettingChannelDefault,
  MUserWithNotificationSetting
} from '@server/types/models'
import { AttributesOnly } from '@shared/typescript-utils'
import { hasUserRight, USER_ROLE_LABELS } from '../../../shared/core-utils/users'
import { AbuseState, MyUser, UserRight, VideoPlaylistType } from '../../../shared/models'
import { User, UserRole } from '../../../shared/models/users'
import { UserAdminFlag } from '../../../shared/models/users/user-flag.model'
import { NSFWPolicyType } from '../../../shared/models/videos/nsfw-policy.type'
import { isThemeNameValid } from '../../helpers/custom-validators/plugins'
import {
  isUserAdminFlagsValid,
  isUserAutoPlayNextVideoPlaylistValid,
  isUserAutoPlayNextVideoValid,
  isUserAutoPlayVideoValid,
  isUserBlockedReasonValid,
  isUserBlockedValid,
  isUserEmailVerifiedValid,
  isUserNoModal,
  isUserNSFWPolicyValid,
  isUserP2PEnabledValid,
  isUserPasswordValid,
  isUserRoleValid,
  isUserVideoLanguages,
  isUserVideoQuotaDailyValid,
  isUserVideoQuotaValid,
  isUserVideosHistoryEnabledValid
} from '../../helpers/custom-validators/users'
import { comparePassword, cryptPassword } from '../../helpers/peertube-crypto'
import { DEFAULT_USER_THEME_NAME, NSFW_POLICY_TYPES } from '../../initializers/constants'
import { getThemeOrDefault } from '../../lib/plugins/theme-utils'
import { AccountModel } from '../account/account'
import { ActorModel } from '../actor/actor'
import { ActorFollowModel } from '../actor/actor-follow'
import { ActorImageModel } from '../actor/actor-image'
import { OAuthTokenModel } from '../oauth/oauth-token'
import { getAdminUsersSort, throwIfNotValid } from '../utils'
import { VideoModel } from '../video/video'
import { VideoChannelModel } from '../video/video-channel'
import { VideoImportModel } from '../video/video-import'
import { VideoLiveModel } from '../video/video-live'
import { VideoPlaylistModel } from '../video/video-playlist'
import { UserNotificationSettingModel } from './user-notification-setting'
import { forceNumber } from '@shared/core-utils'

enum ScopeNames {
  FOR_ME_API = 'FOR_ME_API',
  WITH_VIDEOCHANNELS = 'WITH_VIDEOCHANNELS',
  WITH_QUOTA = 'WITH_QUOTA',
  WITH_STATS = 'WITH_STATS'
}

@DefaultScope(() => ({
  include: [
    {
      model: AccountModel,
      required: true
    },
    {
      model: UserNotificationSettingModel,
      required: true
    }
  ]
}))
@Scopes(() => ({
  [ScopeNames.FOR_ME_API]: {
    include: [
      {
        model: AccountModel,
        include: [
          {
            model: VideoChannelModel.unscoped(),
            include: [
              {
                model: ActorModel,
                required: true,
                include: [
                  {
                    model: ActorImageModel,
                    as: 'Banners',
                    required: false
                  }
                ]
              }
            ]
          },
          {
            attributes: [ 'id', 'name', 'type' ],
            model: VideoPlaylistModel.unscoped(),
            required: true,
            where: {
              type: {
                [Op.ne]: VideoPlaylistType.REGULAR
              }
            }
          }
        ]
      },
      {
        model: UserNotificationSettingModel,
        required: true
      }
    ]
  },
  [ScopeNames.WITH_VIDEOCHANNELS]: {
    include: [
      {
        model: AccountModel,
        include: [
          {
            model: VideoChannelModel
          },
          {
            attributes: [ 'id', 'name', 'type' ],
            model: VideoPlaylistModel.unscoped(),
            required: true,
            where: {
              type: {
                [Op.ne]: VideoPlaylistType.REGULAR
              }
            }
          }
        ]
      }
    ]
  },
  [ScopeNames.WITH_QUOTA]: {
    attributes: {
      include: [
        [
          literal(
            '(' +
              UserModel.generateUserQuotaBaseSQL({
                withSelect: false,
                whereUserId: '"UserModel"."id"',
                daily: false
              }) +
            ')'
          ),
          'videoQuotaUsed'
        ],
        [
          literal(
            '(' +
              UserModel.generateUserQuotaBaseSQL({
                withSelect: false,
                whereUserId: '"UserModel"."id"',
                daily: true
              }) +
            ')'
          ),
          'videoQuotaUsedDaily'
        ]
      ]
    }
  },
  [ScopeNames.WITH_STATS]: {
    attributes: {
      include: [
        [
          literal(
            '(' +
              'SELECT COUNT("video"."id") ' +
              'FROM "video" ' +
              'INNER JOIN "videoChannel" ON "videoChannel"."id" = "video"."channelId" ' +
              'INNER JOIN "account" ON "account"."id" = "videoChannel"."accountId" ' +
              'WHERE "account"."userId" = "UserModel"."id"' +
            ')'
          ),
          'videosCount'
        ],
        [
          literal(
            '(' +
              `SELECT concat_ws(':', "abuses", "acceptedAbuses") ` +
              'FROM (' +
                'SELECT COUNT("abuse"."id") AS "abuses", ' +
                       `COUNT("abuse"."id") FILTER (WHERE "abuse"."state" = ${AbuseState.ACCEPTED}) AS "acceptedAbuses" ` +
                'FROM "abuse" ' +
                'INNER JOIN "account" ON "account"."id" = "abuse"."flaggedAccountId" ' +
                'WHERE "account"."userId" = "UserModel"."id"' +
              ') t' +
            ')'
          ),
          'abusesCount'
        ],
        [
          literal(
            '(' +
              'SELECT COUNT("abuse"."id") ' +
              'FROM "abuse" ' +
              'INNER JOIN "account" ON "account"."id" = "abuse"."reporterAccountId" ' +
              'WHERE "account"."userId" = "UserModel"."id"' +
            ')'
          ),
          'abusesCreatedCount'
        ],
        [
          literal(
            '(' +
              'SELECT COUNT("videoComment"."id") ' +
              'FROM "videoComment" ' +
              'INNER JOIN "account" ON "account"."id" = "videoComment"."accountId" ' +
              'WHERE "account"."userId" = "UserModel"."id"' +
            ')'
          ),
          'videoCommentsCount'
        ]
      ]
    }
  }
}))
@Table({
  tableName: 'user',
  indexes: [
    {
      fields: [ 'username' ],
      unique: true
    },
    {
      fields: [ 'email' ],
      unique: true
    }
  ]
})
export class UserModel extends Model<Partial<AttributesOnly<UserModel>>> {

  @AllowNull(true)
  @Is('UserPassword', value => throwIfNotValid(value, isUserPasswordValid, 'user password', true))
  @Column
  password: string

  @AllowNull(false)
  @Column
  username: string

  @AllowNull(false)
  @IsEmail
  @Column(DataType.STRING(400))
  email: string

  @AllowNull(true)
  @IsEmail
  @Column(DataType.STRING(400))
  pendingEmail: string

  @AllowNull(true)
  @Default(null)
  @Is('UserEmailVerified', value => throwIfNotValid(value, isUserEmailVerifiedValid, 'email verified boolean', true))
  @Column
  emailVerified: boolean

  @AllowNull(false)
  @Is('UserNSFWPolicy', value => throwIfNotValid(value, isUserNSFWPolicyValid, 'NSFW policy'))
  @Column(DataType.ENUM(...Object.values(NSFW_POLICY_TYPES)))
  nsfwPolicy: NSFWPolicyType

  @AllowNull(false)
  @Is('p2pEnabled', value => throwIfNotValid(value, isUserP2PEnabledValid, 'P2P enabled'))
  @Column
  p2pEnabled: boolean

  @AllowNull(false)
  @Default(true)
  @Is('UserVideosHistoryEnabled', value => throwIfNotValid(value, isUserVideosHistoryEnabledValid, 'Videos history enabled'))
  @Column
  videosHistoryEnabled: boolean

  @AllowNull(false)
  @Default(true)
  @Is('UserAutoPlayVideo', value => throwIfNotValid(value, isUserAutoPlayVideoValid, 'auto play video boolean'))
  @Column
  autoPlayVideo: boolean

  @AllowNull(false)
  @Default(false)
  @Is('UserAutoPlayNextVideo', value => throwIfNotValid(value, isUserAutoPlayNextVideoValid, 'auto play next video boolean'))
  @Column
  autoPlayNextVideo: boolean

  @AllowNull(false)
  @Default(true)
  @Is(
    'UserAutoPlayNextVideoPlaylist',
    value => throwIfNotValid(value, isUserAutoPlayNextVideoPlaylistValid, 'auto play next video for playlists boolean')
  )
  @Column
  autoPlayNextVideoPlaylist: boolean

  @AllowNull(true)
  @Default(null)
  @Is('UserVideoLanguages', value => throwIfNotValid(value, isUserVideoLanguages, 'video languages'))
  @Column(DataType.ARRAY(DataType.STRING))
  videoLanguages: string[]

  @AllowNull(false)
  @Default(UserAdminFlag.NONE)
  @Is('UserAdminFlags', value => throwIfNotValid(value, isUserAdminFlagsValid, 'user admin flags'))
  @Column
  adminFlags?: UserAdminFlag

  @AllowNull(false)
  @Default(false)
  @Is('UserBlocked', value => throwIfNotValid(value, isUserBlockedValid, 'blocked boolean'))
  @Column
  blocked: boolean

  @AllowNull(true)
  @Default(null)
  @Is('UserBlockedReason', value => throwIfNotValid(value, isUserBlockedReasonValid, 'blocked reason', true))
  @Column
  blockedReason: string

  @AllowNull(false)
  @Is('UserRole', value => throwIfNotValid(value, isUserRoleValid, 'role'))
  @Column
  role: number

  @AllowNull(false)
  @Is('UserVideoQuota', value => throwIfNotValid(value, isUserVideoQuotaValid, 'video quota'))
  @Column(DataType.BIGINT)
  videoQuota: number

  @AllowNull(false)
  @Is('UserVideoQuotaDaily', value => throwIfNotValid(value, isUserVideoQuotaDailyValid, 'video quota daily'))
  @Column(DataType.BIGINT)
  videoQuotaDaily: number

  @AllowNull(false)
  @Default(DEFAULT_USER_THEME_NAME)
  @Is('UserTheme', value => throwIfNotValid(value, isThemeNameValid, 'theme'))
  @Column
  theme: string

  @AllowNull(false)
  @Default(false)
  @Is(
    'UserNoInstanceConfigWarningModal',
    value => throwIfNotValid(value, isUserNoModal, 'no instance config warning modal')
  )
  @Column
  noInstanceConfigWarningModal: boolean

  @AllowNull(false)
  @Default(false)
  @Is(
    'UserNoWelcomeModal',
    value => throwIfNotValid(value, isUserNoModal, 'no welcome modal')
  )
  @Column
  noWelcomeModal: boolean

  @AllowNull(false)
  @Default(false)
  @Is(
    'UserNoAccountSetupWarningModal',
    value => throwIfNotValid(value, isUserNoModal, 'no account setup warning modal')
  )
  @Column
  noAccountSetupWarningModal: boolean

  @AllowNull(true)
  @Default(null)
  @Column
  pluginAuth: string

  @AllowNull(false)
  @Default(DataType.UUIDV4)
  @IsUUID(4)
  @Column(DataType.UUID)
  feedToken: string

  @AllowNull(true)
  @Default(null)
  @Column
  lastLoginDate: Date

<<<<<<< HEAD
  @AllowNull(false)
  @Default(false)
  @Column
  isEmailPublic: boolean
=======
  @AllowNull(true)
  @Default(null)
  @Column
  otpSecret: string
>>>>>>> 21e73020

  @CreatedAt
  createdAt: Date

  @UpdatedAt
  updatedAt: Date

  @HasOne(() => AccountModel, {
    foreignKey: 'userId',
    onDelete: 'cascade',
    hooks: true
  })
  Account: AccountModel

  @HasOne(() => UserNotificationSettingModel, {
    foreignKey: 'userId',
    onDelete: 'cascade',
    hooks: true
  })
  NotificationSetting: UserNotificationSettingModel

  @HasMany(() => VideoImportModel, {
    foreignKey: 'userId',
    onDelete: 'cascade'
  })
  VideoImports: VideoImportModel[]

  @HasMany(() => OAuthTokenModel, {
    foreignKey: 'userId',
    onDelete: 'cascade'
  })
  OAuthTokens: OAuthTokenModel[]

  @BeforeCreate
  @BeforeUpdate
  static cryptPasswordIfNeeded (instance: UserModel) {
    if (instance.changed('password') && instance.password) {
      return cryptPassword(instance.password)
        .then(hash => {
          instance.password = hash
          return undefined
        })
    }
  }

  @AfterUpdate
  @AfterDestroy
  static removeTokenCache (instance: UserModel) {
    return TokensCache.Instance.clearCacheByUserId(instance.id)
  }

  static countTotal () {
    return this.count()
  }

  static listForAdminApi (parameters: {
    start: number
    count: number
    sort: string
    search?: string
    blocked?: boolean
  }) {
    const { start, count, sort, search, blocked } = parameters
    const where: WhereOptions = {}

    if (search) {
      Object.assign(where, {
        [Op.or]: [
          {
            email: {
              [Op.iLike]: '%' + search + '%'
            }
          },
          {
            username: {
              [Op.iLike]: '%' + search + '%'
            }
          }
        ]
      })
    }

    if (blocked !== undefined) {
      Object.assign(where, { blocked })
    }

    const query: FindOptions = {
      offset: start,
      limit: count,
      order: getAdminUsersSort(sort),
      where
    }

    return Promise.all([
      UserModel.unscoped().count(query),
      UserModel.scope([ 'defaultScope', ScopeNames.WITH_QUOTA ]).findAll(query)
    ]).then(([ total, data ]) => ({ total, data }))
  }

  static listWithRight (right: UserRight): Promise<MUserDefault[]> {
    const roles = Object.keys(USER_ROLE_LABELS)
                        .map(k => parseInt(k, 10) as UserRole)
                        .filter(role => hasUserRight(role, right))

    const query = {
      where: {
        role: {
          [Op.in]: roles
        }
      }
    }

    return UserModel.findAll(query)
  }

  static listUserSubscribersOf (actorId: number): Promise<MUserWithNotificationSetting[]> {
    const query = {
      include: [
        {
          model: UserNotificationSettingModel.unscoped(),
          required: true
        },
        {
          attributes: [ 'userId' ],
          model: AccountModel.unscoped(),
          required: true,
          include: [
            {
              attributes: [],
              model: ActorModel.unscoped(),
              required: true,
              where: {
                serverId: null
              },
              include: [
                {
                  attributes: [],
                  as: 'ActorFollowings',
                  model: ActorFollowModel.unscoped(),
                  required: true,
                  where: {
                    targetActorId: actorId
                  }
                }
              ]
            }
          ]
        }
      ]
    }

    return UserModel.unscoped().findAll(query)
  }

  static listByUsernames (usernames: string[]): Promise<MUserDefault[]> {
    const query = {
      where: {
        username: usernames
      }
    }

    return UserModel.findAll(query)
  }

  static loadById (id: number): Promise<MUser> {
    return UserModel.unscoped().findByPk(id)
  }

  static loadByIdFull (id: number): Promise<MUserDefault> {
    return UserModel.findByPk(id)
  }

  static loadByIdWithChannels (id: number, withStats = false): Promise<MUserDefault> {
    const scopes = [
      ScopeNames.WITH_VIDEOCHANNELS
    ]

    if (withStats) {
      scopes.push(ScopeNames.WITH_QUOTA)
      scopes.push(ScopeNames.WITH_STATS)
    }

    return UserModel.scope(scopes).findByPk(id)
  }

  static loadByUsername (username: string): Promise<MUserDefault> {
    const query = {
      where: {
        username
      }
    }

    return UserModel.findOne(query)
  }

  static loadForMeAPI (id: number): Promise<MUserNotifSettingChannelDefault> {
    const query = {
      where: {
        id
      }
    }

    return UserModel.scope(ScopeNames.FOR_ME_API).findOne(query)
  }

  static loadByEmail (email: string): Promise<MUserDefault> {
    const query = {
      where: {
        email
      }
    }

    return UserModel.findOne(query)
  }

  static loadByUsernameOrEmail (username: string, email?: string): Promise<MUserDefault> {
    if (!email) email = username

    const query = {
      where: {
        [Op.or]: [
          where(fn('lower', col('username')), fn('lower', username) as any),

          { email }
        ]
      }
    }

    return UserModel.findOne(query)
  }

  static loadByVideoId (videoId: number): Promise<MUserDefault> {
    const query = {
      include: [
        {
          required: true,
          attributes: [ 'id' ],
          model: AccountModel.unscoped(),
          include: [
            {
              required: true,
              attributes: [ 'id' ],
              model: VideoChannelModel.unscoped(),
              include: [
                {
                  required: true,
                  attributes: [ 'id' ],
                  model: VideoModel.unscoped(),
                  where: {
                    id: videoId
                  }
                }
              ]
            }
          ]
        }
      ]
    }

    return UserModel.findOne(query)
  }

  static loadByVideoImportId (videoImportId: number): Promise<MUserDefault> {
    const query = {
      include: [
        {
          required: true,
          attributes: [ 'id' ],
          model: VideoImportModel.unscoped(),
          where: {
            id: videoImportId
          }
        }
      ]
    }

    return UserModel.findOne(query)
  }

  static loadByChannelActorId (videoChannelActorId: number): Promise<MUserDefault> {
    const query = {
      include: [
        {
          required: true,
          attributes: [ 'id' ],
          model: AccountModel.unscoped(),
          include: [
            {
              required: true,
              attributes: [ 'id' ],
              model: VideoChannelModel.unscoped(),
              where: {
                actorId: videoChannelActorId
              }
            }
          ]
        }
      ]
    }

    return UserModel.findOne(query)
  }

  static loadByAccountActorId (accountActorId: number): Promise<MUserDefault> {
    const query = {
      include: [
        {
          required: true,
          attributes: [ 'id' ],
          model: AccountModel.unscoped(),
          where: {
            actorId: accountActorId
          }
        }
      ]
    }

    return UserModel.findOne(query)
  }

  static loadByLiveId (liveId: number): Promise<MUser> {
    const query = {
      include: [
        {
          attributes: [ 'id' ],
          model: AccountModel.unscoped(),
          required: true,
          include: [
            {
              attributes: [ 'id' ],
              model: VideoChannelModel.unscoped(),
              required: true,
              include: [
                {
                  attributes: [ 'id' ],
                  model: VideoModel.unscoped(),
                  required: true,
                  include: [
                    {
                      attributes: [],
                      model: VideoLiveModel.unscoped(),
                      required: true,
                      where: {
                        id: liveId
                      }
                    }
                  ]
                }
              ]
            }
          ]
        }
      ]
    }

    return UserModel.unscoped().findOne(query)
  }

  static generateUserQuotaBaseSQL (options: {
    whereUserId: '$userId' | '"UserModel"."id"'
    withSelect: boolean
    daily: boolean
  }) {
    const andWhere = options.daily === true
      ? 'AND "video"."createdAt" > now() - interval \'24 hours\''
      : ''

    const videoChannelJoin = 'INNER JOIN "videoChannel" ON "videoChannel"."id" = "video"."channelId" ' +
      'INNER JOIN "account" ON "videoChannel"."accountId" = "account"."id" ' +
      `WHERE "account"."userId" = ${options.whereUserId} ${andWhere}`

    const webtorrentFiles = 'SELECT "videoFile"."size" AS "size", "video"."id" AS "videoId" FROM "videoFile" ' +
      'INNER JOIN "video" ON "videoFile"."videoId" = "video"."id" ' +
      videoChannelJoin

    const hlsFiles = 'SELECT "videoFile"."size" AS "size", "video"."id" AS "videoId" FROM "videoFile" ' +
      'INNER JOIN "videoStreamingPlaylist" ON "videoFile"."videoStreamingPlaylistId" = "videoStreamingPlaylist".id ' +
      'INNER JOIN "video" ON "videoStreamingPlaylist"."videoId" = "video"."id" ' +
      videoChannelJoin

    return 'SELECT COALESCE(SUM("size"), 0) AS "total" ' +
      'FROM (' +
        `SELECT MAX("t1"."size") AS "size" FROM (${webtorrentFiles} UNION ${hlsFiles}) t1 ` +
        'GROUP BY "t1"."videoId"' +
      ') t2'
  }

  static getTotalRawQuery (query: string, userId: number) {
    const options = {
      bind: { userId },
      type: QueryTypes.SELECT as QueryTypes.SELECT
    }

    return UserModel.sequelize.query<{ total: string }>(query, options)
                    .then(([ { total } ]) => {
                      if (total === null) return 0

                      return parseInt(total, 10)
                    })
  }

  static async getStats () {
    function getActiveUsers (days: number) {
      const query = {
        where: {
          [Op.and]: [
            literal(`"lastLoginDate" > NOW() - INTERVAL '${days}d'`)
          ]
        }
      }

      return UserModel.unscoped().count(query)
    }

    const totalUsers = await UserModel.unscoped().count()
    const totalDailyActiveUsers = await getActiveUsers(1)
    const totalWeeklyActiveUsers = await getActiveUsers(7)
    const totalMonthlyActiveUsers = await getActiveUsers(30)
    const totalHalfYearActiveUsers = await getActiveUsers(180)

    return {
      totalUsers,
      totalDailyActiveUsers,
      totalWeeklyActiveUsers,
      totalMonthlyActiveUsers,
      totalHalfYearActiveUsers
    }
  }

  static autoComplete (search: string) {
    const query = {
      where: {
        username: {
          [Op.like]: `%${search}%`
        }
      },
      limit: 10
    }

    return UserModel.findAll(query)
                    .then(u => u.map(u => u.username))
  }

  hasRight (right: UserRight) {
    return hasUserRight(this.role, right)
  }

  hasAdminFlag (flag: UserAdminFlag) {
    return this.adminFlags & flag
  }

  isPasswordMatch (password: string) {
    return comparePassword(password, this.password)
  }

  toFormattedJSON (this: MUserFormattable, parameters: { withAdminFlags?: boolean } = {}): User {
    const videoQuotaUsed = this.get('videoQuotaUsed')
    const videoQuotaUsedDaily = this.get('videoQuotaUsedDaily')
    const videosCount = this.get('videosCount')
    const [ abusesCount, abusesAcceptedCount ] = (this.get('abusesCount') as string || ':').split(':')
    const abusesCreatedCount = this.get('abusesCreatedCount')
    const videoCommentsCount = this.get('videoCommentsCount')

    const json: User = {
      id: this.id,
      username: this.username,
      email: this.email,
      theme: getThemeOrDefault(this.theme, DEFAULT_USER_THEME_NAME),

      pendingEmail: this.pendingEmail,
      isEmailPublic: this.isEmailPublic,
      emailVerified: this.emailVerified,

      nsfwPolicy: this.nsfwPolicy,

      // FIXME: deprecated in 4.1
      webTorrentEnabled: this.p2pEnabled,
      p2pEnabled: this.p2pEnabled,

      videosHistoryEnabled: this.videosHistoryEnabled,
      autoPlayVideo: this.autoPlayVideo,
      autoPlayNextVideo: this.autoPlayNextVideo,
      autoPlayNextVideoPlaylist: this.autoPlayNextVideoPlaylist,
      videoLanguages: this.videoLanguages,

      role: {
        id: this.role,
        label: USER_ROLE_LABELS[this.role]
      },

      videoQuota: this.videoQuota,
      videoQuotaDaily: this.videoQuotaDaily,

      videoQuotaUsed: videoQuotaUsed !== undefined
        ? forceNumber(videoQuotaUsed) + LiveQuotaStore.Instance.getLiveQuotaOf(this.id)
        : undefined,

      videoQuotaUsedDaily: videoQuotaUsedDaily !== undefined
        ? forceNumber(videoQuotaUsedDaily) + LiveQuotaStore.Instance.getLiveQuotaOf(this.id)
        : undefined,

      videosCount: videosCount !== undefined
        ? forceNumber(videosCount)
        : undefined,
      abusesCount: abusesCount
        ? forceNumber(abusesCount)
        : undefined,
      abusesAcceptedCount: abusesAcceptedCount
        ? forceNumber(abusesAcceptedCount)
        : undefined,
      abusesCreatedCount: abusesCreatedCount !== undefined
        ? forceNumber(abusesCreatedCount)
        : undefined,
      videoCommentsCount: videoCommentsCount !== undefined
        ? forceNumber(videoCommentsCount)
        : undefined,

      noInstanceConfigWarningModal: this.noInstanceConfigWarningModal,
      noWelcomeModal: this.noWelcomeModal,
      noAccountSetupWarningModal: this.noAccountSetupWarningModal,

      blocked: this.blocked,
      blockedReason: this.blockedReason,

      account: this.Account.toFormattedJSON(),

      notificationSettings: this.NotificationSetting
        ? this.NotificationSetting.toFormattedJSON()
        : undefined,

      videoChannels: [],

      createdAt: this.createdAt,

      pluginAuth: this.pluginAuth,

      lastLoginDate: this.lastLoginDate,

      twoFactorEnabled: !!this.otpSecret
    }

    if (parameters.withAdminFlags) {
      Object.assign(json, { adminFlags: this.adminFlags })
    }

    if (Array.isArray(this.Account.VideoChannels) === true) {
      json.videoChannels = this.Account.VideoChannels
                               .map(c => c.toFormattedJSON())
                               .sort((v1, v2) => {
                                 if (v1.createdAt < v2.createdAt) return -1
                                 if (v1.createdAt === v2.createdAt) return 0

                                 return 1
                               })
    }

    return json
  }

  toMeFormattedJSON (this: MMyUserFormattable): MyUser {
    const formatted = this.toFormattedJSON({ withAdminFlags: true })

    const specialPlaylists = this.Account.VideoPlaylists
                                 .map(p => ({ id: p.id, name: p.name, type: p.type }))

    return Object.assign(formatted, { specialPlaylists })
  }
}<|MERGE_RESOLUTION|>--- conflicted
+++ resolved
@@ -404,17 +404,15 @@
   @Column
   lastLoginDate: Date
 
-<<<<<<< HEAD
   @AllowNull(false)
   @Default(false)
   @Column
   isEmailPublic: boolean
-=======
+
   @AllowNull(true)
   @Default(null)
   @Column
   otpSecret: string
->>>>>>> 21e73020
 
   @CreatedAt
   createdAt: Date
