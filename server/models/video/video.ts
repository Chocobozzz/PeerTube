--- conflicted
+++ resolved
@@ -1498,194 +1498,6 @@
     }
   }
 
-<<<<<<< HEAD
-  private static buildAPIResult (rows: any[]) {
-    const videosMemo: { [ id: number ]: VideoModel } = {}
-    const videoStreamingPlaylistMemo: { [ id: number ]: VideoStreamingPlaylistModel } = {}
-
-    const thumbnailsDone = new Set<number>()
-    const historyDone = new Set<number>()
-    const videoFilesDone = new Set<number>()
-    const videoCaptionsDone = new Set<number>()
-
-    const videos: VideoModel[] = []
-
-    const avatarKeys = [ 'id', 'filename', 'fileUrl', 'onDisk', 'createdAt', 'updatedAt' ]
-    const actorKeys = [ 'id', 'preferredUsername', 'url', 'serverId', 'avatarId' ]
-    const serverKeys = [ 'id', 'host' ]
-    const videoFileKeys = [
-      'id',
-      'createdAt',
-      'updatedAt',
-      'resolution',
-      'size',
-      'extname',
-      'filename',
-      'fileUrl',
-      'torrentFilename',
-      'torrentUrl',
-      'infoHash',
-      'fps',
-      'videoId',
-      'videoStreamingPlaylistId'
-    ]
-    const videoCaptionKeys = [
-      'id',
-      'createdAt',
-      'updatedAt',
-      'language',
-      'filename',
-      'fileUrl',
-      'videoId'
-    ]
-    const videoStreamingPlaylistKeys = [ 'id', 'type', 'playlistUrl' ]
-    const videoKeys = [
-      'id',
-      'uuid',
-      'name',
-      'category',
-      'licence',
-      'language',
-      'privacy',
-      'nsfw',
-      'description',
-      'support',
-      'duration',
-      'views',
-      'likes',
-      'dislikes',
-      'remote',
-      'isLive',
-      'url',
-      'commentsEnabled',
-      'downloadEnabled',
-      'waitTranscoding',
-      'state',
-      'publishedAt',
-      'originallyPublishedAt',
-      'channelId',
-      'createdAt',
-      'updatedAt'
-    ]
-    const buildOpts = { raw: true }
-
-    function buildActor (rowActor: any) {
-      const avatarModel = rowActor.Avatar.id !== null
-        ? new ActorImageModel(pick(rowActor.Avatar, avatarKeys), buildOpts)
-        : null
-
-      const serverModel = rowActor.Server.id !== null
-        ? new ServerModel(pick(rowActor.Server, serverKeys), buildOpts)
-        : null
-
-      const actorModel = new ActorModel(pick(rowActor, actorKeys), buildOpts)
-      actorModel.Avatar = avatarModel
-      actorModel.Server = serverModel
-
-      return actorModel
-    }
-
-    for (const row of rows) {
-      if (!videosMemo[row.id]) {
-        // Build Channel
-        const channel = row.VideoChannel
-        const channelModel = new VideoChannelModel(pick(channel, [ 'id', 'name', 'description', 'actorId' ]), buildOpts)
-        channelModel.Actor = buildActor(channel.Actor)
-
-        const account = row.VideoChannel.Account
-        const accountModel = new AccountModel(pick(account, [ 'id', 'name' ]), buildOpts)
-        accountModel.Actor = buildActor(account.Actor)
-
-        channelModel.Account = accountModel
-
-        const videoModel = new VideoModel(pick(row, videoKeys), buildOpts)
-        videoModel.VideoChannel = channelModel
-
-        videoModel.UserVideoHistories = []
-        videoModel.Thumbnails = []
-        videoModel.VideoFiles = []
-        videoModel.VideoCaptions = []
-        videoModel.VideoStreamingPlaylists = []
-
-        videosMemo[row.id] = videoModel
-        // Don't take object value to have a sorted array
-        videos.push(videoModel)
-      }
-
-      const videoModel = videosMemo[row.id]
-
-      if (row.userVideoHistory?.id && !historyDone.has(row.userVideoHistory.id)) {
-        const historyModel = new UserVideoHistoryModel(pick(row.userVideoHistory, [ 'id', 'currentTime' ]), buildOpts)
-        videoModel.UserVideoHistories.push(historyModel)
-
-        historyDone.add(row.userVideoHistory.id)
-      }
-
-      if (row.Thumbnails?.id && !thumbnailsDone.has(row.Thumbnails.id)) {
-        const thumbnailModel = new ThumbnailModel(pick(row.Thumbnails, [ 'id', 'type', 'filename' ]), buildOpts)
-        videoModel.Thumbnails.push(thumbnailModel)
-
-        thumbnailsDone.add(row.Thumbnails.id)
-      }
-
-      if (row.VideoFiles?.id && !videoFilesDone.has(row.VideoFiles.id)) {
-        const videoFileModel = new VideoFileModel(pick(row.VideoFiles, videoFileKeys), buildOpts)
-        videoModel.VideoFiles.push(videoFileModel)
-
-        videoFilesDone.add(row.VideoFiles.id)
-      }
-
-      if (row.VideoCaptions?.id && !videoCaptionsDone.has(row.VideoCaptions.id)) {
-        const videoCaptionModel = new VideoCaptionModel(pick(row.VideoCaptions, videoCaptionKeys), buildOpts)
-        videoModel.VideoCaptions.push(videoCaptionModel)
-
-        videoCaptionsDone.add(row.VideoCaptions.id)
-      }
-
-      if (row.VideoStreamingPlaylists?.id && !videoStreamingPlaylistMemo[row.VideoStreamingPlaylists.id]) {
-        const streamingPlaylist = new VideoStreamingPlaylistModel(pick(row.VideoStreamingPlaylists, videoStreamingPlaylistKeys), buildOpts)
-        streamingPlaylist.VideoFiles = []
-
-        videoModel.VideoStreamingPlaylists.push(streamingPlaylist)
-
-        videoStreamingPlaylistMemo[streamingPlaylist.id] = streamingPlaylist
-      }
-
-      if (row.VideoStreamingPlaylists?.VideoFiles?.id && !videoFilesDone.has(row.VideoStreamingPlaylists.VideoFiles.id)) {
-        const streamingPlaylist = videoStreamingPlaylistMemo[row.VideoStreamingPlaylists.id]
-
-        const videoFileModel = new VideoFileModel(pick(row.VideoStreamingPlaylists.VideoFiles, videoFileKeys), buildOpts)
-        streamingPlaylist.VideoFiles.push(videoFileModel)
-
-        videoFilesDone.add(row.VideoStreamingPlaylists.VideoFiles.id)
-      }
-    }
-
-    return videos
-  }
-
-  static getCategoryLabel (id: number) {
-    return VIDEO_CATEGORIES[id] || 'Misc'
-  }
-
-  static getLicenceLabel (id: number) {
-    return VIDEO_LICENCES[id] || 'Unknown'
-  }
-
-  static getLanguageLabel (id: string) {
-    return VIDEO_LANGUAGES[id] || 'Unknown'
-  }
-
-  static getPrivacyLabel (id: number) {
-    return VIDEO_PRIVACIES[id] || 'Unknown'
-  }
-
-  static getStateLabel (id: number) {
-    return VIDEO_STATES[id] || 'Unknown'
-  }
-
-=======
->>>>>>> f49ff551
   isBlacklisted () {
     return !!this.VideoBlacklist
   }
