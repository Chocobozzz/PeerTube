import Bluebird from 'bluebird'
import { remove } from 'fs-extra'
import { maxBy, minBy } from 'lodash'
import { join } from 'path'
import { FindOptions, Includeable, IncludeOptions, Op, QueryTypes, ScopeOptions, Sequelize, Transaction, WhereOptions } from 'sequelize'
import {
  AllowNull,
  BeforeDestroy,
  BelongsTo,
  BelongsToMany,
  Column,
  CreatedAt,
  DataType,
  Default,
  ForeignKey,
  HasMany,
  HasOne,
  Is,
  IsInt,
  IsUUID,
  Min,
  Model,
  Scopes,
  Table,
  UpdatedAt
} from 'sequelize-typescript'
import { buildNSFWFilter } from '@server/helpers/express-utils'
import { getPrivaciesForFederation, isPrivacyForFederation, isStateForFederation } from '@server/helpers/video'
import { LiveManager } from '@server/lib/live/live-manager'
import { removeHLSObjectStorage, removeWebTorrentObjectStorage } from '@server/lib/object-storage'
import { getHLSDirectory, getHLSRedundancyDirectory } from '@server/lib/paths'
import { VideoPathManager } from '@server/lib/video-path-manager'
import { getServerActor } from '@server/models/application/application'
import { ModelCache } from '@server/models/model-cache'
import { buildVideoEmbedPath, buildVideoWatchPath, pick } from '@shared/core-utils'
import { ffprobePromise, getAudioStream, uuidToShort } from '@shared/extra-utils'
import {
  ResultList,
  ThumbnailType,
  UserRight,
  Video,
  VideoDetails,
  VideoFile,
  VideoInclude,
  VideoObject,
  VideoPrivacy,
  VideoRateType,
  VideoState,
  VideoStorage,
  VideoStreamingPlaylistType
} from '@shared/models'
import { AttributesOnly } from '@shared/typescript-utils'
import { peertubeTruncate } from '../../helpers/core-utils'
import { isActivityPubUrlValid } from '../../helpers/custom-validators/activitypub/misc'
import { exists, isBooleanValid } from '../../helpers/custom-validators/misc'
import {
  isVideoDescriptionValid,
  isVideoDurationValid,
  isVideoNameValid,
  isVideoPrivacyValid,
  isVideoStateValid,
  isVideoSupportValid
} from '../../helpers/custom-validators/videos'
import { getVideoStreamDimensionsInfo } from '../../helpers/ffmpeg'
import { logger } from '../../helpers/logger'
import { CONFIG } from '../../initializers/config'
import { ACTIVITY_PUB, API_VERSION, CONSTRAINTS_FIELDS, LAZY_STATIC_PATHS, STATIC_PATHS, WEBSERVER } from '../../initializers/constants'
import { sendDeleteVideo } from '../../lib/activitypub/send'
import {
  MChannel,
  MChannelAccountDefault,
  MChannelId,
  MStreamingPlaylist,
  MStreamingPlaylistFilesVideo,
  MUserAccountId,
  MUserId,
  MVideo,
  MVideoAccountLight,
  MVideoAccountLightBlacklistAllFiles,
  MVideoAP,
  MVideoDetails,
  MVideoFileVideo,
  MVideoFormattable,
  MVideoFormattableDetails,
  MVideoForUser,
  MVideoFullLight,
  MVideoId,
  MVideoImmutable,
  MVideoThumbnail,
  MVideoThumbnailBlacklist,
  MVideoWithAllFiles,
  MVideoWithFile
} from '../../types/models'
import { MThumbnail } from '../../types/models/video/thumbnail'
import { MVideoFile, MVideoFileStreamingPlaylistVideo } from '../../types/models/video/video-file'
import { VideoAbuseModel } from '../abuse/video-abuse'
import { AccountModel } from '../account/account'
import { AccountVideoRateModel } from '../account/account-video-rate'
import { ActorModel } from '../actor/actor'
import { ActorImageModel } from '../actor/actor-image'
import { VideoRedundancyModel } from '../redundancy/video-redundancy'
import { ServerModel } from '../server/server'
import { TrackerModel } from '../server/tracker'
import { VideoTrackerModel } from '../server/video-tracker'
import { setAsUpdated } from '../shared'
import { UserModel } from '../user/user'
import { UserVideoHistoryModel } from '../user/user-video-history'
import { buildTrigramSearchIndex, buildWhereIdOrUUID, getVideoSort, isOutdated, throwIfNotValid } from '../utils'
import { VideoViewModel } from '../view/video-view'
import {
  videoFilesModelToFormattedJSON,
  VideoFormattingJSONOptions,
  videoModelToActivityPubObject,
  videoModelToFormattedDetailsJSON,
  videoModelToFormattedJSON
} from './formatter/video-format-utils'
import { ScheduleVideoUpdateModel } from './schedule-video-update'
import {
  BuildVideosListQueryOptions,
  DisplayOnlyForFollowerOptions,
  VideoModelGetQueryBuilder,
  VideosIdListQueryBuilder,
  VideosModelListQueryBuilder
} from './sql/video'
import { TagModel } from './tag'
import { ThumbnailModel } from './thumbnail'
import { VideoBlacklistModel } from './video-blacklist'
import { VideoCaptionModel } from './video-caption'
import { ScopeNames as VideoChannelScopeNames, SummaryOptions, VideoChannelModel } from './video-channel'
import { VideoCommentModel } from './video-comment'
import { VideoFileModel } from './video-file'
import { VideoImportModel } from './video-import'
import { VideoJobInfoModel } from './video-job-info'
import { VideoLiveModel } from './video-live'
import { VideoPlaylistElementModel } from './video-playlist-element'
import { VideoShareModel } from './video-share'
import { VideoStreamingPlaylistModel } from './video-streaming-playlist'
import { VideoTagModel } from './video-tag'
<<<<<<< HEAD
import { VideoViewModel } from './video-view'
import { VideoSourceModel } from './video-source'
=======
>>>>>>> e85a36cb

export enum ScopeNames {
  FOR_API = 'FOR_API',
  WITH_ACCOUNT_DETAILS = 'WITH_ACCOUNT_DETAILS',
  WITH_TAGS = 'WITH_TAGS',
  WITH_WEBTORRENT_FILES = 'WITH_WEBTORRENT_FILES',
  WITH_SCHEDULED_UPDATE = 'WITH_SCHEDULED_UPDATE',
  WITH_BLACKLISTED = 'WITH_BLACKLISTED',
  WITH_STREAMING_PLAYLISTS = 'WITH_STREAMING_PLAYLISTS',
  WITH_IMMUTABLE_ATTRIBUTES = 'WITH_IMMUTABLE_ATTRIBUTES',
  WITH_USER_HISTORY = 'WITH_USER_HISTORY',
  WITH_THUMBNAILS = 'WITH_THUMBNAILS'
}

export type ForAPIOptions = {
  ids?: number[]

  videoPlaylistId?: number

  withAccountBlockerIds?: number[]
}

@Scopes(() => ({
  [ScopeNames.WITH_IMMUTABLE_ATTRIBUTES]: {
    attributes: [ 'id', 'url', 'uuid', 'remote' ]
  },
  [ScopeNames.FOR_API]: (options: ForAPIOptions) => {
    const include: Includeable[] = [
      {
        model: VideoChannelModel.scope({
          method: [
            VideoChannelScopeNames.SUMMARY, {
              withAccount: true,
              withAccountBlockerIds: options.withAccountBlockerIds
            } as SummaryOptions
          ]
        }),
        required: true
      },
      {
        attributes: [ 'type', 'filename' ],
        model: ThumbnailModel,
        required: false
      }
    ]

    const query: FindOptions = {}

    if (options.ids) {
      query.where = {
        id: {
          [Op.in]: options.ids
        }
      }
    }

    if (options.videoPlaylistId) {
      include.push({
        model: VideoPlaylistElementModel.unscoped(),
        required: true,
        where: {
          videoPlaylistId: options.videoPlaylistId
        }
      })
    }

    query.include = include

    return query
  },
  [ScopeNames.WITH_THUMBNAILS]: {
    include: [
      {
        model: ThumbnailModel,
        required: false
      }
    ]
  },
  [ScopeNames.WITH_ACCOUNT_DETAILS]: {
    include: [
      {
        model: VideoChannelModel.unscoped(),
        required: true,
        include: [
          {
            attributes: {
              exclude: [ 'privateKey', 'publicKey' ]
            },
            model: ActorModel.unscoped(),
            required: true,
            include: [
              {
                attributes: [ 'host' ],
                model: ServerModel.unscoped(),
                required: false
              },
              {
                model: ActorImageModel,
                as: 'Avatars',
                required: false
              }
            ]
          },
          {
            model: AccountModel.unscoped(),
            required: true,
            include: [
              {
                model: ActorModel.unscoped(),
                attributes: {
                  exclude: [ 'privateKey', 'publicKey' ]
                },
                required: true,
                include: [
                  {
                    attributes: [ 'host' ],
                    model: ServerModel.unscoped(),
                    required: false
                  },
                  {
                    model: ActorImageModel,
                    as: 'Avatars',
                    required: false
                  }
                ]
              }
            ]
          }
        ]
      }
    ]
  },
  [ScopeNames.WITH_TAGS]: {
    include: [ TagModel ]
  },
  [ScopeNames.WITH_BLACKLISTED]: {
    include: [
      {
        attributes: [ 'id', 'reason', 'unfederated' ],
        model: VideoBlacklistModel,
        required: false
      }
    ]
  },
  [ScopeNames.WITH_WEBTORRENT_FILES]: (withRedundancies = false) => {
    let subInclude: any[] = []

    if (withRedundancies === true) {
      subInclude = [
        {
          attributes: [ 'fileUrl' ],
          model: VideoRedundancyModel.unscoped(),
          required: false
        }
      ]
    }

    return {
      include: [
        {
          model: VideoFileModel,
          separate: true,
          required: false,
          include: subInclude
        }
      ]
    }
  },
  [ScopeNames.WITH_STREAMING_PLAYLISTS]: (withRedundancies = false) => {
    const subInclude: IncludeOptions[] = [
      {
        model: VideoFileModel,
        required: false
      }
    ]

    if (withRedundancies === true) {
      subInclude.push({
        attributes: [ 'fileUrl' ],
        model: VideoRedundancyModel.unscoped(),
        required: false
      })
    }

    return {
      include: [
        {
          model: VideoStreamingPlaylistModel.unscoped(),
          required: false,
          separate: true,
          include: subInclude
        }
      ]
    }
  },
  [ScopeNames.WITH_SCHEDULED_UPDATE]: {
    include: [
      {
        model: ScheduleVideoUpdateModel.unscoped(),
        required: false
      }
    ]
  },
  [ScopeNames.WITH_USER_HISTORY]: (userId: number) => {
    return {
      include: [
        {
          attributes: [ 'currentTime' ],
          model: UserVideoHistoryModel.unscoped(),
          required: false,
          where: {
            userId
          }
        }
      ]
    }
  }
}))
@Table({
  tableName: 'video',
  indexes: [
    buildTrigramSearchIndex('video_name_trigram', 'name'),

    { fields: [ 'createdAt' ] },
    {
      fields: [
        { name: 'publishedAt', order: 'DESC' },
        { name: 'id', order: 'ASC' }
      ]
    },
    { fields: [ 'duration' ] },
    {
      fields: [
        { name: 'views', order: 'DESC' },
        { name: 'id', order: 'ASC' }
      ]
    },
    { fields: [ 'channelId' ] },
    {
      fields: [ 'originallyPublishedAt' ],
      where: {
        originallyPublishedAt: {
          [Op.ne]: null
        }
      }
    },
    {
      fields: [ 'category' ], // We don't care videos with an unknown category
      where: {
        category: {
          [Op.ne]: null
        }
      }
    },
    {
      fields: [ 'licence' ], // We don't care videos with an unknown licence
      where: {
        licence: {
          [Op.ne]: null
        }
      }
    },
    {
      fields: [ 'language' ], // We don't care videos with an unknown language
      where: {
        language: {
          [Op.ne]: null
        }
      }
    },
    {
      fields: [ 'nsfw' ], // Most of the videos are not NSFW
      where: {
        nsfw: true
      }
    },
    {
      fields: [ 'remote' ], // Only index local videos
      where: {
        remote: false
      }
    },
    {
      fields: [ 'uuid' ],
      unique: true
    },
    {
      fields: [ 'url' ],
      unique: true
    }
  ]
})
export class VideoModel extends Model<Partial<AttributesOnly<VideoModel>>> {

  @AllowNull(false)
  @Default(DataType.UUIDV4)
  @IsUUID(4)
  @Column(DataType.UUID)
  uuid: string

  @AllowNull(false)
  @Is('VideoName', value => throwIfNotValid(value, isVideoNameValid, 'name'))
  @Column
  name: string

  @AllowNull(true)
  @Default(null)
  @Column
  category: number

  @AllowNull(true)
  @Default(null)
  @Column
  licence: number

  @AllowNull(true)
  @Default(null)
  @Column(DataType.STRING(CONSTRAINTS_FIELDS.VIDEOS.LANGUAGE.max))
  language: string

  @AllowNull(false)
  @Is('VideoPrivacy', value => throwIfNotValid(value, isVideoPrivacyValid, 'privacy'))
  @Column
  privacy: VideoPrivacy

  @AllowNull(false)
  @Is('VideoNSFW', value => throwIfNotValid(value, isBooleanValid, 'NSFW boolean'))
  @Column
  nsfw: boolean

  @AllowNull(true)
  @Default(null)
  @Is('VideoDescription', value => throwIfNotValid(value, isVideoDescriptionValid, 'description', true))
  @Column(DataType.STRING(CONSTRAINTS_FIELDS.VIDEOS.DESCRIPTION.max))
  description: string

  @AllowNull(true)
  @Default(null)
  @Is('VideoSupport', value => throwIfNotValid(value, isVideoSupportValid, 'support', true))
  @Column(DataType.STRING(CONSTRAINTS_FIELDS.VIDEOS.SUPPORT.max))
  support: string

  @AllowNull(false)
  @Is('VideoDuration', value => throwIfNotValid(value, isVideoDurationValid, 'duration'))
  @Column
  duration: number

  @AllowNull(false)
  @Default(0)
  @IsInt
  @Min(0)
  @Column
  views: number

  @AllowNull(false)
  @Default(0)
  @IsInt
  @Min(0)
  @Column
  likes: number

  @AllowNull(false)
  @Default(0)
  @IsInt
  @Min(0)
  @Column
  dislikes: number

  @AllowNull(false)
  @Column
  remote: boolean

  @AllowNull(false)
  @Default(false)
  @Column
  isLive: boolean

  @AllowNull(false)
  @Is('VideoUrl', value => throwIfNotValid(value, isActivityPubUrlValid, 'url'))
  @Column(DataType.STRING(CONSTRAINTS_FIELDS.VIDEOS.URL.max))
  url: string

  @AllowNull(false)
  @Column
  commentsEnabled: boolean

  @AllowNull(false)
  @Column
  downloadEnabled: boolean

  @AllowNull(false)
  @Column
  waitTranscoding: boolean

  @AllowNull(false)
  @Default(null)
  @Is('VideoState', value => throwIfNotValid(value, isVideoStateValid, 'state'))
  @Column
  state: VideoState

  @CreatedAt
  createdAt: Date

  @UpdatedAt
  updatedAt: Date

  @AllowNull(false)
  @Default(DataType.NOW)
  @Column
  publishedAt: Date

  @AllowNull(true)
  @Default(null)
  @Column
  originallyPublishedAt: Date

  @ForeignKey(() => VideoChannelModel)
  @Column
  channelId: number

  @BelongsTo(() => VideoChannelModel, {
    foreignKey: {
      allowNull: true
    },
    onDelete: 'cascade'
  })
  VideoChannel: VideoChannelModel

  @BelongsToMany(() => TagModel, {
    foreignKey: 'videoId',
    through: () => VideoTagModel,
    onDelete: 'CASCADE'
  })
  Tags: TagModel[]

  @BelongsToMany(() => TrackerModel, {
    foreignKey: 'videoId',
    through: () => VideoTrackerModel,
    onDelete: 'CASCADE'
  })
  Trackers: TrackerModel[]

  @HasMany(() => ThumbnailModel, {
    foreignKey: {
      name: 'videoId',
      allowNull: true
    },
    hooks: true,
    onDelete: 'cascade'
  })
  Thumbnails: ThumbnailModel[]

  @HasMany(() => VideoPlaylistElementModel, {
    foreignKey: {
      name: 'videoId',
      allowNull: true
    },
    onDelete: 'set null'
  })
  VideoPlaylistElements: VideoPlaylistElementModel[]

  @HasMany(() => VideoSourceModel, {
    foreignKey: {
      name: 'videoId',
      allowNull: true
    },
    onDelete: 'set null'
  })
  VideoSources: VideoSourceModel[]

  @HasMany(() => VideoAbuseModel, {
    foreignKey: {
      name: 'videoId',
      allowNull: true
    },
    onDelete: 'set null'
  })
  VideoAbuses: VideoAbuseModel[]

  @HasMany(() => VideoFileModel, {
    foreignKey: {
      name: 'videoId',
      allowNull: true
    },
    hooks: true,
    onDelete: 'cascade'
  })
  VideoFiles: VideoFileModel[]

  @HasMany(() => VideoStreamingPlaylistModel, {
    foreignKey: {
      name: 'videoId',
      allowNull: false
    },
    hooks: true,
    onDelete: 'cascade'
  })
  VideoStreamingPlaylists: VideoStreamingPlaylistModel[]

  @HasMany(() => VideoShareModel, {
    foreignKey: {
      name: 'videoId',
      allowNull: false
    },
    onDelete: 'cascade'
  })
  VideoShares: VideoShareModel[]

  @HasMany(() => AccountVideoRateModel, {
    foreignKey: {
      name: 'videoId',
      allowNull: false
    },
    onDelete: 'cascade'
  })
  AccountVideoRates: AccountVideoRateModel[]

  @HasMany(() => VideoCommentModel, {
    foreignKey: {
      name: 'videoId',
      allowNull: false
    },
    onDelete: 'cascade',
    hooks: true
  })
  VideoComments: VideoCommentModel[]

  @HasMany(() => VideoViewModel, {
    foreignKey: {
      name: 'videoId',
      allowNull: false
    },
    onDelete: 'cascade'
  })
  VideoViews: VideoViewModel[]

  @HasMany(() => UserVideoHistoryModel, {
    foreignKey: {
      name: 'videoId',
      allowNull: false
    },
    onDelete: 'cascade'
  })
  UserVideoHistories: UserVideoHistoryModel[]

  @HasOne(() => ScheduleVideoUpdateModel, {
    foreignKey: {
      name: 'videoId',
      allowNull: false
    },
    onDelete: 'cascade'
  })
  ScheduleVideoUpdate: ScheduleVideoUpdateModel

  @HasOne(() => VideoBlacklistModel, {
    foreignKey: {
      name: 'videoId',
      allowNull: false
    },
    onDelete: 'cascade'
  })
  VideoBlacklist: VideoBlacklistModel

  @HasOne(() => VideoLiveModel, {
    foreignKey: {
      name: 'videoId',
      allowNull: false
    },
    onDelete: 'cascade'
  })
  VideoLive: VideoLiveModel

  @HasOne(() => VideoImportModel, {
    foreignKey: {
      name: 'videoId',
      allowNull: true
    },
    onDelete: 'set null'
  })
  VideoImport: VideoImportModel

  @HasMany(() => VideoCaptionModel, {
    foreignKey: {
      name: 'videoId',
      allowNull: false
    },
    onDelete: 'cascade',
    hooks: true,
    ['separate' as any]: true
  })
  VideoCaptions: VideoCaptionModel[]

  @HasOne(() => VideoJobInfoModel, {
    foreignKey: {
      name: 'videoId',
      allowNull: false
    },
    onDelete: 'cascade'
  })
  VideoJobInfo: VideoJobInfoModel

  @BeforeDestroy
  static async sendDelete (instance: MVideoAccountLight, options) {
    if (!instance.isOwned()) return undefined

    // Lazy load channels
    if (!instance.VideoChannel) {
      instance.VideoChannel = await instance.$get('VideoChannel', {
        include: [
          ActorModel,
          AccountModel
        ],
        transaction: options.transaction
      }) as MChannelAccountDefault
    }

    return sendDeleteVideo(instance, options.transaction)
  }

  @BeforeDestroy
  static async removeFiles (instance: VideoModel, options) {
    const tasks: Promise<any>[] = []

    logger.info('Removing files of video %s.', instance.url)

    if (instance.isOwned()) {
      if (!Array.isArray(instance.VideoFiles)) {
        instance.VideoFiles = await instance.$get('VideoFiles', { transaction: options.transaction })
      }

      // Remove physical files and torrents
      instance.VideoFiles.forEach(file => {
        tasks.push(instance.removeWebTorrentFileAndTorrent(file))
      })

      // Remove playlists file
      if (!Array.isArray(instance.VideoStreamingPlaylists)) {
        instance.VideoStreamingPlaylists = await instance.$get('VideoStreamingPlaylists', { transaction: options.transaction })
      }

      for (const p of instance.VideoStreamingPlaylists) {
        tasks.push(instance.removeStreamingPlaylistFiles(p))
      }
    }

    // Do not wait video deletion because we could be in a transaction
    Promise.all(tasks)
           .catch(err => {
             logger.error('Some errors when removing files of video %s in before destroy hook.', instance.uuid, { err })
           })

    return undefined
  }

  @BeforeDestroy
  static stopLiveIfNeeded (instance: VideoModel) {
    if (!instance.isLive) return

    logger.info('Stopping live of video %s after video deletion.', instance.uuid)

    LiveManager.Instance.stopSessionOf(instance.id)
  }

  @BeforeDestroy
  static invalidateCache (instance: VideoModel) {
    ModelCache.Instance.invalidateCache('video', instance.id)
  }

  @BeforeDestroy
  static async saveEssentialDataToAbuses (instance: VideoModel, options) {
    const tasks: Promise<any>[] = []

    if (!Array.isArray(instance.VideoAbuses)) {
      instance.VideoAbuses = await instance.$get('VideoAbuses', { transaction: options.transaction })

      if (instance.VideoAbuses.length === 0) return undefined
    }

    logger.info('Saving video abuses details of video %s.', instance.url)

    if (!instance.Trackers) instance.Trackers = await instance.$get('Trackers', { transaction: options.transaction })
    const details = instance.toFormattedDetailsJSON()

    for (const abuse of instance.VideoAbuses) {
      abuse.deletedVideo = details
      tasks.push(abuse.save({ transaction: options.transaction }))
    }

    await Promise.all(tasks)
  }

  static listLocalIds (): Promise<number[]> {
    const query = {
      attributes: [ 'id' ],
      raw: true,
      where: {
        remote: false
      }
    }

    return VideoModel.findAll(query)
      .then(rows => rows.map(r => r.id))
  }

  static listAllAndSharedByActorForOutbox (actorId: number, start: number, count: number) {
    function getRawQuery (select: string) {
      const queryVideo = 'SELECT ' + select + ' FROM "video" AS "Video" ' +
        'INNER JOIN "videoChannel" AS "VideoChannel" ON "VideoChannel"."id" = "Video"."channelId" ' +
        'INNER JOIN "account" AS "Account" ON "Account"."id" = "VideoChannel"."accountId" ' +
        'WHERE "Account"."actorId" = ' + actorId
      const queryVideoShare = 'SELECT ' + select + ' FROM "videoShare" AS "VideoShare" ' +
        'INNER JOIN "video" AS "Video" ON "Video"."id" = "VideoShare"."videoId" ' +
        'WHERE "VideoShare"."actorId" = ' + actorId

      return `(${queryVideo}) UNION (${queryVideoShare})`
    }

    const rawQuery = getRawQuery('"Video"."id"')
    const rawCountQuery = getRawQuery('COUNT("Video"."id") as "total"')

    const query = {
      distinct: true,
      offset: start,
      limit: count,
      order: getVideoSort('-createdAt', [ 'Tags', 'name', 'ASC' ]),
      where: {
        id: {
          [Op.in]: Sequelize.literal('(' + rawQuery + ')')
        },
        [Op.or]: getPrivaciesForFederation()
      },
      include: [
        {
          attributes: [ 'filename', 'language', 'fileUrl' ],
          model: VideoCaptionModel.unscoped(),
          required: false
        },
        {
          attributes: [ 'id', 'url' ],
          model: VideoShareModel.unscoped(),
          required: false,
          // We only want videos shared by this actor
          where: {
            [Op.and]: [
              {
                id: {
                  [Op.not]: null
                }
              },
              {
                actorId
              }
            ]
          },
          include: [
            {
              attributes: [ 'id', 'url' ],
              model: ActorModel.unscoped()
            }
          ]
        },
        {
          model: VideoChannelModel.unscoped(),
          required: true,
          include: [
            {
              attributes: [ 'name' ],
              model: AccountModel.unscoped(),
              required: true,
              include: [
                {
                  attributes: [ 'id', 'url', 'followersUrl' ],
                  model: ActorModel.unscoped(),
                  required: true
                }
              ]
            },
            {
              attributes: [ 'id', 'url', 'followersUrl' ],
              model: ActorModel.unscoped(),
              required: true
            }
          ]
        },
        {
          model: VideoStreamingPlaylistModel.unscoped(),
          required: false,
          include: [
            {
              model: VideoFileModel,
              required: false
            }
          ]
        },
        VideoLiveModel.unscoped(),
        VideoFileModel,
        TagModel
      ]
    }

    return Bluebird.all([
      VideoModel.scope(ScopeNames.WITH_THUMBNAILS).findAll(query),
      VideoModel.sequelize.query<{ total: string }>(rawCountQuery, { type: QueryTypes.SELECT })
    ]).then(([ rows, totals ]) => {
      // totals: totalVideos + totalVideoShares
      let totalVideos = 0
      let totalVideoShares = 0
      if (totals[0]) totalVideos = parseInt(totals[0].total, 10)
      if (totals[1]) totalVideoShares = parseInt(totals[1].total, 10)

      const total = totalVideos + totalVideoShares
      return {
        data: rows,
        total: total
      }
    })
  }

  static async listPublishedLiveUUIDs () {
    const options = {
      attributes: [ 'uuid' ],
      where: {
        isLive: true,
        remote: false,
        state: VideoState.PUBLISHED
      }
    }

    const result = await VideoModel.findAll(options)

    return result.map(v => v.uuid)
  }

  static listUserVideosForApi (options: {
    accountId: number
    start: number
    count: number
    sort: string

    channelId?: number
    isLive?: boolean
    search?: string
  }) {
    const { accountId, channelId, start, count, sort, search, isLive } = options

    function buildBaseQuery (): FindOptions {
      const where: WhereOptions = {}

      if (search) {
        where.name = {
          [Op.iLike]: '%' + search + '%'
        }
      }

      if (exists(isLive)) {
        where.isLive = isLive
      }

      const channelWhere = channelId
        ? { id: channelId }
        : {}

      const baseQuery = {
        offset: start,
        limit: count,
        where,
        order: getVideoSort(sort),
        include: [
          {
            model: VideoChannelModel,
            required: true,
            where: channelWhere,
            include: [
              {
                model: AccountModel,
                where: {
                  id: accountId
                },
                required: true
              }
            ]
          }
        ]
      }

      return baseQuery
    }

    const countQuery = buildBaseQuery()
    const findQuery = buildBaseQuery()

    const findScopes: (string | ScopeOptions)[] = [
      ScopeNames.WITH_SCHEDULED_UPDATE,
      ScopeNames.WITH_BLACKLISTED,
      ScopeNames.WITH_THUMBNAILS
    ]

    return Promise.all([
      VideoModel.count(countQuery),
      VideoModel.scope(findScopes).findAll<MVideoForUser>(findQuery)
    ]).then(([ count, rows ]) => {
      return {
        data: rows,
        total: count
      }
    })
  }

  static async listForApi (options: {
    start: number
    count: number
    sort: string

    nsfw: boolean
    isLive?: boolean
    isLocal?: boolean
    include?: VideoInclude

    hasFiles?: boolean // default false
    hasWebtorrentFiles?: boolean
    hasHLSFiles?: boolean

    categoryOneOf?: number[]
    licenceOneOf?: number[]
    languageOneOf?: string[]
    tagsOneOf?: string[]
    tagsAllOf?: string[]
    privacyOneOf?: VideoPrivacy[]

    accountId?: number
    videoChannelId?: number

    displayOnlyForFollower: DisplayOnlyForFollowerOptions | null

    videoPlaylistId?: number

    trendingDays?: number

    user?: MUserAccountId
    historyOfUser?: MUserId

    countVideos?: boolean

    search?: string
  }) {
    VideoModel.throwIfPrivateIncludeWithoutUser(options.include, options.user)
    VideoModel.throwIfPrivacyOneOfWithoutUser(options.privacyOneOf, options.user)

    const trendingDays = options.sort.endsWith('trending')
      ? CONFIG.TRENDING.VIDEOS.INTERVAL_DAYS
      : undefined

    let trendingAlgorithm: string
    if (options.sort.endsWith('hot')) trendingAlgorithm = 'hot'
    if (options.sort.endsWith('best')) trendingAlgorithm = 'best'

    const serverActor = await getServerActor()

    const queryOptions = {
      ...pick(options, [
        'start',
        'count',
        'sort',
        'nsfw',
        'isLive',
        'categoryOneOf',
        'licenceOneOf',
        'languageOneOf',
        'tagsOneOf',
        'tagsAllOf',
        'privacyOneOf',
        'isLocal',
        'include',
        'displayOnlyForFollower',
        'hasFiles',
        'accountId',
        'videoChannelId',
        'videoPlaylistId',
        'user',
        'historyOfUser',
        'hasHLSFiles',
        'hasWebtorrentFiles',
        'search'
      ]),

      serverAccountIdForBlock: serverActor.Account.id,
      trendingDays,
      trendingAlgorithm
    }

    return VideoModel.getAvailableForApi(queryOptions, options.countVideos)
  }

  static async searchAndPopulateAccountAndServer (options: {
    start: number
    count: number
    sort: string

    nsfw?: boolean
    isLive?: boolean
    isLocal?: boolean
    include?: VideoInclude

    categoryOneOf?: number[]
    licenceOneOf?: number[]
    languageOneOf?: string[]
    tagsOneOf?: string[]
    tagsAllOf?: string[]
    privacyOneOf?: VideoPrivacy[]

    displayOnlyForFollower: DisplayOnlyForFollowerOptions | null

    user?: MUserAccountId

    hasWebtorrentFiles?: boolean
    hasHLSFiles?: boolean

    search?: string

    host?: string
    startDate?: string // ISO 8601
    endDate?: string // ISO 8601
    originallyPublishedStartDate?: string
    originallyPublishedEndDate?: string

    durationMin?: number // seconds
    durationMax?: number // seconds
    uuids?: string[]
  }) {
    VideoModel.throwIfPrivateIncludeWithoutUser(options.include, options.user)
    VideoModel.throwIfPrivacyOneOfWithoutUser(options.privacyOneOf, options.user)

    const serverActor = await getServerActor()

    const queryOptions = {
      ...pick(options, [
        'include',
        'nsfw',
        'isLive',
        'categoryOneOf',
        'licenceOneOf',
        'languageOneOf',
        'tagsOneOf',
        'tagsAllOf',
        'privacyOneOf',
        'user',
        'isLocal',
        'host',
        'start',
        'count',
        'sort',
        'startDate',
        'endDate',
        'originallyPublishedStartDate',
        'originallyPublishedEndDate',
        'durationMin',
        'durationMax',
        'hasHLSFiles',
        'hasWebtorrentFiles',
        'uuids',
        'search',
        'displayOnlyForFollower'
      ]),
      serverAccountIdForBlock: serverActor.Account.id
    }

    return VideoModel.getAvailableForApi(queryOptions)
  }

  static countLocalLives () {
    const options = {
      where: {
        remote: false,
        isLive: true,
        state: {
          [Op.ne]: VideoState.LIVE_ENDED
        }
      }
    }

    return VideoModel.count(options)
  }

  static countVideosUploadedByUserSince (userId: number, since: Date) {
    const options = {
      include: [
        {
          model: VideoChannelModel.unscoped(),
          required: true,
          include: [
            {
              model: AccountModel.unscoped(),
              required: true,
              include: [
                {
                  model: UserModel.unscoped(),
                  required: true,
                  where: {
                    id: userId
                  }
                }
              ]
            }
          ]
        }
      ],
      where: {
        createdAt: {
          [Op.gte]: since
        }
      }
    }

    return VideoModel.unscoped().count(options)
  }

  static countLivesOfAccount (accountId: number) {
    const options = {
      where: {
        remote: false,
        isLive: true,
        state: {
          [Op.ne]: VideoState.LIVE_ENDED
        }
      },
      include: [
        {
          required: true,
          model: VideoChannelModel.unscoped(),
          where: {
            accountId
          }
        }
      ]
    }

    return VideoModel.count(options)
  }

  static load (id: number | string, transaction?: Transaction): Promise<MVideoThumbnail> {
    const queryBuilder = new VideoModelGetQueryBuilder(VideoModel.sequelize)

    return queryBuilder.queryVideo({ id, transaction, type: 'thumbnails' })
  }

  static loadWithBlacklist (id: number | string, transaction?: Transaction): Promise<MVideoThumbnailBlacklist> {
    const queryBuilder = new VideoModelGetQueryBuilder(VideoModel.sequelize)

    return queryBuilder.queryVideo({ id, transaction, type: 'thumbnails-blacklist' })
  }

  static loadImmutableAttributes (id: number | string, t?: Transaction): Promise<MVideoImmutable> {
    const fun = () => {
      const query = {
        where: buildWhereIdOrUUID(id),
        transaction: t
      }

      return VideoModel.scope(ScopeNames.WITH_IMMUTABLE_ATTRIBUTES).findOne(query)
    }

    return ModelCache.Instance.doCache({
      cacheType: 'load-video-immutable-id',
      key: '' + id,
      deleteKey: 'video',
      fun
    })
  }

  static loadByUrlImmutableAttributes (url: string, transaction?: Transaction): Promise<MVideoImmutable> {
    const fun = () => {
      const query: FindOptions = {
        where: {
          url
        },
        transaction
      }

      return VideoModel.scope(ScopeNames.WITH_IMMUTABLE_ATTRIBUTES).findOne(query)
    }

    return ModelCache.Instance.doCache({
      cacheType: 'load-video-immutable-url',
      key: url,
      deleteKey: 'video',
      fun
    })
  }

  static loadOnlyId (id: number | string, transaction?: Transaction): Promise<MVideoId> {
    const queryBuilder = new VideoModelGetQueryBuilder(VideoModel.sequelize)

    return queryBuilder.queryVideo({ id, transaction, type: 'id' })
  }

  static loadWithFiles (id: number | string, transaction?: Transaction, logging?: boolean): Promise<MVideoWithAllFiles> {
    const queryBuilder = new VideoModelGetQueryBuilder(VideoModel.sequelize)

    return queryBuilder.queryVideo({ id, transaction, type: 'all-files', logging })
  }

  static loadByUrl (url: string, transaction?: Transaction): Promise<MVideoThumbnail> {
    const queryBuilder = new VideoModelGetQueryBuilder(VideoModel.sequelize)

    return queryBuilder.queryVideo({ url, transaction, type: 'thumbnails' })
  }

  static loadByUrlAndPopulateAccount (url: string, transaction?: Transaction): Promise<MVideoAccountLightBlacklistAllFiles> {
    const queryBuilder = new VideoModelGetQueryBuilder(VideoModel.sequelize)

    return queryBuilder.queryVideo({ url, transaction, type: 'account-blacklist-files' })
  }

  static loadAndPopulateAccountAndServerAndTags (id: number | string, t?: Transaction, userId?: number): Promise<MVideoFullLight> {
    const queryBuilder = new VideoModelGetQueryBuilder(VideoModel.sequelize)

    return queryBuilder.queryVideo({ id, transaction: t, type: 'full-light', userId })
  }

  static loadForGetAPI (parameters: {
    id: number | string
    transaction?: Transaction
    userId?: number
  }): Promise<MVideoDetails> {
    const { id, transaction, userId } = parameters
    const queryBuilder = new VideoModelGetQueryBuilder(VideoModel.sequelize)

    return queryBuilder.queryVideo({ id, transaction, type: 'api', userId })
  }

  static async getStats () {
    const totalLocalVideos = await VideoModel.count({
      where: {
        remote: false
      }
    })

    let totalLocalVideoViews = await VideoModel.sum('views', {
      where: {
        remote: false
      }
    })

    // Sequelize could return null...
    if (!totalLocalVideoViews) totalLocalVideoViews = 0

    const serverActor = await getServerActor()

    const { total: totalVideos } = await VideoModel.listForApi({
      start: 0,
      count: 0,
      sort: '-publishedAt',
      nsfw: buildNSFWFilter(),
      displayOnlyForFollower: {
        actorId: serverActor.id,
        orLocalVideos: true
      }
    })

    return {
      totalLocalVideos,
      totalLocalVideoViews,
      totalVideos
    }
  }

  static incrementViews (id: number, views: number) {
    return VideoModel.increment('views', {
      by: views,
      where: {
        id
      }
    })
  }

  static updateRatesOf (videoId: number, type: VideoRateType, count: number, t: Transaction) {
    const field = type === 'like'
      ? 'likes'
      : 'dislikes'

    const rawQuery = `UPDATE "video" SET "${field}" = :count WHERE "video"."id" = :videoId`

    return AccountVideoRateModel.sequelize.query(rawQuery, {
      transaction: t,
      replacements: { videoId, rateType: type, count },
      type: QueryTypes.UPDATE
    })
  }

  static syncLocalRates (videoId: number, type: VideoRateType, t: Transaction) {
    const field = type === 'like'
      ? 'likes'
      : 'dislikes'

    const rawQuery = `UPDATE "video" SET "${field}" = ` +
      '(' +
        'SELECT COUNT(id) FROM "accountVideoRate" WHERE "accountVideoRate"."videoId" = "video"."id" AND type = :rateType' +
      ') ' +
      'WHERE "video"."id" = :videoId'

    return AccountVideoRateModel.sequelize.query(rawQuery, {
      transaction: t,
      replacements: { videoId, rateType: type },
      type: QueryTypes.UPDATE
    })
  }

  static checkVideoHasInstanceFollow (videoId: number, followerActorId: number) {
    // Instances only share videos
    const query = 'SELECT 1 FROM "videoShare" ' +
      'INNER JOIN "actorFollow" ON "actorFollow"."targetActorId" = "videoShare"."actorId" ' +
      'WHERE "actorFollow"."actorId" = $followerActorId AND "actorFollow"."state" = \'accepted\' AND "videoShare"."videoId" = $videoId ' +
      'LIMIT 1'

    const options = {
      type: QueryTypes.SELECT as QueryTypes.SELECT,
      bind: { followerActorId, videoId },
      raw: true
    }

    return VideoModel.sequelize.query(query, options)
                     .then(results => results.length === 1)
  }

  static bulkUpdateSupportField (ofChannel: MChannel, t: Transaction) {
    const options = {
      where: {
        channelId: ofChannel.id
      },
      transaction: t
    }

    return VideoModel.update({ support: ofChannel.support }, options)
  }

  static getAllIdsFromChannel (videoChannel: MChannelId): Promise<number[]> {
    const query = {
      attributes: [ 'id' ],
      where: {
        channelId: videoChannel.id
      }
    }

    return VideoModel.findAll(query)
                     .then(videos => videos.map(v => v.id))
  }

  // threshold corresponds to how many video the field should have to be returned
  static async getRandomFieldSamples (field: 'category' | 'channelId', threshold: number, count: number) {
    const serverActor = await getServerActor()

    const queryOptions: BuildVideosListQueryOptions = {
      attributes: [ `"${field}"` ],
      group: `GROUP BY "${field}"`,
      having: `HAVING COUNT("${field}") >= ${threshold}`,
      start: 0,
      sort: 'random',
      count,
      serverAccountIdForBlock: serverActor.Account.id,
      displayOnlyForFollower: {
        actorId: serverActor.id,
        orLocalVideos: true
      }
    }

    const queryBuilder = new VideosIdListQueryBuilder(VideoModel.sequelize)

    return queryBuilder.queryVideoIds(queryOptions)
      .then(rows => rows.map(r => r[field]))
  }

  static buildTrendingQuery (trendingDays: number) {
    return {
      attributes: [],
      subQuery: false,
      model: VideoViewModel,
      required: false,
      where: {
        startDate: {
          // FIXME: ts error
          [Op.gte as any]: new Date(new Date().getTime() - (24 * 3600 * 1000) * trendingDays)
        }
      }
    }
  }

  private static async getAvailableForApi (
    options: BuildVideosListQueryOptions,
    countVideos = true
  ): Promise<ResultList<VideoModel>> {
    function getCount () {
      if (countVideos !== true) return Promise.resolve(undefined)

      const countOptions = Object.assign({}, options, { isCount: true })
      const queryBuilder = new VideosIdListQueryBuilder(VideoModel.sequelize)

      return queryBuilder.countVideoIds(countOptions)
    }

    function getModels () {
      if (options.count === 0) return Promise.resolve([])

      const queryBuilder = new VideosModelListQueryBuilder(VideoModel.sequelize)

      return queryBuilder.queryVideos(options)
    }

    const [ count, rows ] = await Promise.all([ getCount(), getModels() ])

    return {
      data: rows,
      total: count
    }
  }

  private static throwIfPrivateIncludeWithoutUser (include: VideoInclude, user: MUserAccountId) {
    if (VideoModel.isPrivateInclude(include) && !user?.hasRight(UserRight.SEE_ALL_VIDEOS)) {
      throw new Error('Try to filter all-local but user cannot see all videos')
    }
  }

  private static throwIfPrivacyOneOfWithoutUser (privacyOneOf: VideoPrivacy[], user: MUserAccountId) {
    if (privacyOneOf && !user?.hasRight(UserRight.SEE_ALL_VIDEOS)) {
      throw new Error('Try to choose video privacies but user cannot see all videos')
    }
  }

  private static isPrivateInclude (include: VideoInclude) {
    return include & VideoInclude.BLACKLISTED ||
           include & VideoInclude.BLOCKED_OWNER ||
           include & VideoInclude.NOT_PUBLISHED_STATE
  }

  isBlacklisted () {
    return !!this.VideoBlacklist
  }

  isBlocked () {
    return this.VideoChannel.Account.Actor.Server?.isBlocked() || this.VideoChannel.Account.isBlocked()
  }

  getQualityFileBy<T extends MVideoWithFile> (this: T, fun: (files: MVideoFile[], it: (file: MVideoFile) => number) => MVideoFile) {
    // We first transcode to WebTorrent format, so try this array first
    if (Array.isArray(this.VideoFiles) && this.VideoFiles.length !== 0) {
      const file = fun(this.VideoFiles, file => file.resolution)

      return Object.assign(file, { Video: this })
    }

    // No webtorrent files, try with streaming playlist files
    if (Array.isArray(this.VideoStreamingPlaylists) && this.VideoStreamingPlaylists.length !== 0) {
      const streamingPlaylistWithVideo = Object.assign(this.VideoStreamingPlaylists[0], { Video: this })

      const file = fun(streamingPlaylistWithVideo.VideoFiles, file => file.resolution)
      return Object.assign(file, { VideoStreamingPlaylist: streamingPlaylistWithVideo })
    }

    return undefined
  }

  getMaxQualityFile<T extends MVideoWithFile> (this: T): MVideoFileVideo | MVideoFileStreamingPlaylistVideo {
    return this.getQualityFileBy(maxBy)
  }

  getMinQualityFile<T extends MVideoWithFile> (this: T): MVideoFileVideo | MVideoFileStreamingPlaylistVideo {
    return this.getQualityFileBy(minBy)
  }

  getWebTorrentFile<T extends MVideoWithFile> (this: T, resolution: number): MVideoFileVideo {
    if (Array.isArray(this.VideoFiles) === false) return undefined

    const file = this.VideoFiles.find(f => f.resolution === resolution)
    if (!file) return undefined

    return Object.assign(file, { Video: this })
  }

  hasWebTorrentFiles () {
    return Array.isArray(this.VideoFiles) === true && this.VideoFiles.length !== 0
  }

  async addAndSaveThumbnail (thumbnail: MThumbnail, transaction?: Transaction) {
    thumbnail.videoId = this.id

    const savedThumbnail = await thumbnail.save({ transaction })

    if (Array.isArray(this.Thumbnails) === false) this.Thumbnails = []

    this.Thumbnails = this.Thumbnails.filter(t => t.id !== savedThumbnail.id)
    this.Thumbnails.push(savedThumbnail)
  }

  getMiniature () {
    if (Array.isArray(this.Thumbnails) === false) return undefined

    return this.Thumbnails.find(t => t.type === ThumbnailType.MINIATURE)
  }

  hasPreview () {
    return !!this.getPreview()
  }

  getPreview () {
    if (Array.isArray(this.Thumbnails) === false) return undefined

    return this.Thumbnails.find(t => t.type === ThumbnailType.PREVIEW)
  }

  isOwned () {
    return this.remote === false
  }

  getWatchStaticPath () {
    return buildVideoWatchPath({ shortUUID: uuidToShort(this.uuid) })
  }

  getEmbedStaticPath () {
    return buildVideoEmbedPath(this)
  }

  getMiniatureStaticPath () {
    const thumbnail = this.getMiniature()
    if (!thumbnail) return null

    return join(STATIC_PATHS.THUMBNAILS, thumbnail.filename)
  }

  getPreviewStaticPath () {
    const preview = this.getPreview()
    if (!preview) return null

    // We use a local cache, so specify our cache endpoint instead of potential remote URL
    return join(LAZY_STATIC_PATHS.PREVIEWS, preview.filename)
  }

  toFormattedJSON (this: MVideoFormattable, options?: VideoFormattingJSONOptions): Video {
    return videoModelToFormattedJSON(this, options)
  }

  toFormattedDetailsJSON (this: MVideoFormattableDetails): VideoDetails {
    return videoModelToFormattedDetailsJSON(this)
  }

  getFormattedVideoFilesJSON (includeMagnet = true): VideoFile[] {
    let files: VideoFile[] = []

    if (Array.isArray(this.VideoFiles)) {
      const result = videoFilesModelToFormattedJSON(this, this.VideoFiles, includeMagnet)
      files = files.concat(result)
    }

    for (const p of (this.VideoStreamingPlaylists || [])) {
      const result = videoFilesModelToFormattedJSON(this, p.VideoFiles, includeMagnet)
      files = files.concat(result)
    }

    return files
  }

  toActivityPubObject (this: MVideoAP): VideoObject {
    return videoModelToActivityPubObject(this)
  }

  getTruncatedDescription () {
    if (!this.description) return null

    const maxLength = CONSTRAINTS_FIELDS.VIDEOS.TRUNCATED_DESCRIPTION.max
    return peertubeTruncate(this.description, { length: maxLength })
  }

  getAllFiles () {
    let files: MVideoFile[] = []

    if (Array.isArray(this.VideoFiles)) {
      files = files.concat(this.VideoFiles)
    }

    if (Array.isArray(this.VideoStreamingPlaylists)) {
      for (const p of this.VideoStreamingPlaylists) {
        if (Array.isArray(p.VideoFiles)) {
          files = files.concat(p.VideoFiles)
        }
      }
    }

    return files
  }

  probeMaxQualityFile () {
    const file = this.getMaxQualityFile()
    const videoOrPlaylist = file.getVideoOrStreamingPlaylist()

    return VideoPathManager.Instance.makeAvailableVideoFile(file.withVideoOrPlaylist(videoOrPlaylist), async originalFilePath => {
      const probe = await ffprobePromise(originalFilePath)

      const { audioStream } = await getAudioStream(originalFilePath, probe)

      return {
        audioStream,

        ...await getVideoStreamDimensionsInfo(originalFilePath, probe)
      }
    })
  }

  getDescriptionAPIPath () {
    return `/api/${API_VERSION}/videos/${this.uuid}/description`
  }

  getHLSPlaylist (): MStreamingPlaylistFilesVideo {
    if (!this.VideoStreamingPlaylists) return undefined

    const playlist = this.VideoStreamingPlaylists.find(p => p.type === VideoStreamingPlaylistType.HLS)
    if (!playlist) return undefined

    playlist.Video = this

    return playlist
  }

  setHLSPlaylist (playlist: MStreamingPlaylist) {
    const toAdd = [ playlist ] as [ VideoStreamingPlaylistModel ]

    if (Array.isArray(this.VideoStreamingPlaylists) === false || this.VideoStreamingPlaylists.length === 0) {
      this.VideoStreamingPlaylists = toAdd
      return
    }

    this.VideoStreamingPlaylists = this.VideoStreamingPlaylists
                                       .filter(s => s.type !== VideoStreamingPlaylistType.HLS)
                                       .concat(toAdd)
  }

  removeWebTorrentFileAndTorrent (videoFile: MVideoFile, isRedundancy = false) {
    const filePath = isRedundancy
      ? VideoPathManager.Instance.getFSRedundancyVideoFilePath(this, videoFile)
      : VideoPathManager.Instance.getFSVideoFileOutputPath(this, videoFile)

    const promises: Promise<any>[] = [ remove(filePath) ]
    if (!isRedundancy) promises.push(videoFile.removeTorrent())

    if (videoFile.storage === VideoStorage.OBJECT_STORAGE) {
      promises.push(removeWebTorrentObjectStorage(videoFile))
    }

    return Promise.all(promises)
  }

  async removeStreamingPlaylistFiles (streamingPlaylist: MStreamingPlaylist, isRedundancy = false) {
    const directoryPath = isRedundancy
      ? getHLSRedundancyDirectory(this)
      : getHLSDirectory(this)

    await remove(directoryPath)

    if (isRedundancy !== true) {
      const streamingPlaylistWithFiles = streamingPlaylist as MStreamingPlaylistFilesVideo
      streamingPlaylistWithFiles.Video = this

      if (!Array.isArray(streamingPlaylistWithFiles.VideoFiles)) {
        streamingPlaylistWithFiles.VideoFiles = await streamingPlaylistWithFiles.$get('VideoFiles')
      }

      // Remove physical files and torrents
      await Promise.all(
        streamingPlaylistWithFiles.VideoFiles.map(file => file.removeTorrent())
      )

      if (streamingPlaylist.storage === VideoStorage.OBJECT_STORAGE) {
        await removeHLSObjectStorage(streamingPlaylist.withVideo(this))
      }
    }
  }

  isOutdated () {
    if (this.isOwned()) return false

    return isOutdated(this, ACTIVITY_PUB.VIDEO_REFRESH_INTERVAL)
  }

  hasPrivacyForFederation () {
    return isPrivacyForFederation(this.privacy)
  }

  hasStateForFederation () {
    return isStateForFederation(this.state)
  }

  isNewVideo (newPrivacy: VideoPrivacy) {
    return this.hasPrivacyForFederation() === false && isPrivacyForFederation(newPrivacy) === true
  }

  setAsRefreshed (transaction?: Transaction) {
    return setAsUpdated('video', this.id, transaction)
  }

  requiresAuth () {
    return this.privacy === VideoPrivacy.PRIVATE || this.privacy === VideoPrivacy.INTERNAL || !!this.VideoBlacklist
  }

  setPrivacy (newPrivacy: VideoPrivacy) {
    if (this.privacy === VideoPrivacy.PRIVATE && newPrivacy !== VideoPrivacy.PRIVATE) {
      this.publishedAt = new Date()
    }

    this.privacy = newPrivacy
  }

  isConfidential () {
    return this.privacy === VideoPrivacy.PRIVATE ||
      this.privacy === VideoPrivacy.UNLISTED ||
      this.privacy === VideoPrivacy.INTERNAL
  }

  async setNewState (newState: VideoState, isNewVideo: boolean, transaction: Transaction) {
    if (this.state === newState) throw new Error('Cannot use same state ' + newState)

    this.state = newState

    if (this.state === VideoState.PUBLISHED && isNewVideo) {
      this.publishedAt = new Date()
    }

    await this.save({ transaction })
  }

  getBandwidthBits (this: MVideo, videoFile: MVideoFile) {
    return Math.ceil((videoFile.size * 8) / this.duration)
  }

  getTrackerUrls () {
    if (this.isOwned()) {
      return [
        WEBSERVER.URL + '/tracker/announce',
        WEBSERVER.WS + '://' + WEBSERVER.HOSTNAME + ':' + WEBSERVER.PORT + '/tracker/socket'
      ]
    }

    return this.Trackers.map(t => t.url)
  }
}<|MERGE_RESOLUTION|>--- conflicted
+++ resolved
@@ -136,11 +136,7 @@
 import { VideoShareModel } from './video-share'
 import { VideoStreamingPlaylistModel } from './video-streaming-playlist'
 import { VideoTagModel } from './video-tag'
-<<<<<<< HEAD
-import { VideoViewModel } from './video-view'
 import { VideoSourceModel } from './video-source'
-=======
->>>>>>> e85a36cb
 
 export enum ScopeNames {
   FOR_API = 'FOR_API',
