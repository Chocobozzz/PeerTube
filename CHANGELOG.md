# Changelog

<<<<<<< HEAD
=======
## v3.3.0

### IMPORTANT NOTES

 * **Important:** v3.2.0 introduced a `pg_dump` export bug in the auto upgrade script. v3.2.1 fixed this bug. To upgrade from v3.2.**0**:
   * You can upgrade manually https://docs.joinpeertube.org/install-any-os?id=manually
   * Or you can apply the changes introduced in this commit: https://github.com/Chocobozzz/PeerTube/commit/86dc0b9cc9374cba7548bb613ff43d92f90570a8 and then use the auto upgrade script
 * **Important:** Due to a bug in ffmpeg, PeerTube is not compatible with ffmpeg 4.4. See https://github.com/Chocobozzz/PeerTube/issues/3990


### Maintenance

 * Increase max image/caption/torrent upload size to `4MB`. You need to update your nginx configuration to handle this change
 * Increase fetcher job concurrency to `3`

### Docker

 * Support log level env parameter `PEERTUBE_LOG_LEVEL` [#4149](https://github.com/Chocobozzz/PeerTube/pull/4149)

### Plugins/Themes/Embed API

 * Add client helpers:
   * `getBaseRouterRoute()` [#4153](https://github.com/Chocobozzz/PeerTube/pull/4153)
 * Add client plugin hooks (https://docs.joinpeertube.org/api-plugins):
   * `filter:left-menu.links.create.result` to add/remove left menu links
   * `filter:internal.player.videojs.options.result` to filter options sent to videojs player [#4126](https://github.com/Chocobozzz/PeerTube/pull/4126)
 * Add server plugin hooks (https://docs.joinpeertube.org/api-plugins):
   * `action:api.video-playlist-element.created`


### Features

 * :tada: Add ability to create a custom homepage using HTML, markdown and [custom HTML tags](https://docs.joinpeertube.org/api-custom-client-markup) [#4007](https://github.com/Chocobozzz/PeerTube/pull/4007)
 * :tada: Add ability to search playlists in PeerTube instance and [SepiaSearch](https://sepiasearch.org/)
 * :tada: Shorter public URLs (old URLs are still supported):
   * Handle short UUID (`8r4jooaQpHp8tw1E1qpSeYq` instead of `3caf7bea-5ceb-4959-81a0-b44d184e897c`) for playlists and videos
   * Use `/w/:id` instead of `/videos/watch/:id` and `/w/p/:id` instead of `/videos/watch/playlist/:id`
   * Use `/a/:accountName` instead of `/accounts/:accountName` and `/c/:channelName` instead of `/video-channels/:channelName` [#4009](https://github.com/Chocobozzz/PeerTube/pull/4009)
   * Provide `/@:username` page that automatically redirect to the account or channel page [#4009](https://github.com/Chocobozzz/PeerTube/pull/4009)
 * :tada: Add RTL layout support
 * Add ability to use HTML, markdown and [custom HTML tags](https://docs.joinpeertube.org/api-custom-client-markup) in instance description
 * Default to dark theme (if available) if requested by the web browser
 * Add ability for admins to configure minimum age required in signup page [#4010](https://github.com/Chocobozzz/PeerTube/pull/4010)
 * Use a dedicated URL for each tab in publish page
 * Add ability to prefill contact form using query parameters in URL [#4161](https://github.com/Chocobozzz/PeerTube/pull/4161)
 * Accessibility/UI:
   * Show logo in mobile view [#4141](https://github.com/Chocobozzz/PeerTube/pull/4141)
   * Improve download modal to download video subtitles
   * Better error message when trying to import a torrent containing multiple files
 * REST API errors:
   * Use [RFC 7807](https://datatracker.ietf.org/doc/html/rfc7807) format to display errors [#4143](https://github.com/Chocobozzz/PeerTube/pull/4143)
   * Improve date format error messages
   * Improve video name and tag error messages
 * Performance:
   * Use raw SQL to fetch a video from database (~ latency / 2)
   * Inject server config in HTML
   * Speed up client plugin loading
   * Cache refresh actor promises
   * Optimize activity pub video update
   * Relax some database transactions
   * Use an internal cache for DNS resolution.
   This should speed up federation and fix weird acquire timeouts in sequelize pool (causing slowness in the client interface)

### Bug fixes

 * Fix video upload with a capitalized extension
 * Fix "height not divisible by 2" ffmpeg error
 * Don't count deleted comment for replies
 * Fix UI bug when a plugin deleted the public privacy setting [#4163](https://github.com/Chocobozzz/PeerTube/pull/4163)
 * Fix `player.getResolutions()` embed API when the video is has not been played yet
 * Fix live placeholder image aspect ratio in theatre mode
 * Fix plugin modal/notifier
 * Fix some 404 errors for remote avatar
 * Fix daily quota display
 * Fix ownership change with a live video
 * Correctly handle broken plugin install
 * Fix channel deletion when it has videos
 * Force TLS for webfinger in production
 * Correctly support `wav` mimetype
 * Fix default video privacy when plugins deleted private video privacy
 * Fix subscribe hotkey
 * Fix HTTP fallback with a video that does not have webtorrent files
 * Fill video information when importing a peertube video


>>>>>>> f49ff551
## v3.2.1

### IMPORTANT NOTES

 * **Important:** v3.2.0 introduced a `pg_dump` export bug in the auto upgrade script. To upgrade from v3.2.0:
   * You can upgrade manually https://docs.joinpeertube.org/install-any-os?id=manually
   * Or you can apply the changes introduced in this commit: https://github.com/Chocobozzz/PeerTube/commit/86dc0b9cc9374cba7548bb613ff43d92f90570a8 and then use the auto upgrade script

### Bug fixes

 * Fix create account button style
 * Fix auto upgrade script
 * Fix live image aspect ratio in theatre mode


## v3.2.0

### IMPORTANT NOTES

 * **Important:** You must update your nginx configuration to add the `upload-resumable` endpoint: https://github.com/Chocobozzz/PeerTube/blob/develop/support/nginx/peertube#L81
 * **Important:** Due to a bug in ffmpeg, PeerTube is not compatible with ffmpeg 4.4. See https://github.com/Chocobozzz/PeerTube/issues/3990
 * **Important:** Drop NodeJS 10 support
 * PeerTube is not compatible with NodeJS 16 yet
 * By default, HLS transcoding is now enabled and webtorrent is disabled. We suggest you to reflect this change.
 See [the documentation](https://docs.joinpeertube.org/admin-configuration?id=webtorrent-transcoding-or-hls-transcoding) for more information
 * PeerTube client now displays bigger video thumbnails.
 To fix old thumbnails quality, run `regenerate-thumbnails` script after your PeerTube upgrade: https://docs.joinpeertube.org/maintain-tools?id=regenerate-thumbnailsjs

### Docker

 * Support SSL database env parameter [#4114](https://github.com/Chocobozzz/PeerTube/pull/4114)

### Maintenance

 * Support `X-Frame-Options` header, enabled by default in the configuration
 * Directly use `node` in [systemd template](https://github.com/Chocobozzz/PeerTube/blob/develop/support/systemd/peertube.service)
 * Check ffmpeg version at PeerTube startup
 * Add `upload-resumable` nginx endpoint: https://github.com/Chocobozzz/PeerTube/blob/develop/support/nginx/peertube#L81

### CLI tools

 * Add `regenerate-thumbnails` script to regenerate thumbnails of local videos

### Plugins/Themes/Embed API

 * Theme:
   * `--submenuColor` becomes `--submenuBackgroundColor`
 * Support HTML placeholders for plugins. See [the documentation](https://docs.joinpeertube.org/contribute-plugins?id=html-placeholder-elements) for more information
   * `player-next` next to the PeerTube player
 * Support storing files for plugins in a dedicated directory. See [the documentation](https://docs.joinpeertube.org/contribute-plugins?id=storage) for more information
 * Transcoding:
   * Add `inputOptions` option support for transcoding profile [#3917](https://github.com/Chocobozzz/PeerTube/pull/3917)
   * Add `scaleFilter.name` option support for transcoding profile [#3917](https://github.com/Chocobozzz/PeerTube/pull/3917)
 * Plugin settings:
   * Add ability to register `html` and `select` setting
   * Add ability to hide a plugin setting depending on the form state
 * Plugin form fields (to add inputs to video form...):
   * Add ability to hide a plugin field depending on the form state using `.hidden` property
 * Add client helpers:
   * `getServerConfig()`
   * `getAuthHeader()`
 * Add server helpers:
   * `config.getServerConfig()`
   * `plugin.getBaseStaticRoute()`
   * `plugin.getBaseRouterRoute()`
   * `plugin.getDataDirectoryPath()`
   * `user.getAuthUser()`
 * Add client plugin hooks (https://docs.joinpeertube.org/api-plugins):
   * `action:modal.video-download.shown`
   * `action:video-upload.init`
   * `action:video-url-import.init`
   * `action:video-torrent-import.init`
   * `action:go-live.init`
   * `action:auth-user.logged-in` & `action:auth-user.logged-out`
   * `action:auth-user.information-loaded`
   * `action:admin-plugin-settings.init`
 * Add server plugin hooks (https://docs.joinpeertube.org/api-plugins):
   * `filter:api.download.video.allowed.result` & `filter:api.download.torrent.allowed.result` to forbid download
   * `filter:html.embed.video-playlist.allowed.result` & `filter:html.embed.video.allowed.result` to forbid embed
   * `filter:api.search.videos.local.list.params` & `filter:api.search.videos.local.list.result`
   * `filter:api.search.videos.index.list.params` & `filter:api.search.videos.index.list.result`
   * `filter:api.search.video-channels.local.list.params` & `filter:api.search.video-channels.local.list.result`
   * `filter:api.search.video-channels.index.list.params` & `filter:api.search.video-channels.index.list.result`

### Features

 * :tada: More robust uploads using a resumable upload endpoint [#3933](https://github.com/Chocobozzz/PeerTube/pull/3933)
 * Accessibility/UI:
   * :tada: Redesign channel and account page
   * :tada: Increase video miniature size
   * :tada: Add channel banner support
   * Use a square avatar for channels and a round avatar for accounts
   * Use account initial as default account avatar [#4002](https://github.com/Chocobozzz/PeerTube/pull/4002)
   * Prefer channel display in video miniature
   * Add *support* button in channel page
   * Set direct download as default in video download modal [#3880](https://github.com/Chocobozzz/PeerTube/pull/3880)
   * Show less information in video download modal by default [#3890](https://github.com/Chocobozzz/PeerTube/pull/3890)
   * Autofocus admin plugin search input
   * Add `1.75` playback rate to player [#3888](https://github.com/Chocobozzz/PeerTube/pull/3888)
   * Add `title` attribute to embed code [#3901](https://github.com/Chocobozzz/PeerTube/pull/3901)
   * Don't pause player when opening a modal [#3909](https://github.com/Chocobozzz/PeerTube/pull/3909)
   * Add link below the player to open the video on origin instance [#3624](https://github.com/Chocobozzz/PeerTube/issues/3624)
 * Notify admins on new available PeerTube version
 * Notify admins on new available plugin version
 * Sort channels by last uploaded videos
 * Video player:
   * Add loop toggle to context menu [#3949](https://github.com/Chocobozzz/PeerTube/pull/3949)
   * Add icons to context menu [#3955](https://github.com/Chocobozzz/PeerTube/pull/3955)
   * Add a *Previous* button in playlist watch page [#3485](https://github.com/Chocobozzz/PeerTube/pull/3485)
   * Automatically close the settings menu when clicking outside the player
   * Add "stats for nerds" panel in context menu [#3958](https://github.com/Chocobozzz/PeerTube/pull/3958)
 * Add channel and playlist stats to stats endpoint [#3747](https://github.com/Chocobozzz/PeerTube/pull/3747)
 * Support `playlistPosition=last` and negative index (`playlistPosition=-2`) URL query parameters for playlists [#3974](https://github.com/Chocobozzz/PeerTube/pull/3974)
 * My videos:
   * Add ability to sort videos (publication date, most viewed...)
   * Add ability to only display live videos
 * Automatically resume videos for non logged-in users [#3885](https://github.com/Chocobozzz/PeerTube/pull/3885)
 * Admin plugins:
   * Show a modal when upgrading a plugin to a major version
   * Display a setting button after plugin installation
 * Add ability to search live videos
 * Use bigger thumbnails for feeds
 * Parse video description markdown for Opengraph/Twitter/HTML elements
 * Open the remote interaction modal when replying to a comment if we are logged-out
 * Handle `.srt` captions with broken durations
 * Performance:
   * Player now lazy loads video captions
   * Faster admin table filters
   * Optimize feed endpoint

### Bug fixes

 * More robust comments fetcher of remote video
 * Fix database ssl connection
 * Remove unnecessary black border above and below video in player [#3920](https://github.com/Chocobozzz/PeerTube/pull/3920)
 * Reduce tag input excessive padding [#3927](https://github.com/Chocobozzz/PeerTube/pull/3927)
 * Fix disappearing hamburger menu for narrow screens [#3929](https://github.com/Chocobozzz/PeerTube/pull/3929)
 * Fix Youtube subtitle import with some languages
 * Fix transcoding profile update in admin config
 * Fix outbox fetch with subtitled videos
 * Correctly unload a plugin on update/uninstall [#3940](https://github.com/Chocobozzz/PeerTube/pull/3940)
 * Ensure to install plugins that are supported by PeerTube
 * Fix welcome/warning modal displaying twice
 * Fix h265 video import using CLI
 * Fix context menu when watching a playlist
 * Fix transcoding job priority preventing video publication when there are many videos to transcode
 * Fix remote account/channel "joined at"
 * Fix CLI plugins list command options [#4055](https://github.com/Chocobozzz/PeerTube/pull/4055)
 * Fix HTTP player defaulting to audio resolution
 * Logger warning level is "warn"
 * Fix default boolean plugin setting [#4107](https://github.com/Chocobozzz/PeerTube/pull/4107)
 * Fix duplicate ffmpeg preset option for live
 * Avoid federation error when file has no torrent file
 * Fix local user auth select
 * Fix live ending banner display
 * Fix redundancy max size
 * Fix broken lives handling



## v3.1.0

### IMPORTANT NOTES

 * **Important:** Drop PostgreSQL 9.6 support
 * **Important:** Deprecate NodeJS 10
 * Support NodeJS 14 and 15
 * Remove ES5 module support (breaks compatibility with web browsers we didn't support)
 * PeerTube releases now contain client source maps helping client debugging (for developers and admins).
 It's the reason why the release size is bigger (we think it's worth it)
 * Remove deprecated static routes (`/static/avatars/`, `/static/previews/` and `/static/video-captions/`)
 * PeerTube now uses a unique name for thumbnails, previews and captions allowing to correctly cache these resources.
 It could break some third party clients that guessed these filenames depending on the video UUID. We'll continue this work in the future
 for video filenames, so admins can easily cache these files (using multiple reverse proxies etc)

### Maintenance

 * Fix nginx max body size configuration

### CLI tools

 * Add script printing command to generate a resolution for a given file [#3507](https://github.com/Chocobozzz/PeerTube/pull/3507)
 * Add `--wait-interval <seconds>` option to video-import script to wait between two video imports [#3310](https://github.com/Chocobozzz/PeerTube/pull/3310)

### Plugins/Themes/Embed API

 * Add server plugin hooks (https://docs.joinpeertube.org/api-plugins):
   * `filter:api.user.me.videos.list.params` and `filter:api.user.me.videos.list.result`
 * Add server helpers:
   * `videos.loadByIdOrUUID`
 * Add server transcoding helpers (https://docs.joinpeertube.org/contribute-plugins?id=add-new-transcoding-profiles):
   * `transcodingManager.addVODProfile`
   * `transcodingManager.addVODEncoderPriority`
   * `transcodingManager.addLiveProfile`
   * `transcodingManager.addLiveEncoderPriority`

### Features

 * Transcoding:
   * Fair transcoding jobs priority: give an higher priority to `optimize` jobs and decrease priority of transcoding jobs depending on the amount of videos uploaded by the user during the last 7 days [#3637](https://github.com/Chocobozzz/PeerTube/pull/3637)
   * Higher niceness priority for live transcoding compared to vod transcoding [#3577](https://github.com/Chocobozzz/PeerTube/pull/3577)
   * Allow admins to choose a transcoding profile. New transcoding profiles can be added by PeerTube plugins that can inject custom ffmpeg encoders/parameters
   * Add transcoding support for 1440p (Quad HD/QHD/WQHD) videos [#3518](https://github.com/Chocobozzz/PeerTube/pull/3518)
   * Add transcoding progress in admin transcoding jobs list
   * Use `veryfast` preset for default transcoding profile (same result size but faster)
   * Transcode audio uploads to lower configured resolutions
   * Transcode HLS playlists in a `tmp` directory (less bugs/inconsistencies)
   * Allow admins to choose the transcoding jobs concurrency
 * Support Albanian locale
 * Video upload:
   * Async torrent creation on video upload. We hope that it should fix some weird upload errors
   * Add `.m4a` audio upload support
 * Accessibility/UI:
   * Move orange admin buttons on the left side
   * Hide title to left menu toggle icon
   * Add username information in profile settings
   * Improve about page layout
   * Add refresh button in jobs list
   * Add ability to set a custom user quota
   * Rewrite prose for JavaScript disabled message [#3684](https://github.com/Chocobozzz/PeerTube/pull/3684)
 * Video import:
   * Stricter youtube-dl format selectors for import (don't import HDR videos and cap to the max supported resolution) [#3516](https://github.com/Chocobozzz/PeerTube/pull/3516)
   * Don't publish imported videos before the user submitted the second step form
   * Allow admins to choose the import jobs concurrency
 * Implement *hot* and *best* trending algorithms [#3625](https://github.com/Chocobozzz/PeerTube/pull/3625) & [#3681](https://github.com/Chocobozzz/PeerTube/pull/3681)
 * Admin config:
   * Add URL fragment support in admin config page to go on the appropriate tab
   * Improve submit error message
   * Allow admins to disable ping requests logging [#3550](https://github.com/Chocobozzz/PeerTube/pull/3550)
   * Add a setting so PeerTube periodically cleans up remote AP interactions
 * Add ability for admins to update plugin auth field of a particular user
 * Support `webp` avatar upload
 * Implement remote comment/subscription
 * Register a service worker [#3464](https://github.com/Chocobozzz/PeerTube/pull/3464)
 * Add ability to remove one's avatar for account and channels [#3467](https://github.com/Chocobozzz/PeerTube/pull/3467)
 * Show first decimal for video views above a thousand [#3564](https://github.com/Chocobozzz/PeerTube/pull/3564)
 * Allow user to search through their watch history [#3576](https://github.com/Chocobozzz/PeerTube/pull/3576)
 * Allow users/visitors to search through an account's videos [#3589](https://github.com/Chocobozzz/PeerTube/pull/3589)
 * Use an HTML link to display feed url
 * Allow AP resolution for default account/channel pages (`/accounts/:name/video-channels` and `/video-channels/:name/videos`)
 * Redirect to login on 401, display 403 variant [#3632](https://github.com/Chocobozzz/PeerTube/pull/3632)
 * Performance:
   * Optimize videos list API endpoint
   * Optimize videos list views sort SQL query
   * Avoid as much as possible to process remote thumbnail
   * Proxify remote torrent requests from local clients (like we do for captions and previews)
   * Optimize rate POST endpoint
 * Tighten hotkeys definitions to not conflict with the web browser hotkeys [#3702](https://github.com/Chocobozzz/PeerTube/pull/3702)
 * Add more AP stats to stats endpoint
 * Increase jobs request timeout to 7 seconds
 * Increase broadcast request concurrency to 30

### Bug fixes

 * Fix remote subscribe input alignment
 * Fix loading bar for HTTP requests
 * Fix table header overflow
 * Disable wait transcoding checkbox instead of hiding it when uploading an incompatible video for the web
 * Fix sendmail emailer configuration
 * Add missing niceness to ffmpeg thumbnail process
 * Videos with only HLS files:
   * Fix RSS feed
   * Correctly wait transcoding before federating
   * Fix redundancy
   * Correctly remove torrents
 * Localize decimal separator in video miniatures [#3643](https://github.com/Chocobozzz/PeerTube/pull/3643)
 * Check banned status on external authentication
 * Remove all video redundancies when purging the cache
 * Fix URI search admin config update
 * Fix broken HLS playback with videos that contain an unknown channel layout
 * Fix HLS generation after file import script
 * Ensure we don't receive things from local actors
 * Try to recover from network errors in HLS player
 * Fix comments sorting dropdown z-index
 * Fix create transcoding job script depending on the transcoding configuration
 * Fix NSFW policy in my videos, account videos and channel videos pages
 * Fix complete description loading of a previous video
 * Fix video comments display with deleted comments
 * Don't override preview image on import
 * Fix Accept AP messages sending to previously accepted followers
 * Fix import script when using the instance uses the search index
 * Fix player freeze on Safari with a video that has many subtitles
 * Fix anonymous user settings
 * Fix preview upload with capitalized ext
 * Fix abuses list crash on deleted video
 * More robust channel change federation
 * Fix emptying video tags
 * Fix broken local actors that do not have a public/private key
 * Fix bad PeerTube URL for playlist embed
 * Live:
   * Don't update live attributes if they did not change (allowing to update live metadata even if the live has started)
   * Fix live RAM usage when ffmpeg is too slow to transcode the RTMP stream
   * Correctly load live information (description and preview) when not started
 * Fix mention notification with deleted comment
 * Fix default boolean plugin setting
 * Fix long text on modals [#3840](https://github.com/Chocobozzz/PeerTube/pull/3840)

## v3.0.1

### SECURITY

 * **Important:** Fix retrieving data of another user if the username contains `_` when fetching *my information*

### Docker

 * Fix [upgrade documentation](https://docs.joinpeertube.org/install-docker?id=upgrade)
 * Add live RTMP port in docker compose

### Bug fixes

 * Fix account feed URL
 * Log RTMP server error (address already in use)
 * Fix NPM theme links in admin theme page
 * Don't reject AP actors with empty description
 * Fix twitter admin config description
 * Fix duplicate entry in job list page
 * Fix `nl-NL` broken admin config page
 * Fix bad tracker client IP when using a reverse proxy


## v3.0.0

**Since v2.4.0**

### IMPORTANT NOTES

 * Update the default configuration to not federate unlisted videos. We recommend to admins to update [this setting](https://github.com/Chocobozzz/PeerTube/blob/develop/config/production.yaml.example#L196)
 * Update the default configuration to remove remote video views to reduce DB size and improve performances. We recommend to admins to update [this setting](https://github.com/Chocobozzz/PeerTube/blob/develop/config/production.yaml.example#L170)
 * Remove deprecated video abuse API

### Maintenance

 * Refresh nginx configuration [#3313](https://github.com/Chocobozzz/PeerTube/pull/3313)

### Docker

 * Replace traefik by nginx in our docker-compose template:
   * Better consistency with our default setup (we now use the same stack)
   * Use our default nginx template enabling many optimizations
   * Update the documentation to take into account this change: https://docs.joinpeertube.org/install-docker

### Plugins/Themes/Embed API

 * Add ability for auth plugins to redirect user on logout [#32](https://framagit.org/framasoft/peertube/PeerTube/-/merge_requests/32) & [#33](https://framagit.org/framasoft/peertube/PeerTube/-/merge_requests/33)
 * Add `input-password` setting to plugins [#3375](https://github.com/Chocobozzz/PeerTube/issues/3375)
 * Add server plugin hooks (https://docs.joinpeertube.org/api-plugins):
   * `filter:api.accounts.videos.list.params`
   * `filter:api.accounts.videos.list.result`
   * `filter:api.video-channels.videos.list.params`
   * `filter:api.video-channels.videos.list.result`
 * Authenticate the user if possible in plugin router [#3400](https://github.com/Chocobozzz/PeerTube/pull/3400)

### Features

 * :tada: :tada: :tada: Support live streaming :tada: :tada: :tada: [#3250](https://github.com/Chocobozzz/PeerTube/pull/3250)
   * Create a live video using the PeerTube interface and start streaming using your favorite streaming software (OBS, ffmpeg...)
   * If the admin allows it, add ability for users to save a replay of their live
   * Support live transcoding in multiple resolutions
   * Admins can set a limit of created lives per user/instance and a duration limit
   * This is the first step of live streaming, we'll consolidate the feature next year
 * Support Galician locale
 * Update left menu [#3296](https://github.com/Chocobozzz/PeerTube/pull/3296)
   * Add *My settings*, *My library*, *Administration* (if admin) below the username
   * Rename section titles to *In my account*, and *On instance name* for better block scopes identification
   * Removed confusing *Account settings* and *Channel settings* from user dropdown
   * Add *My notifications* in user dropdown
 * Split account horizontal menu in two [#3296](https://github.com/Chocobozzz/PeerTube/pull/3296)
   * *My library* containing *Channels*, *Videos*, *Imports*, *Ownership changes*, *Playlists*, *Subscriptions* and *History*
   * *My settings* containing *Account settings*, *Notifications* and *Moderation* tools
 * Add page in admin to manage video comments of the instance
   * List latest comments
   * Delete comments of a specific user
   * Delete comments in bulk
 * Delete notifications related to muted accounts/instances
 * Add ability for moderators to display all videos (not yet published, private...) in channels/accounts pages
 * Support GIF avatars upload and federation [#3329](https://github.com/Chocobozzz/PeerTube/pull/3329)
 * Automatically enable auto block of new videos if the admin enables signups in the admin interface
 * Allow private syndication feed of videos from subscriptions [#3074](https://github.com/Chocobozzz/PeerTube/pull/3074)
 * Improve default account and channel avatars [#3326](https://github.com/Chocobozzz/PeerTube/pull/3326)
 * Accessibility/UI:
   * More explicit error messages for file uploads [#3347](https://github.com/Chocobozzz/PeerTube/pull/3347)
   * Allow to retry a failed video upload [#3347](https://github.com/Chocobozzz/PeerTube/pull/3347)
   * Improve jobs and logs view [#3127](https://github.com/Chocobozzz/PeerTube/pull/3127)
   * Use badges for *NSFW* and *Unfederated* labels in video block list table
   * Improved video rating popover text if the user is not logged-in [#3168](https://github.com/Chocobozzz/PeerTube/pull/3168)
   * Improve markdown-it emoji list column display [#3253](https://github.com/Chocobozzz/PeerTube/pull/3253)
   * Add help popup for choosing a licence [#3306](https://github.com/Chocobozzz/PeerTube/pull/3306)
   * Change *Upload* button to *Publish*
   * More player download/upload title details [#3394](https://github.com/Chocobozzz/PeerTube/pull/3394)
   * Create a dedicated transcoding tab in admin config
   * Improve 404 page
   * Improve login form [#3357](https://github.com/Chocobozzz/PeerTube/pull/3357)
   * Add a title attribute on views element to see the view counter [#3365](https://github.com/Chocobozzz/PeerTube/pull/3365)
   * Clearer titles for periods in recently added and videos from subscriptions pages
   * Select first available channel when accepting ownership change [#3382](https://github.com/Chocobozzz/PeerTube/pull/3382)
   * Hide channel registration step if default quota is 0 [#3393](https://github.com/Chocobozzz/PeerTube/pull/3393)
 * Add possibility to share origin URL to video if it's not local [#3201](https://github.com/Chocobozzz/PeerTube/pull/3201)
 * Render markdown in email notifications for new comments [#3255](https://github.com/Chocobozzz/PeerTube/pull/3255)
 * Add an admin setting to force ipv4 in youtube-dl [#3311](https://github.com/Chocobozzz/PeerTube/pull/3311)
 * Add ability for admins to put markdown in all fields of *About* page [#3371](https://github.com/Chocobozzz/PeerTube/pull/3371)
 * Support `activeMonth` and `activeHalfyear` in nodeinfo

### Bug fixes

 * Fix inability to delete a channel due to a bug in the confirm modal
 * Fix views processing for hour 0
 * Fix ownership change modal accept button
 * Fix incorrect ActivityPub IDs
 * Do not transcode videos to an higher bitrate than the source
 * Fix video display of muted accounts on overview page
 * Fix transcoding errors in readonly docker containers [#3198](https://github.com/Chocobozzz/PeerTube/pull/3198)
 * Fix running another transcoding job using the CLI on a video that was already transcoded
 * Fix embed on Brave web browser
 * Fix break line display for re-draft comments [#3261](https://github.com/Chocobozzz/PeerTube/pull/3261)
 * Fix hidden loading bar
 * Fix jobs pagination
 * Fix missing player localized strings
 * Fix instance file size stats when the admin enabled HLS
 * Fix embed of HLS videos on non HTTPS websites
 * Hide embed dock when title/description are disabled
 * Fix follow notification when the follower has been deleted
 * Fix client override endpoint in nginx configuration [#3297](https://github.com/Chocobozzz/PeerTube/pull/3297)
 * Fix overflow of some dropdowns
 * Fix infinite scrollin in channel's playlists page
 * Fix anchors scrolling in About page
 * Fix canonical URLs of videos and playlists [#3406](https://github.com/Chocobozzz/PeerTube/pull/3406)
 * Fix CLI import script when importing Youtube channels
 * Fix video tag min length validator
 * Fix user notification preferences column width [#3352](https://github.com/Chocobozzz/PeerTube/pull/3352)
 * Fix forgotten/reset password UI [#3351](https://github.com/Chocobozzz/PeerTube/pull/3351)
 * Fix 00:00 player timecode in video description and comments
 * Avoid too large federation cert error messages in logs
 * Fix registration form width on mobile [#3274](https://github.com/Chocobozzz/PeerTube/pull/3274)
 * Fix "Too many packets buffered for output stream" ffmpeg error with some videos
 * Fix 500 error when fetching unknown video thread
 * Fix infinite scroll in *Local videos* page when enabling the *Display all videos* checkbox on big screens
 * Fix menu theme colors [#3376](https://github.com/Chocobozzz/PeerTube/pull/3376)
 * Fix playlist list `name`/`displayName` sort field [#3385](https://github.com/Chocobozzz/PeerTube/pull/3385)
 * Fix 401 error display in embeds
 * Do not crash if SMTP server is down, instead log an error [#3457](https://github.com/Chocobozzz/PeerTube/issues/3457)
 * Fix redundancy federation in specific cases
 * Stop CLI auth failure with extra `/` [#3520](https://github.com/Chocobozzz/PeerTube/issues/3520)
 * Add missing audit log if the user deletes its account
 * Don't crash on youtube-dl update write error
 * Fix video auto block notification issue

**Since v3.0.0-rc.1**

### Features

 * Support Galician locale
 * Support `activeMonth` and `activeHalfyear` in nodeinfo

### Bug fixes

 * Fix views processing for hour 0
 * Fix follows pages (in admin and about)
 * Don't display live max duration if disabled by admin
 * Correctly display live badge in videos list
 * Fix redundancy federation in specific cases
 * Fix live miniatures
 * Don't update player timestamp when clicking on a timecode in comments/descriptions for a live
 * Fix admin table filters
 * Fix some accessibility issues
 * Stop CLI auth failure with extra `/` [#3520](https://github.com/Chocobozzz/PeerTube/issues/3520)
 * Fix login error display
 * Don't display log level in audit logs view
 * Add missing audit log if the user deletes its account
 * Don't crash on youtube-dl update write error
 * Fix video auto block notification issue


## v2.4.0

**Since v2.3.0**

### IMPORTANT NOTES

 * The minimum ffmpeg version required is now 4.1
 * Deprecate static routes that will be removed in 3.0 (you may not have to do anything if you used paths returned by the video REST API):
   * `/static/avatars/`: use `/lazy-static/avatars/` instead
   * `/static/previews/`: use `/lazy-static/previews/` instead
   * `/static/video-captions/`: use `/lazy-static/video-captions/` instead
 * Use `playlistPosition` URL parameter for playlists instead of `videoId` to set the current playlist position

### Maintenance

 * Better error message on PostgreSQL connection error
 * Add `ssl` option support for PostgreSQL connection

### Official PeerTube plugins

 * [Player video annotation (alpha)](https://framagit.org/framasoft/peertube/official-plugins/-/tree/master/peertube-plugin-video-annotation)

### Plugins/Themes/Embed API

 * Add embed API (https://docs.joinpeertube.org/api-embed-player):
   * `playNextVideo` method
   * `playPreviousVideo` method
   * `getCurrentPosition` method
 * Embed URL parameters
   * Add ability to disable PeerTube link in embed using an URL param (`peertubeLink=0`)
 * Add plugins support in embed
 * Add client plugin hooks (https://docs.joinpeertube.org/api-plugins):
   * `action:embed.player.loaded` (for embed)
 * Add custom fields in video update/upload form using `registerVideoField` (https://docs.joinpeertube.org/contribute-plugins?id=add-custom-fields-to-video-form)

### Features

 * Moderation:
   * :tada: Add ability to report comments and accounts
   * :tada: Add messaging system between local reporter of an abuse and moderators so they can easily communicate
   * :tada: Users can now see their abuse reports, and have notifications when an abuse state changed (accepted/rejected) or when moderators added a new message
   * Add embed to block list details [@rigelk in #2926](https://github.com/Chocobozzz/PeerTube/pull/2926)
 * Video playlists:
   * :tada: Add ability to embed playlists
   * :tada: Add ability to put a video multiple times in a playlist (with different startAt/stopAt parameters or not)
 * Video comments:
   * Add uni-code emojis native display in comments [@Kimsible in #3046](https://github.com/Chocobozzz/PeerTube/pull/3046)
   * Add delete and re-draft action on a comment that doesn't have replies [@Kimsible in #3046](https://github.com/Chocobozzz/PeerTube/pull/3046)
   * Hide deleted comments when there aren't replies [@Kimsible in #3046](https://github.com/Chocobozzz/PeerTube/pull/3046)
 * Accessibility/UI:
   * Disable vertical scroll instead of hide on desktop browsers [@Kimsible in #2962](https://github.com/Chocobozzz/PeerTube/pull/2962)
   * Update my-account sub-menus icons [@Kimsible in #2977](https://github.com/Chocobozzz/PeerTube/pull/2977)
   * Improve navigation sub-menu and tabs effects [@Kimsible in #2971](https://github.com/Chocobozzz/PeerTube/pull/2971)
   * Hide generic channel display name and avatar on watch view [@Kimsible in #2988](https://github.com/Chocobozzz/PeerTube/pull/2988)
   * Display user quota progress bars above upload form [@Kimsible in #2981](https://github.com/Chocobozzz/PeerTube/pull/2981)
   * Improve mobile accessibility by moving table action cells on the left [@Kimsible in #2980](https://github.com/Chocobozzz/PeerTube/pull/2980)
   * Directly display download button in watch page on logged-out users [@rigelk in #2919](https://github.com/Chocobozzz/PeerTube/pull/2919)
   * Improve users list table display in admin (add badge, progress bar) [@rigelk in #2991](https://github.com/Chocobozzz/PeerTube/pull/2991)
   * Add dynamic column display for users list table in admin [@rigelk in #2991](https://github.com/Chocobozzz/PeerTube/pull/2991)
   * Add anchor links to about/instance [@Kimsible in #3064](https://github.com/Chocobozzz/PeerTube/pull/3064)
   * Improve select components [@rigelk in #3035](https://github.com/Chocobozzz/PeerTube/pull/3035)
   * Add content overlay for opened menu on touchscreens [@Kimsible in #3088](https://github.com/Chocobozzz/PeerTube/pull/3088)
 * Add alert and hide upload view when no upload is possible [@Kimsible in #2966](https://github.com/Chocobozzz/PeerTube/pull/2966)
 * Allow sorting notifications by unread/newest **@rigelk**
 * Add open-graph and twitter-card metas for accounts, video-channels and playlists urls [@Kimsible in #2996](https://github.com/Chocobozzz/PeerTube/pull/2996)
 * Add channel name to create-user admin form [@Kimsible in #2984](https://github.com/Chocobozzz/PeerTube/pull/2984)
 * Support Kabile for video languages/captions
 * Translate page titles
 * Add `.ac3`, `.aac`, `.qt`, `.mqv`, `.3gpp`, `.3gpp2`, `.m1v`, `.mpg`, `.mpe`, `.vob` extensions support on upload if transcoding is enabled **@rigelk**
 * Performance:
   * Improved front-end performance by reducing localized bundle sizes (~ 2MB instead of 3MB for the homepage)
   * Optimize comments RSS feed SQL query
   * Optimize default sort SQL query when listing videos


### Bug fixes

 * Handle webp images from youtube-dl
 * Fix embed p2p warning localization
 * iOS fixes:
   * Fix HLS only videos playback
   * Fix fullscreen
   * Fix iPad desktop mode playback
   * Try to fix autoplay with iOS/Safari
 * Fix anonymous user theme
 * Fix player hotkeys after mouse interaction
 * Fix resolution transcoding for portrait videos
 * Do not display videojs poster when video is starting to avoid blinking effect [@Kimsible in #3056](https://github.com/Chocobozzz/PeerTube/pull/3056)
 * Correctly scroll to anchors in my-settings [@Kimsible in #3032](https://github.com/Chocobozzz/PeerTube/pull/3032)
 * Forbid reset password links reuse
 * Fix low default resolution on webtorrent videos
 * Fix instance features table responsive in about page [@test2a in #3090](https://github.com/Chocobozzz/PeerTube/pull/3090)
 * Fix playlist element deletion/edition in my account
 * Fix video playlist playback resuming
 * Correctly display error message for Internet Explorer
 * Fix videos RSS feed when HLS only is enabled
 * Add site_name to opengraph tags


**Since v2.4.0-rc.1**

### Bug fixes

 * Add site_name to opengraph tags
 * Fix privacy/channel select on upload


## v2.3.0

**Since v2.2.0**

### IMPORTANT NOTES

 * Add `client_overrides` directory in configuration file. **You must configure it in your production.yaml**
 * Deprecate `/videos/abuse` endpoint.
A new endpoint to report videos will be created in PeerTube 2.4 and will also allow to report accounts and comments (`/videos/abuse` will be removed in 3.0)
 * Renamed videos blacklist feature to videos blocks/blocklist


### Documentation

 * Add feeds routes to the openapi spec **@rigelk**
 * Add notifications routes to the openapi spec **@rigelk**
 * Add redundancy routes to the openapi spec **@rigelk**
 * Add plugins routes to the openapi spec **@rigelk**
 * Add examples, descriptions and missing filters for abuses routes in the openapi spec **@rigelk**
 * Update CentOS insutructions in dependencies.md [@cgarwood82 in 2904](https://github.com/Chocobozzz/PeerTube/pull/2904)

### Maintenance

 * Switched image processing library from native dependency `sharp` to pure JS implementation `jimp`. Admins don't have to compile `sharp` anymore and `jimp` is lighter
 * Provide specific engine boundaries for NodeJS and Yarn [@rigelk in 0c4bacb](https://github.com/Chocobozzz/PeerTube/commit/0c4bacbff53bc732f5a2677d62a6ead7752e2405)
 * Add ability to set `database.name` config option [@gramakri in #2898](https://github.com/Chocobozzz/PeerTube/pull/2898)


### Docker

 * Fix `POSTGRES` env variables in docker-compose ([@kimsible in #2538](https://github.com/Chocobozzz/PeerTube/pull/2538/files))
 * Fix OpenDKIM permissions in docker-compose setup [@kimsible in #2868](https://github.com/Chocobozzz/PeerTube/pull/2868)


### Official PeerTube plugins

 * [Auto block videos (alpha)](https://framagit.org/framasoft/peertube/official-plugins/-/tree/master/peertube-plugin-auto-block-videos)


### Plugins/Themes/Embed API

  * Add ability to override client assets: logo - favicon - PWA icons - PWA manifest name and description [@kimsible in #2897](https://github.com/Chocobozzz/PeerTube/pull/2897)

### Features

 * :tada: Add global search support (has to be explicitely enabled by admins)
 * :tada: Add ability for admins to display a banner on their instance
 * :tada: Support Vietnamese and Kabyle languages. Also re-establish Occitan language locale despite lack of support in Angular
 * Federation:
   * Make federation of unlisted videos an instance-level server preference [@Tak in #2802](https://github.com/Chocobozzz/PeerTube/pull/2802)
   * Sort ActivityPub video object files by resolution in descending order (fix issue with Pleroma)
   * Send complete video description in ActivityPub video objects
 * Moderation:
   * Add ability to bulk delete comments of an account
   * Add ability to mute accounts from video miniature
   * Improve report modal: [@rigelk in #2842](https://github.com/Chocobozzz/PeerTube/pull/2842)
     * Add ability to provide predefined reasons
     * Embed of the video in the modal
     * Add ability to set a **startAt** parameter
 * Accessibility:
    * Add lang attribute in languages list menu [@Pandoraaa in #2832](https://github.com/Chocobozzz/PeerTube/pull/2832)
    * Add aria-hidden to non-descriptive icons [@Pandoraaa in #2844](https://github.com/Chocobozzz/PeerTube/pull/2844)
    * Change focus color instead of opacity of video play button [@Pandoraaa in #2845](https://github.com/Chocobozzz/PeerTube/pull/2845)
    * Add explicit step and aria-current attribute in register form [@Pandoraaa in #2861](https://github.com/Chocobozzz/PeerTube/pull/2861)
    * Add scope tags and aria-labels in instance features table [@Pandoraaa in #2866](https://github.com/Chocobozzz/PeerTube/pull/2866)
    * Add keyboard navigation in video watch page buttons [@Pandoraaa in #2854 with @rigelk](https://github.com/Chocobozzz/PeerTube/pull/2854)
  * Replaced softies icons by feather icons **@rigelk**
  * Support player hotkeys when it is not focused
  * Improve video miniature grids to fill the space as much as possible **@rigelk**
  * Add video miniature dropdown in *Discover* page
  * Add channel information in *My videos* page
  * Add videos count per channel in *My channels* page
  * Improve channel deletion warning by explaining how many videos will be deleted
  * Simplify navigation within most admin menus **@rigelk**
  * Tracker:
    * Log IP requesting unknown infoHash [@JohnXLivingston in
212e17a ](https://github.com/Chocobozzz/PeerTube/commit/212e17a1892162a69138c0b9c0a1bd88f95209a8)
    * Block IP of infohash spammers [db48de8](https://github.com/Chocobozzz/PeerTube/commit/db48de8597897e5024f8e9ed5acb1a8f40748169)
  * Allow limiting video-comments rss feeds to an account or video channel [@rigelk in 00494d6](https://github.com/Chocobozzz/PeerTube/commit/00494d6e2ae915741f47869dcd359d9728a0af91)

### Bug fixes

  * Fix default anonymous theme that should use instance default
  * Fix configuration form issue when auto follow index URL is empty
  * Fix URL import of some videos
  * Fix quota representation in profile settings  **@rigelk**
  * Exclude 0p from auto webtorrent quality
  * Fix scroll on some pages with hash in URL
  * Fix search filter in video reports
  * Fix anonymous user nsfw policy
  * Don't cache embed HTML page resulting in broken embed after a PeerTube upgrade
  * Accessibility:
    * Add lang in document to match current locale [@rigelk in #2822](https://github.com/Chocobozzz/PeerTube/pull/2822)
    * Prevent duplicate id attributes for `.svg` [@rigelk in #2822](https://github.com/Chocobozzz/PeerTube/pull/2822)
    * Fix headings order or add missing ones [@Pandoraaa in #2871](https://github.com/Chocobozzz/PeerTube/pull/2871)
    * Remove uneccessary details to link titles  [@Pandoraaa in #2879](https://github.com/Chocobozzz/PeerTube/pull/2879)
    * Fix accessibility action buttons and display on imports and followers list [@kimsible in #2986](https://github.com/Chocobozzz/PeerTube/pull/2986)
 * Fix iOS player with HLS-only videos
 * Fix action buttons selection mode styles [@kimsible in #2983](https://github.com/Chocobozzz/PeerTube/pull/2983)


**Since v2.3.0-rc.1**

### Bug fixes

  * Fix broken locales
  * Fix embed URL in share modal
  * Handle webp images from youtube-dl
  * Fix iOS player with HLS-only videos
  * Fix popup issues on video miniature click when searching on the global index
  * Fix username in password-reset email [@kimsible in #2960](https://github.com/Chocobozzz/PeerTube/pull/2960)
  * Fix maximized icon padding in markdown textarea [@kimsible in #2963](https://github.com/Chocobozzz/PeerTube/pull/2963)
  * Fix action buttons selection mode styles [@kimsible in #2983](https://github.com/Chocobozzz/PeerTube/pull/2983)
  * Fix user creation in admin [@kimsible in #2985](https://github.com/Chocobozzz/PeerTube/pull/2985)
  * Fix accessibility action buttons and display on imports and followers list [@kimsible in #2986](https://github.com/Chocobozzz/PeerTube/pull/2986)


## v2.2.0

**Since v2.1.0**

## IMPORTANT NOTES

 * **/!\ VERY IMPORTANT /!\\** We added a unique index on actors usernames to fix some federation bugs.
 Please check now if you have conflicts:
    * Go inside your database using `sudo -u postgres psql peertube_prod` and run `select "preferredUsername" from actor where "serverId" is null group by "preferredUsername" having count(*) > 1;`
    * If you have some results, it seems you have duplicate channels/accounts.
    For every entry, you'll have to change the preferredUsername of the entry you want (so they are unique).
    The updated actors could have some federations issues
 * Changed `auto_follow_index` setting configuration: you now have to use the complete URL in `index_url`.
 If you used the default one, you now need to use `https://instances.joinpeertube.org/api/v1/instances/hosts`.
 This way, you can also use a direct raw URL (Gitlab, Github, pastebin, etc.) using [a simple text format](https://framagit.org/framasoft/peertube/instances-peertube#peertube-auto-follow) and easily maintain small communities or instance recommendation lists.
 * PeerTube requires NodeJS v10 or v12

### CLI tools

 * Add redundancy CLI: https://docs.joinpeertube.org/maintain-tools?id=peertube-redundancyjs
 * Add ability to pass remaining options to youtube-dl binary in peertube-import script ([@drzraf](https://github.com/drzraf))

### Docker

 * **Important:** Fix HLS storage configuration ([@xcffl](https://github.com/xcffl)): https://github.com/Chocobozzz/PeerTube/blob/develop/support/docker/production/config/production.yaml#L48
 * Add DKIM support to Docker ([@kimsible](https://github.com/kimsible))

### Maintenance

 * Add nginx configuration to redirect videos to an S3 bucket ([@rigelk](https://github.com/rigelk)) and update of the [corresponding documentation](https://docs.joinpeertube.org/admin-remote-storage).

### Plugins/Themes/Embed API

 * Add embed API (https://docs.joinpeertube.org/api-embed-player):
   * `playbackState` can be `ended`
   * `playbackStatusUpdate` has a `duration` field
   * `setCaption` and `getCaptions` methods
 * Add client plugin hooks (https://docs.joinpeertube.org/api-plugins):
   * `action:login.init`
   * `action:video-watch.video-threads.loaded`
   * `action:video-watch.video-thread-replies.loaded` ([@ipbc-dev](https://github.com/ipbc-dev))
 * Add server plugin hooks (https://docs.joinpeertube.org/api-plugins):
   * `filter:api.video.pre-import-url.accept.result`
   * `filter:api.video.pre-import-torrent.accept.result`
   * `filter:api.video.post-import-url.accept.result`
   * `filter:api.video.post-import-torrent.accept.result`
 * Add server helpers:
   * `database.query` to do SQL queries
   * `videos.removeVideo`
   * `config.getWebserverUrl`
   * `moderation.blockServer`, `moderation.unblockServer`, `moderation.blockAccount`, `moderation.unblockAccount`, `moderation.blacklistVideo`, `moderation.unblacklistVideo`
 * Add client helpers:
   * `notifier` to notify users using the toast component ([@kimsible](https://github.com/kimsible))
   * `showModal` to show a modal ([@kimsible](https://github.com/kimsible))
   * `markdownRenderer` to render markdown ([@kimsible](https://github.com/kimsible))
 * Add ability for plugins to define custom routes
 * Add ability for plugins to remove video/playlist privacies
 * Add ability for plugins to support additional auth methods
 * Add `onSettingsChange` support

### Official PeerTube plugins

 * [OpenID Connect](https://framagit.org/framasoft/peertube/official-plugins/-/tree/master/peertube-plugin-auth-openid-connect)
 * [LDAP](https://framagit.org/framasoft/peertube/official-plugins/-/tree/master/peertube-plugin-auth-ldap)
 * [SAML2](https://framagit.org/framasoft/peertube/official-plugins/-/tree/master/peertube-plugin-auth-saml2)
 * [Auto mute accounts/instances (alpha)](https://framagit.org/framasoft/peertube/official-plugins/-/tree/master/peertube-plugin-auto-mute)

## Features

 * :tada: Add HTML support in PeerTube emails, improve text-only version ([@rigelk](https://github.com/rigelk))
 * :tada: Add settings panel for anonymous users so they can change NSFW/P2P/autoplay/displayed videos policy ([@rigelk](https://github.com/rigelk))
 * :tada: Improve redundancy management:
   * Add quick action on video miniature to mirror a specific video using the web interface
   * Add admin dashboard to list remote and local redundancies
   * Add ability for admins to define remote redundancies policy (accept/reject)
 * :tada: Many responsive & UI improvements:
   * Add maximized mode to markdown textarea ([@kimsible](https://github.com/kimsible))
   * Detect and prevent sub menu overflow on small screens using a dropdown or a modal ([@rigelk](https://github.com/rigelk))
   * Use a typeahead component for the search bar ([@rigelk](https://github.com/rigelk))
   * Use a modal instead of a dropdown menu in small/mobile views ([@kimsible](https://github.com/kimsible))
   * Improve display of accounts and channel pages on small and medium screens ([@rigelk](https://github.com/rigelk))
   * Improve forms layout ([@rigelk](https://github.com/rigelk))
   * Replace helpers icons with descriptions in admin configuration ([@rigelk](https://github.com/rigelk))
   * Improve tables on mobile devices to prevent layout breakage ([@kimsible](https://github.com/kimsible))
   * Fix multiple broken views on small screens ([@kimsible](https://github.com/kimsible))
   * Make video add tabs scrollable on small devices ([@kimsible](https://github.com/kimsible))
   * Better use of space and icons in the plugin administration interface ([@rigelk](https://github.com/rigelk))
   * Restyle toast notifications to tone down colors ([@rigelk](https://github.com/rigelk))
   * Add/move links at the bottom of the left menu ([@rigelk](https://github.com/rigelk))
   * Improve avatar upload UI ([@rigelk](https://github.com/rigelk))
   * Use progress bars for quota used in my account ([@rigelk](https://github.com/rigelk))
   * Add variable pagination size to all tables ([@rigelk](https://github.com/rigelk))
   * Add empty states to all tables ([@rigelk](https://github.com/rigelk))
   * Add generic text filter to all admin tables ([@rigelk](https://github.com/rigelk))
   * Fix `z-index` for tooltips, modals and their button to prevent overlaps ([@rigelk](https://github.com/rigelk))
   * And many others!
 * :tada: Improve video abuses admin table ([@rigelk](https://github.com/rigelk)):
   * Add in-text specific search filters
   * Reports can be linked to directly
   * Rich reporter field
   * Add video thumbnail with abuse count for the video and position of the abuse in that list
   * Expand row to see more information about the video, the reporter and the reportee
   * Add many actions (on the video, on the reporter)
   * Don't remove a report when a video is deleted
 * Add information on a video abuse within its notification email ([@rigelk](https://github.com/rigelk))
 * Add ability for video owners to delete comments
 * Add filter inputs for blacklisted videos and muted accounts/servers ([@rigelk](https://github.com/rigelk))
 * Video import improvements:
   * Support subtitles when importing a video ([@kimsible](https://github.com/kimsible))
   * Generate thumbnail/preview from URL and inject them in the video edit form ([@kimsible](https://github.com/kimsible))
   * Support `licence` and `language` fields
   * Support audio file imports
 * Support WMA and WAV audio files upload
 * Support drag and drop for video upload/torrent import ([@rigelk](https://github.com/rigelk))
 * Add video file metadata to download modal ([@rigelk](https://github.com/rigelk))
 * Add views stats for channels ([@rigelk](https://github.com/rigelk))
 * Add more information about the user in the edit form ([@rigelk](https://github.com/rigelk))
 * Server optimizations:
   * Add cache for some immutable models
   * Don't refresh videos when processing a view
   * Optimize view endpoint
   * Completely rewritten SQL query to list videos
   * Optimize SQL request when broadcasting an activity
 * Support infinite scrolling in the discover page
 * Add ability for admins to create a user without a password. PeerTube will send a reset password link to the user ([@JohnXLivingston](https://github.com/JohnXLivingston))
 * Improve embed title background opacity
 * Add origin instance URL in watch page
 * Clearer description of advanced search options
 * Always copy full actor handle in video channels view ([@rigelk](https://github.com/rigelk))
 * Add `sendmail` support ([@immae](https://github.com/immae)) to `smtp` configuration
 * Support `rel="me"` links in markdown
 * Use `originallyPublishedAt` from body on import if it exists
 * Sort outbox by *DESC createdAt* order
 * Increase video comment max length limit

### Bug fixes

 * Update default user theme to `instance-default` (Jorge Silva)
 * Fix user dropdown menu with long texts ([@rigelk](https://github.com/rigelk))
 * Fix load more comments on infinite scroll ([@ipbc-dev](https://github.com/ipbc-dev))
 * Fix CSP issue on WebFinger service ([@ZanyMonk](https://github.com/ZanyMonk))
 * Fix federation with Pleroma
 * Fix Safari and iOS  video play
 * Fix broken HLS player on old Edge
 * Fix running HLS transcoding on existing HLS video
 * Fix user role edition
 * Fix video duration display
 * Fix error when adding a video in a playlist that does not have a thumbnail
 * Fix internal video display in playlists
 * Fix add comment in threads with deleted comments
 * Fix video codec in HLS playlist resulting in a broken video
 * Fix torrent import on Windows
 * Respect browser autoplay policy: don't autoplay videos in mute mode
 * Fix playlist videos autoplay/next play ([@rigelk](https://github.com/rigelk))
 * Fix admin table column invalid sort error
 * Fix outbox crawling max page/timeout (when an admin follows an instance with many videos)
 * Add CORS to ActivityPub routes
 * Fix my video imports table display when a video gets deleted ([@rigelk](https://github.com/rigelk))
 * Fix peertube/import scripts `comment-enabled`, `wait-transcoding` and `download-enabled` options
 * Don't leak unlisted videos in comments feed
 * Do not display deleted comments or muted accounts/instances in RSS feed
 * Fix HLS audio only transcoding
 * Fix playlist creation/update with a long description
 * Fix links of same instance in video description
 * Fix REPL script
 * Fix broken client when cookies are disabled
 * Fix upload button color in dark mode
 * Explicit theme colors for inputs and textarea
 * Fix input/textarea themes
 * Fix action button icons theme
 * Fix grey color theme
 * Fix regression scrollbar bgcolor mdtextarea maximized-mode ([@kimsible](https://github.com/kimsible))


**since v2.2.0-rc.1**

### Bug fixes

 * Fix broken migration introduced in 2.2.0-rc.1 in docker
 * Fix sort icons in tables
 * Fix action button overflow in tables
 * Fix broken client when cookies are disabled
 * Fix upload button color in dark mode
 * Explicit theme colors for inputs and textarea
 * Fix input/textarea themes
 * Fix dropdown menu overflow
 * Fix notifications with dark theme
 * Fix action button icons theme
 * Fix grey color theme
 * Fix regression scrollbar bgcolor mdtextarea maximized-mode ([@kimsible](https://github.com/kimsible))
 * Fix broken emails



## v2.1.1

### Bug fixes

 * Fix youtube-dl in docker image
 * Fix playlist creation/update
 * Fix fetch of instance config in client
 * Manual approves followers only for the instance (and not accounts/channels)
 * Fix avatar update
 * Fix CSP for embeds
 * Fix scroll of the menu on mobile
 * Fix CPU usage of PostgreSQL
 * Fix embed for iOS


## v2.1.0

**Since v2.0.0**

### IMPORTANT NOTES

 * **/!\ VERY IMPORTANT /!\\** You need to execute manually a script (can be executed after your upgrade, while your PeerTube instance is running) to create HLS video torrents:
   * `cd /var/www/peertube/peertube-latest && sudo -u peertube NODE_CONFIG_DIR=/var/www/peertube/config NODE_ENV=production node dist/scripts/migrations/peertube-2.1.js`
 * **/!\ VERY IMPORTANT /!\\** In the next PeerTube release (v2.2.0), we'll add a unique index on actors usernames to fix some federation bugs.
 Please check now if you have conflicts using:
    * Go inside your database using `sudo -u postgres psql peertube_prod` and run `select "preferredUsername" from actor where "serverId" is null group by "preferredUsername" having count(*) > 1;`
    * If you have some results, it seems you have duplicate channels/accounts.
  For every entry, you'll have to change the preferredUsername of the entry you want (so they are unique).
  The updated actors could have some federations issues
 * We now use Buster for the docker image, so the image name changed:
   * `production-stretch` becomes `production-buster`
   * `v2.x.x-stretch` becomes `v2.x.x-buster`
 * Users cannot create more than 20 channels now to avoid UX and actor name squatting issues
 * We added a warning if the `videos` directory is the same than the `redundancy` one in your configuration file: it can create some bugs

### Documentation

We added some sections in the documentation website:

 * S3 remote storage: https://docs.joinpeertube.org/admin-remote-storage
 * Instances redundancy: https://docs.joinpeertube.org/admin-following-instances
 * Moderate your instance: https://docs.joinpeertube.org/admin-moderation
 * Customize your instance (install plugins & themes): https://docs.joinpeertube.org/admin-customize-instance
 * PeerTube logs (standard log/audit log): https://docs.joinpeertube.org/admin-logs
 * Mute accounts/instances: https://docs.joinpeertube.org/use-mute
 * Controlled player embed API: https://docs.joinpeertube.org/api-embed-player

### Docker

 * Sticking to one env-var management system ([@Leopere](https://github.com/Leopere)) (See https://github.com/Chocobozzz/PeerTube/pull/2247)
 * Simplify Dockerfile and slim Docker image ([@Nutomic](https://github.com/nutomic))
 * Add HLS support in Docker container by using the latest Debian stable (Buster) image

### Plugins/Themes API

 * Add checkbox and textarea as possible input types for settings ([@rigelk](https://github.com/rigelk))
 * Add `isLoggedIn` helper to client plugins ([@rigelk](https://github.com/rigelk))
 * Add client plugin hooks:
   * `action:video-watch.player.loaded` with player instance
   * `action:video-watch.video.loaded` with a videojs instance
   * `action:signup.register.init` ([@rigelk](https://github.com/rigelk))
   * `filter:api.signup.registration.create.params` ([@rigelk](https://github.com/rigelk))
   * `filter:internal.video-watch.player.build-options.params`
   * `filter:internal.video-watch.player.build-options.result`
   * `filter:internal.common.svg-icons.get-content.params`
   * `filter:internal.common.svg-icons.get-content.result`
 * Add server plugins hooks:
   * `action:api.user.blocked`
   * `action:api.user.unblocked`
   * `action:api.user.registered`
   * `action:api.user.created`
   * `action:api.user.deleted`
   * `action:api.user.updated`
   * `action:api.user.oauth2-got-token`
 * Accept `.` `_` and `0-9` characters in plugin names

### Maintenance

 * PeerTube moved translations from Zanata to Weblate. Here is the new translations website URL: https://weblate.framasoft.org/projects/peertube/
 * We now provide a JavaScript library to control a PeerTube embed: https://www.npmjs.com/package/@peertube/embed-api
 * Add ability to generate HLS videos using `create-transcoding-job` script (see [the documentation](https://docs.joinpeertube.org/maintain-tools?id=create-transcoding-jobjs))
 * Update nginx template: (you need to [update manually](https://github.com/Chocobozzz/PeerTube/blob/develop/support/doc/production.md#nginx))
   * Add streaming playlists endpoint
   * Add `client_body_temp_path` hint
   * Relax TLS/SSL ciphers hardening to allow Android 4.4.2 to use the PeerTube instance API
 * Add `maxFileSize`, `maxFiles` and `anonymizeIP` log options in configuration file

### Features

 * :tada: Add *internal* video privacy mode. *Internal* videos are only available to other logged in users of your instance, and are not federated
 * :tada: Add hyperlink video timestamps in comments & video descriptions ([@Lesterpig](https://github.com/lesterpig) & [@rigelk](https://github.com/rigelk))
 * :tada: Comments improvements:
   * Support basic markdown
   * Soft delete video comments instead of destroying them ([@alcalyn](https://github.com/alcalyn))
   * Add commentator name alongside fid for video comments ([@rigelk](https://github.com/rigelk))
   * Add a cancel button in comment form ([@rigelk](https://github.com/rigelk))
   * Show number of comments under a video in watch page ([@rigelk](https://github.com/rigelk))
   * Add user moderation dropdown ([@rigelk](https://github.com/rigelk))
   * Add ability to sort comments by *total replies* or *created date* ([@rigelk](https://github.com/rigelk))
   * Add *total replies from video author* indicator ([@rigelk](https://github.com/rigelk))
   * Comment name emphasis for video author ([@rigelk](https://github.com/rigelk))
 * Add "Watch later" button in video miniature overlay ([@rigelk](https://github.com/rigelk))
 * Add ability to transcode videos in an audio only video container ([@Yetangitu](https://github.com/Yetangitu))
 * Add playlist search input in *add to playlist* dropdown ([@rigelk](https://github.com/rigelk))
 * Add search bars for a user's videos and playlists ([@rigelk](https://github.com/rigelk))
 * Support playlists in share modal
 * Better UI for a better world:
   * Add play/pause bezels to the video player ([@rigelk](https://github.com/rigelk))
   * Use icons instead of buttons in watch page (like/dislike, support...) ([@rigelk](https://github.com/rigelk))
   * Improve *PeerTube* section in About page and add links to the documentation
   * Improve comment tree in Watch page
   * Improve dropdown box shadow ([@rigelk](https://github.com/rigelk))
   * Add channel avatar to watch view ([@rigelk](https://github.com/rigelk))
   * Improve likes-dislikes bar usability
   * Alter titles section header style ([@rigelk](https://github.com/rigelk))
   * Enhance jobs list display on smaller screens ([@alcalyn](https://github.com/alcalyn))
   * Add a button in the videos from subscriptions page to manage subscriptions ([@rigelk](https://github.com/rigelk))
   * Add duration to video attributes in watch view ([@rigelk](https://github.com/rigelk))
   * Add a message in the login form when signup is disabled for people that are looking for an account ([@rigelk](https://github.com/rigelk))
   * Add "Manage" button in owned account and channels pages ([@rigelk](https://github.com/rigelk))
   * Improve password input accessibility ([@rigelk](https://github.com/rigelk))
   * Add descriptions in moderation dropdown ([@rigelk](https://github.com/rigelk))
 * Performances improvements:
   * Lazy load categories, licences, languages and video/playlist privacies in the client
   * Only update remote actor avatar if the filename changed
   * Optimize transcoding by using the lowest resolution as input file
   * Speedup embed first paint
   * Optimize videos list SQL query
   * Optimize local videos list SQL query
   * Cache `peertube` instance actor SQL result
   * Cache HLS/WebTorrent InfoHash SQL result
   * Optimize notification endpoint on specific cases
   * Optimize "list my playlists" SQL query
 * Improve search filters: ([@rigelk](https://github.com/rigelk))
   * Add ability to sort results
   * Improve tags filter inputs
   * Add a button to reset filters
 * Improve autoplay: ([@rigelk](https://github.com/rigelk))
   * Autoplay next video switch for both user and visitors
   * Add *up next* screen on autoplay
   * Autoplay next video support for playlists
   * Add *next* video button to the player
   * Add loop setting when watching a playlist
 * Add option to download subtitles in download modal ([@rigelk](https://github.com/rigelk))
 * Add a button in account page to follow all account channels ([@rigelk](https://github.com/rigelk))
 * Add ability to search a video directly by its UUID
 * Case insensitive tags search
 * Add ability to disable WebTorrent (and only enable HLS) (**experimental and breaks federation with PeerTube instances < 2.1**)
 * Don't seed if the client is on a cellular network in the HLS player
 * Load HLS player in embed by default if enabled
 * Admin panels:
   * Add ability to sort by *state*, *score* and *redundancy allowed* columns in following/followers admin table
   * Add ability to filter per job type in admin
   * Add *Audit logs* section in admin Logs panel
 * Improve Media-RSS support ([@rigelk](https://github.com/rigelk))
 * Explicit the tag limit in video form ([@bikepunk](https://github.com/bikepunk))
 * Add a warning when uploading videos using root
 * Clearer video quota label in user settings
 * Pause the video when the user opens a modal
 * Handle basic HTML in account descriptions
 * Support `m4v` videos
 * Improve 4k resolution bitrate
 * Add missing hotkeys documentation in the watch page
 * Add a button to copy the channel handle ([@rigelk](https://github.com/rigelk))
 * Add server config to the nodeinfo metadata ([@rigelk](https://github.com/rigelk))
 * Improve notification popup interactivity ([@rigelk](https://github.com/rigelk))

### Bug fixes

 * Don't notify if the account in on a muted instance
 * Don't leak other notified addresses in notification emails
 * Allow the embed iframe to open links
 * Add missing button roles for the language chooser and keyboard shortcut menu items [@MarcoZehe](https://github.com/MarcoZehe)
 * Fix overflow when creating a channel
 * Fix "copy magnet URI" in player
 * Fix text overflow in menu
 * Fix player focus
 * Only display accepted followers/followings instances in about page
 * Fix brackets truncation in video description
 * Fix channel playlist miniatures overflow
 * Fix background color on some screens
 * Fix captions upload issue depending on the caption name
 * Fix file download when the video is private
 * Fix dropdown on video miniature for unlogged users
 * Fix video support field in update form
 * Fix video import having a long thumbnail url (Facebook for example)
 * Add correct HTTP status on not found video
 * Fix bug on login when username has a special character (`_` for example)
 * Fix plugin unregistration that did not remove properly its hooks ([@JohnXLivingston](https://github.com/JohnXLivingston))
 * Fix wrong audio only resolution label for hls
 * Fix AP icon URL for imported videos
 * Fix octet stream fallback for video ext

**since v2.1.0-rc.1**

### Bug fixes

 * Fix wrong audio only resolution label for hls
 * Fix AP icon URL for imported videos
 * Fix embed on mastodon
 * Fix octet stream fallback for video ext


## v2.0.0

**Since v1.4.1**

### IMPORTANT NOTES

 * Removed old JSON LD signature implementation. There will be some **federation incompatibilities** with forwarded activities sent
  by PeerTube instances < v2.0.0
 * Replaced configuration key `email.object` with `email.subject`: https://github.com/Chocobozzz/PeerTube/commit/916937d7daf386e4e2d37b2ca22db07b644b02df

### Plugins/Themes API

 * Add plugin hook on registration `filter:api.user.signup.allowed.result`

### Docker

 * Fix traefik version docker compose (**you need to update your `docker-compose.yml` file**: https://github.com/Chocobozzz/PeerTube/commit/f1b38883922fd59b36f093e44a5091e090d20862)

### Maintenance

 * Add `--tmpdir`, `--first`, `--last` and `--verbose [level]` parameters to peertube-import-videos script ([@Yetangitu](https://github.com/Yetangitu))
 * Improve REST API documentation ([@frankstrater](https://github.com/frankstrater))
 * Improve plugin management documentation

### Features

 * Better instance admin responsibility:
   * Add ability to set more information about your instance. This will be used in the future on https://joinpeertube.org to help people find
   the appropriate PeerTube instance on which they can register:
     * Main **Categories**
     * **Languages** you/your moderators speak
     * **Code of Conduct**
     * **Moderation information** (who moderates your instance, NSFW policy etc)
     * Who is **behind the instance** (a single person? non-profit?)
     * Why did the admin **create this instance**
     * How long the admin plan to **maintain the instance**
     * How the administrator **will finance** the PeerTube server
     * **Hardware** information
   * Add these information in the about page and in the signup page
   * Add a welcome modal at first admin login with some explanations of PeerTube and some useful links
   * Add warning modal when administrators enable or enabled signup but did not fill some important instance information
   (for now the instance **name**, **terms**, **administrator** and **maintenance lifetime** information)
 * Add ability to automatically follow back other instances
 * Add ability to automatically follow [the public registry](https://instances.joinpeertube.org/) instances
 * Add *Most liked videos* page ([@alcalyn](https://github.com/alcalyn))
 * Add a drag&drop delay on playlist videos to allow user scroll on small screens ([@alcalyn](https://github.com/alcalyn))
 * Allow to toggle video publication date to display absolute date ([@alcalyn](https://github.com/alcalyn))
 * Add statistics in about page ([@alcalyn](https://github.com/alcalyn))
 * Improve the *feature table* in about page
 * Add contributors in about page
 * Clearer warning of IP address leaking on embedded videos ([@robinkooli](https://github.com/robinkooli))
 * Case insensitive search on video tags
 * Add video name in "video publish notification"
 * Add ability to autoplay next recommended video (opt in) ([@LoveIsGrief](https://github.com/LoveIsGrief))
 * Add link behind the subscribe via RSS button ([@frankstrater](https://github.com/frankstrater))
 * Support text/plain caption files
 * Speedup theme injection
 * Add ability to enable HLS in the admin panel

### Bug fixes

 * Fix audio upload
 * Handle video reports from mastodon
 * Fix videos redundancy exceeding the limit
 * Fix search when user defined video languages in their preferences
 * Don't quick transcode with the wrong pixel format
 * Hide videos abuses of muted accounts
 * Fix account avatar widths
 * Fix default `commentsEnabled` and `downloadEnabled` values on video upload/import ([@frankstrater](https://github.com/frankstrater))
 * Disable auto complete of email field when editing another user information in admin panel ([@Knackie](https://github.com/Knackie))
 * Fix federation issues with some actors (that have long descriptions, or missing optional AP fields)
 * Remove down redundancy endpoints in HLS player
 * Fix user notifications with multiple opened tabs
 * Replace "overview" by "discover" in webpage titles
 * Clearer IP debug message in admin panel
 * Fix checkbox styles when using a theme
 * Don't redirect on verify account page after login
 * Fix player captions menu after choosing a subtitle
 * Fix CLI scripts with URLs ending with a `/`
 * Fix `--since` and `--until` timezone in `peertube-import-videos` script
 * Avoid circular error in logger
 * Fix start/stop of first element when loading a playlist

***Since v2.0.0-rc.1***

### Features

 * Improve welcome/warning modals
 * Add ability to enable HLS in the admin panel

### Bug fixes

 * Fix auto index follow
 * Fix CLI scripts with URLs ending with a `/`
 * Fix `--since` and `--until` timezone in `peertube-import-videos` script ([@fflorent](https://github.com/fflorent))
 * Avoid circular error in logger
 * Fix start/stop of first element when loading a playlist


## v1.4.1

### Bug fixes

 * Fix too fast redundancy eviction
 * Fix broken auto blacklist page
 * Rename signup steps
 * Fix menu x overflow


## v1.4.0

**Since v1.3.1**

### IMPORTANT NOTES

 * **Important:** Add `plugins` directory in configuration file. **You should configure it in your production.yaml**
 * **Important:** Deprecate NodeJS 8 (support ends on [December 2019](https://github.com/nodejs/Release#release-schedule)). Please upgrade to NodeJS 10.
 * **Important:** Updated nginx template (you need to [update manually](https://github.com/Chocobozzz/PeerTube/blob/develop/support/doc/production.md#nginx))
   * Fix long server responses on dual stack servers: https://github.com/Chocobozzz/PeerTube/commit/fd2ddcae8ff4eb10bf7168ac3c8801f06b37627f
   * Improve images HTTP cache: https://github.com/Chocobozzz/PeerTube/commit/c928e1364fbdff87f27fd982710b95426a250491
 * **Important:** With the new theme system, we removed the dark mode button. Your administrator has to install [the dark theme](https://framagit.org/framasoft/peertube/official-plugins/tree/master/peertube-theme-dark)
 from their admin panel, and then users can choose this theme in their settings
 * Changed the playlist REST API to fix various issues. See https://github.com/Chocobozzz/PeerTube/pull/1998 for more information
 * Removed magnet URI support in download modal since most of the BitTorrent clients do not understand the `xs` parameter
 * Renamed `Overview` page to `Discover`

### Security

 * Moderators can only create and update regular users (thanks GGC-Project)

### Maintenance

 * Create a dedicated `package.json` for CLI tools to reduce server dependencies size
 * Add ability to set root password by environment at first start ([@darnuria](https://github.com/darnuria))
 * Removed unused `uuid` actor field (we already have a unique identifier that is the `preferredUsername`)
 * Add ability to disable PeerTube log rotation ([@NassimBounouas](https://github.com/NassimBounouas))
 * Speedup font display ([@BO41](https://github.com/BO41))
 * Improve static files HTTP cache
 * Add `--since` and `--until` parameters to import videos script to easily sync external channels ([@fflorent](https://github.com/fflorent))
 * Optimize `/watch/:uuid` endpoint
 * Optimize Sequelize (SQL ORM) queries generation (consumes less CPU)
 * Prune script is faster and can prune avatar files

### Features

 * :tada: Support Finnish, Greek and Scottish Gaelic languages
 * :tada: Add basic plugins and themes support (**beta**): https://docs.joinpeertube.org/contribute-plugins
   * Install plugins or themes from the administration panel
   * Choose a default theme for your instance
   * Users can choose the theme they want among the list of themes their administrator installed
 * :tada: Add ability to upload audio files: PeerTube will merge the audio file and the thumbnail to create a video
 * Multi step registration:
   * Add ability for new users to create their default channel
   * Guess the account username/channel username according to their display name
   * Add explanations about what the purpose of a username/channel name is, and what a channel is
 * Improve account video channels page:
   * Set it as the default page for the account page in order to avoid confusion between the account homepage and the video channel homepage
   * Display channels in rows with some of their videos
 * Support more URL parameters in embeds: `muted`, `loop`, `peertubeLink`
 * Redesign share modal and add customizations:
   * Start/stop at a specific timestamp
   * Automatically play/mute/loop the video
   * Set a specific subtitle by default
 * Group subscriptions and recently added videos in chronological order
 * Add ability for users to change their email address
 * Add ability to update the support field of all channel videos when we update the channel support field
 * Add a language filter in user preferences to display only videos in specific languages
 * Add instance follows list in a dedicated tab in the "About" page
 * Add ability to set to private a public/unlisted video or video playlist
 * Transcode in the `tmp` directory for s3fs compatibility ([@libertysoft3](https://github.com/libertysoft3))
 * Add a button to copy account username ([@NassimBounouas](https://github.com/NassimBounouas))
 * Redirect to "Local videos" page when going to the `peertube` account page
 * Rearrange search filter options ([@realityfabric](https://github.com/realityfabric))
 * Close modal after clicking on download ([@LeoMouyna](https://github.com/LeoMouyna))
 * Add ability for admins to customize emails object prefix and body signature ([@yohanboniface](https://github.com/yohanboniface))
 * Support 4K transcoding
 * Add link of the follower profile in administration ([@NassimBounouas](https://github.com/NassimBounouas))
 * Add subject field in contact form ([@NassimBounouas](https://github.com/NassimBounouas))
 * Add rate limit to registration and API endpoints
 * Add "video quota used" sortable column in user admin list ([@darnuria](https://github.com/darnuria))
 * Automatically update the playlist thumbnail according to the video at the first position (if the user did not set a specific thumbnail)
 * Automatically remove dead followings
 * Federate comment deletion if the comment was deleted by the video owner

### Bug fixes

 * Fix transcoding information in features table ([LiPek](https://github.com/LiPeK))
 * Fix tools auth with remote instances
 * Fix various issues in upload/import scripts
 * Fix redundancy exceeded quota
 * Fix login with email ([@NassimBounouas](https://github.com/NassimBounouas))
 * Fix quota display in features table
 * Fix transcoding help placement
 * Fix invisible videos in playlists
 * Fix HLS transcoding in lower resolutions
 * Fix various federation issues
 * Fix mute badge labels
 * Fix broken follow notification when the actor is deleted
 * Fix overflow and playlist block width in the watch page
 * Fix search results overflow on mobile
 * Fix infinite scroll on big screens
 * Fix start time on some HLS videos
 * Fix socket notification with multiple user tabs
 * Fix redundancy if the instance has already the file on disk
 * Fix image and plugin CSP
 * Fix video rows overflow
 * Dismiss modals on pop state
 * Go back when cancel NSFW modal


***Since v1.4.0-rc.1***

### Features

 * Add Finnish language support

### Bug fixes

 * Fix broken front end on Firefox ESR (60)
 * Fix prune storage script when using a same directory for multiple storage keys
 * Relax plugin `package.json` validation
 * Replace "overview" by "discover" in client titles
 * Change configuration: `email.object` becomes `email.subject`
 * Fix user creation by moderators
 * Fix video playlist element removal
 * Fix plugin card background color with dark theme
 * Fix lazy static route with unknown avatars (404 instead of 500)
 * Fix socket notification with multiple user tabs
 * Fix redundancy if the instance has already the file on disk
 * Fix image and plugin CSP
 * Fix video rows overflow
 * Dismiss modals on pop state
 * Go back when cancel NSFW modal


## v1.3.1

### Bug fixes

 * Fix Mastodon remote interactions
 * Fix missing video download button
 * Fix error in video upload/update form when scheduling publication
 * Fix black theme on some pages
 * Fix video import if auto blacklist is enabled


## v1.3.0

**Since v1.2.0**

### IMPORTANT NOTES

 * **nginx** Remove `text/html` from `gzip_types`: https://github.com/Chocobozzz/PeerTube/commit/7eeb6a0ba4028d0e20847b846332dd0b7747c7f8 [@bnjbvr](https://github.com/bnjbvr)
 * Add `streaming_playlists` directory in configuration file. **You should configure it in your production.yaml**
 * CSP configuration changed: it's now in a [dedicated section](https://github.com/Chocobozzz/PeerTube/blob/develop/config/production.yaml.example#L110)

### Maintenance

 * Add GitPod support ([@jankeromnes](https://github.com/jankeromnes)) that could help people to contribute on PeerTube: https://github.com/Chocobozzz/PeerTube/blob/develop/.github/CONTRIBUTING.md#online-development
 * Add reminder to restart PeerTube in upgrade script ([@ldidry](https://github.com/ldidry))
 * Add argument to dockerfile to pass options to npm run build ([@NaPs](https://github.com/NaPs))
 * Add `NOCLIENT` env support to only install server dependencies. Example: `NOCLIENT=true yarn install --pure-lockfile` ([@rigelk](https://github.com/rigelk))

### Docker

 * **Important:**: Add host network mode to the reverse proxy section (without this, it could break videos views and P2P: https://github.com/Chocobozzz/PeerTube/issues/1643#issuecomment-464789666)
 * **Important:**: Add a network section to [docker-compose.yml template](https://github.com/Chocobozzz/PeerTube/blob/develop/support/docker/production/docker-compose.yml)
and update your [.env](https://github.com/Chocobozzz/PeerTube/blob/develop/support/docker/production/.env#L8) to fix IP forwarding issue ([@Nutomic](https://github.com/nutomic))
 * Fix SMTP default configuration ([@Nutomic](https://github.com/nutomic))

### Features

 * Add video playlist support
   * A user has a default `Watch-later` playlist
   * A user can create private, unlisted or public playlists
   * An element in this playlist can start or stop at specific timestamps (you can create some kind of zapping for example)
   * The difference with a channel is that you cannot subscribe to a playlist, but you can add videos from any other user in your playlist.
   It's useful to organize your videos, or create a playlist of videos you like and share the link on the web etc
 * Add quarantine videos (auto blacklist videos on upload) feature :tada: ([@joshmorel](https://github.com/joshmorel))
 * Add Japanese & Nederlands & Português (Portugal) support
 * Add experimental HLS support
   * Better playback
   * Better bandwidth management (for both client & server)
   * Needs to store another video file per resolution, so enabling this option multiplies the videos storage by 2 (only new uploaded videos, this is not retroactive)
   * Requires ffmpeg >= 4
 * Better instance's followers management:
   * Add ability to remove an instance's follower
   * Add ability to forbid all new instance's followers
   * Add ability to manually approve new instance's followers
   * Add notification on new instance's follower
 * Improve UI:
   * Increase player default height
   * Reduce big play button border width
   * Increase thumbnail sizes
   * Add hover effect on video miniature
   * Add "my library" section in menu
   * Add missing icons in some buttons/dropdown
   * 2 rows per overview section
   * Increase video thumbnail blur ([@Zig-03](https://github.com/Zig-03))
   * Improve video miniatures list on mobile
   * Add animation when opening user notifications
 * Add ability for admins to disable the tracker (and so the P2P aspect of PeerTube, in order to improve users privacy for example)
 * Add original publication date attribute to videos, and add ability to filter on it (Andrés Maldonado)
 * Add video miniature dropdown
 * Add ability for admins to declare their instance as dedicated to NSFW content
 * Improve SEO (there is still work to be done)
 * Login is now case insensitive (if using official web client)
 * Add NSFW policy & users signup policy & auto blacklist strategy in features table in about page
 * Improve comment deletion warning
 * Restore videos list component on history back
 * Add ability to consult server logs in admin
 * Allow administrators to change/reset a user's password ([@rigelk](https://github.com/rigelk))
 * Add a debug page to help admins to fix IP configuration issues
 * Add ability for admins to limit users videos history size
 * Add ability for admins to delete old remote videos views (reduce database size)
 * Optimize video update page load
 * Less refresh jobs
 * Cleanup invalid AP rates/comments/shares
 * Better videos redundancy config error handling
 * Check emails are enabled if the admin requires email verification ([@joshmorel](https://github.com/joshmorel))
 * Add `Add /accounts/:username/ratings endpoint` ([@yohanboniface](https://github.com/yohanboniface))
 * Allow to control API rates limit from configuration ([@yohanboniface](https://github.com/yohanboniface))

### Bug fixes

 * Don't notify prior to scheduled update ([@joshmorel](https://github.com/joshmorel))
 * Fix account description database error
 * Fix Pleroma follow
 * Fix greek label
 * Fix email notification for some users
 * Fix translation of "Copy magnet URI"
 * Fix negative seconds by displaying 0 instead [@zacharystenger](https://github.com/zacharystenger)
 * Fix URL in video import notification
 * Don't close help popover when clicking on it
 * Fix `tmp` directory cleanup
 * Fix custom CSS help
 * Fix JSONLD context
 * Fix privacy label display in upload form
 * Fix my account settings responsiveness
 * Fix keyboard icon transparency ([@gbip](https://github.com/gbip))
 * Fix contact admin button overflow
 * Wait config to be loaded before loading login/signup
 * Privacy is optional in upload API endpoint
 * Fix hotkeys help popup overflow

***Since v1.3.0-rc.2***

### Bug fixes

 * Fix duplicates in playlist add component
 * Fix crash in files cache
 * Fix playlist view/update 403
 * Fix search with bad webfinger handles


## v1.2.1

### Bug fixes

 * **Important:** Fix invalid `From` email header in contact form that could lead to the blacklisting of your SMTP server
 * Fix too long display name overflow in menu
 * Fix mention notification when a remote account mention a local account that has the same username than yours
 * Fix access to muted servers table for moderators
 * Don't crash notification popup on bug
 * Fix reset password script that leaks password on invalid value


## v1.2.0

### BREAKING CHANGES

 * **Docker:** `PEERTUBE_TRUST_PROXY` env variable is now an array ([LecygneNoir](https://github.com/LecygneNoir))
 * **Docker:** Check you have all the storage fields in your `/config/production.yaml` file: https://github.com/Chocobozzz/PeerTube/blob/develop/support/docker/production/config/production.yaml#L34
 * **nginx:** Add redundancy endpoint in static file. **You should add it in your nginx configuration: https://github.com/Chocobozzz/PeerTube/blob/develop/support/doc/production.md#nginx**
 * **nginx:** Add socket io endpoint. **You should add it in your nginx configuration: https://github.com/Chocobozzz/PeerTube/blob/develop/support/doc/production.md#nginx**
 * Moderators can manage users now (add/delete/update/block)
 * Add `tmp` and `redundancy` directories in configuration file. **You should configure them in your production.yaml**

### Maintenance

 * Check free storage before upgrading in upgrade script ([@Nutomic](https://github.com/nutomic))
 * Explain that PeerTube must be stopped in prune storage script
 * Add some security directives in the systemd unit configuration file ([@rigelk](https://github.com/rigelk) & [@mkoppmann](https://github.com/mkoppmann))
 * Update FreeBSD startup script ([@gegeweb](https://github.com/gegeweb))

### Docker

 * Patch docker entrypoint to speed up the chown at startup ([LecygneNoir](https://github.com/LecygneNoir))

### Features

 * Add Russian, Polish and Italian languages
 * Add user notifications:
   * Notification types:
     * Comment on my video
     * New video from my subscriptions
     * New video abuses (for moderators)
     * Blacklist/Unblacklist on my video
     * Video import finished (error or success)
     * Pending video published (after transcoding or a scheduled update)
     * My account or one of my channel has a new follower
     * Someone (except muted accounts) mentioned me in comments
     * A user registered on the instance (for moderators)
   * Notification actions:
     * Add a web notification
     * Send an english email
 * Add contact form in about page (**enabled by default**)
 * Add ability to unfederate a local video in blacklist modal (**checkbox checked by default**)
 * Support additional video extensions if transcoding is enabled (**enabled by default**)
 * Redirect to the last url on login
 * Add ability to automatically set the video caption in URL. Example: https://peertube2.cpy.re/videos/watch/9c9de5e8-0a1e-484a-b099-e80766180a6d?subtitle=ru
 * Automatically enable the last selected caption when watching a video
 * Add ability to disable, clear and list user videos history
 * Add a button to help to translate peertube
 * Add text in the report modal to explain to whom the report will be sent
 * Open my account menu entries on hover
 * Explain what features are enabled on the instance in the about page
 * Add an error message in the forgot password modal if the instance email system is not configured
 * Add sitemap
 * Add well known url to change password ([@rigelk](https://github.com/rigelk))
 * Remove 8GB video upload limit on client side. There may still be such limit depending on the reverse proxy configuration ([@scanlime](https://github.com/scanlime))
 * Add CSP ([@rigelk](https://github.com/rigelk) & [@Nutomic](https://github.com/nutomic))
 * Update title and description HTML tags when rendering video HTML page
 * Add webfinger support for remote follows ([@acid-chicken](https://github.com/acid-chicken))
 * Add tooltip to explain how the trending algorithm works ([@auberanger](https://github.com/auberanger))
 * Warn users when they want to delete a channel because they will not be able to create another channel with the same name
 * Warn users when they leave the video upload/update (on page refresh/tab close)
 * Set max user name, user display name, channel name and channel display name lengths to 50 characters ([@McFlat](https://github.com/mcflat))
 * Increase video abuse length to 3000 characters
 * Add totalLocalVideoFilesSize in the stats endpoint

### Bug fixes

 * Fix the addition of captions to a video
 * Fix federation of some videos
 * Fix NSFW blur on search
 * Add error message when trying to upload .ass subtitles
 * Fix default homepage in the progressive web application
 * Don't crash on queue error
 * Fix EXDEV errors if you have multiple mount points
 * Fix broken audio in transcoding with some videos
 * Fix crash on getVideoFileStream issue
 * Fix followers search
 * Remove trailing `/` in CLI import script ([@HesioZ](https://github.com/HesioZ/))
 * Use origin video url in canonical tag
 * Fix captions in HTTP fallback
 * Automatically refresh remote actors to fix deleted remote actors that are still displayed on some instances
 * Add missing translations in video embed page
 * Fix some styling issues in dark mode
 * Fix transcoding issues with some videos
 * Fix Mac OS mkv/avi upload
 * Fix menu overflow on mobile
 * Fix ownership button icons ([@joshmorel](https://github.com/joshmorel))


## v1.1.0

***Since v1.0.1***

### BREAKING CHANGES

 * **Docker:** `PEERTUBE_TRUST_PROXY` env variable is now an array ([LecygneNoir](https://github.com/LecygneNoir))

### Maintenance

 * Improve REST API documentation ([@rigelk](https://github.com/rigelk))
 * Add basic ActivityPub documentation ([@rigelk](https://github.com/rigelk))
 * Add CLI option to run PeerTube without client ([@rigelk](https://github.com/rigelk))
 * Add manpage to peertube CLI ([@rigelk](https://github.com/rigelk))
 * Make backups of files in optimize-old-videos script ([@Nutomic](https://github.com/nutomic))
 * Allow peertube-import-videos.ts CLI script to run concurrently ([@McFlat](https://github.com/mcflat))

### Scripts

 * Use DB information from config/production.yaml in upgrade script ([@ldidry](https://github.com/ldidry))
 * Add REPL script ([@McFlat](https://github.com/mcflat))

### Docker

 * Add search and import settings env settings env variables ([@kaiyou](https://github.com/kaiyou))
 * Add docker dev image ([@am97](https://github.com/am97))
 * Improve docker compose template ([@Nutomic](https://github.com/nutomic))
   * Add postfix image
   * Redirect HTTP -> HTTPS
   * Disable Træfik web UI

### Features

 * Automatically resume videos if the user is logged in
 * Hide automatically the menu when the window is resized ([@BO41](https://github.com/BO41))
 * Remove confirm modal for JavaScript/CSS injection ([@scanlime](https://github.com/scanlime))
 * Set bitrate limits for transcoding ([@Nutomic](https://github.com/nutomic))
 * Add moderation tools in the account page
 * Add bulk actions in users table (Delete/Ban for now)
 * Add search filter in admin users table
 * Add search filter in admin following
 * Add search filter in admin followers
 * Add ability to list all local videos
 * Add ability for users to mute an account or an instance
 * Add ability for administrators to mute an account or an instance
 * Rename "News" category to "News & Politics" ([@daker](https://github.com/daker))
 * Add explicit error message when changing video ownership ([@lucas-dclrcq](https://github.com/lucas-dclrcq))
 * Improve description of the HTTP video import feature ([@rigelk](https://github.com/rigelk))
 * Set shorter keyframe interval for transcoding (2 seconds) ([@Nutomic](https://github.com/nutomic))
 * Add ability to disable webtorrent (as a user) ([@rigelk](https://github.com/rigelk))
 * Make abuse-delete clearer ([@barbeque](https://github.com/barbeque))
 * Adding minimum signup age conforming to ceiling GPDR age ([@rigelk](https://github.com/rigelk))
 * Feature/description support fields length 1000 ([@McFlat](https://github.com/mcflat))
 * Add background effect to activated menu entry
 * Improve video upload error handling
 * Improve message visibility on signup
 * Auto login user on signup if email verification is disabled
 * Speed up PeerTube startup (in particular the first one)
 * Delete invalid or deleted remote videos
 * Add ability to admin to set email as verified ([@joshmorel](https://github.com/joshmorel))
 * Add separators in user moderation dropdown

### Bug fixes

 * AP mimeType -> mediaType
 * PeerTube is not in beta anymore
 * PeerTube is not in alpha anymore :p
 * Fix optimize old videos script
 * Check follow constraints when getting a video
 * Fix application-config initialization in CLI tools ([@Yetangitu](https://github.com/Yetangitu))
 * Fix video pixel format compatibility (using yuv420p) ([@rigelk](https://github.com/rigelk))
 * Fix video `state` AP context  ([tcitworld](https://github.com/tcitworld))
 * Fix Linked Signature compatibility
 * Fix AP collections pagination
 * Fix too big thumbnails (when using URL import)
 * Do not host remote AP objects: use redirection instead
 * Fix video miniature with a long name
 * Fix video views inconsistencies inside the federation
 * Fix video embed in Wordpress Gutenberg
 * Fix video channel videos url when scrolling
 * Fix player progress bar/seeking when changing resolution
 * Fix search tab title with no search
 * Fix YouTube video import with some videos

***Since v1.1.0-rc.1***

### Bug fixes

 * Fix AP infinite redirection
 * Fix trending page


## v1.0.1

### Security/Maintenance/Federation

 * Add HTTP Signature in addition to Linked Signature:
    * It's faster
    * Will allow us to use RSA Signature 2018 in the future without too much incompatibilities in the peertube federation


## v1.0.0

### SECURITY

 * Add more headers to HTTP signature to avoid actor impersonation by replaying modified signed HTTP requests (thanks Thibaut Girka)

### Bug fixes

 * Check video exists before extending expiration
 * Correctly delete redundancy files
 * Fix account URI in remote comment modal ([@rigelk](https://github.com/rigelk))
 * Fix avatar update
 * Avoid old issue regarding duplicated hosts in database


## v1.0.0-rc.2

### Bug fixes

 * Fix config endpoint


## v1.0.0-rc.1

### Features

 * Allow specification of channel ID in `peertube-upload.js` ([@anoadragon453](https://github.com/anoadragon453))
 * Show last commit hash alongside server version in footer ([@rigelk](https://github.com/rigelk))
 * Add comment feeds in watch page

### Bug fixes

 * Fix dnt route (yes again, but now we have unit tests for this route :D)
 * Check video channel name is unique when creating a new one
 * Fix video fps validator (prevent redundancy/refresh of some old videos)
 * Allow empty search on client side ([@rigelk](https://github.com/rigelk))
 * Correctly forward comment deletion


## v1.0.0-beta.16

### BREAKING CHANGES

 * Add prompt to upgrade.sh to install pre-release version ([@Nutomic](https://github.com/nutomic))

### Features

 * Add shortcuts icon in menu
 * Improve overview section titles
 * Check old password before change ([@BO41](https://github.com/BO41))
 * Adding frame-by-frame hotkey support in player ([@rigelk](https://github.com/rigelk))

### Bug fixes

 * Stop seeding torrents after a failed import
 * Fix player crashing the web browser
 * Fix player performance with small devices
 * Fix some untranslated strings
 * Fix video files duplicated when fps is null ([@rigelk](https://github.com/rigelk))
 * Fix video import of some youtube videos
 * Fix (long) video description when importing by url
 * Fix Mastodon federation with a comment reply
 * Correctly delete directories on import
 * Remove duplicated videos on unfollow/delete redundancy
 * Fix 404 on manifest
 * Hide useless error when destroying fake renderer
 * Display other videos on big screens on the right of the watch page
 * Fix no other videos displayed on some videos
 * Fix hidden advanced options in upload form
 * Fix message space on video upload cancel ([@rigelk](https://github.com/rigelk))
 * Fix error when updating many video captions
 * Fix "my account" subtitles
 * Fix error when clicking on the disabled publish button
 * Increase timeout on upload endpoint
 * Fix redundancy with videos already duplicated by another instance(s)
 * Correctly delete files on failed import


## v1.0.0-beta.15

### Features

 * Improve subscription button ([@rigelk](https://github.com/rigelk))
  * Display it for unlogged users
  * Add RSS feed
  * Allow remote follow
 * Allow remote comment ([@rigelk](https://github.com/rigelk))
 * Support Simplified Chinese ([@SerCom-KC](https://github.com/SerCom-KC))

### Bug fixes

 * Fix redundancy with old PeerTube torrents
 * Fix crash with `/static/dnt-policy/dnt-policy-1.0.txt` route
 * Fix redundancy totalVideos stats
 * Reduce video import TTL to 1 hour
 * Only duplicate public videos


## v1.0.0-beta.14

### Features

 * Video redundancy system (experimental)
 * Add peertube script (see [the doc](/support/doc/tools.md#cli-wrapper)) ([@rigelk](https://github.com/rigelk))
 * Improve download modal ([@rigelk](https://github.com/rigelk))
 * Add redirect after login ([@BO41](https://github.com/BO41))
 * Improve message when removing a user
 * Improve responsive on small screens
 * Improve performance:
   * Overview endpoint
   * SQL requests of watch page endpoints
   * SQL requests of ActivityPub endpoints
   * Cache user token
   * Videos infinite scroll in the web browser
 * Add warning if one of the storage directory is in the peertube production directory
 * Auto focus first field on login ([@rigelk](https://github.com/rigelk))
 * Add chevron hotkeys to change playback rate ([@rigelk](https://github.com/rigelk))

### Bug fixes

 * Fix 24 hours delay to process views
 * Fix tag search on overview page
 * Handle actors search beginning with '@'
 * Fix "no results" on overview page
 * Fix iOS player playback/subtitles menu
 * Fix description/comments that break the video watch page
 * Don't get recommended videos twice
 * Fix admin access to moderators
 * Fix nav tab and tag color in dark theme ([@rigelk](https://github.com/rigelk))
 * Fix help popover overflow ([@rigelk](https://github.com/rigelk))
 * Fix comment deletion with mastodon (only with new comments)


## v1.0.0-beta.13

### Features

 * Improve keyboard navigation ([@rigelk](https://github.com/rigelk))
 * Remember theme in local storage ([@rigelk](https://github.com/rigelk))

### Bug fixes

  * Fix upgrade/installation on node 8.12 (bcrypt issue)
  * Fix video channel deletion
  * Fix video channel RSS
  * Fix video views increment


## v1.0.0-beta.12

**If you have not updated to v1.0.0-beta.10, see the v1.0.0-beta.10.pre.1 changelog, in particular how to upgrade**

### BREAKING CHANGES

 * Users can now use the name they want for their channel.
 We will therefore favour the display of video channel handles/names instead of account in the future.

### Documentation

 * Add SECURITY.md document
 * Add TCP/IP tuning template to prevent buffer bloat/latency ([@scanlime](https://github.com/scanlime))
 * Add `parse-log` admin tool documentation
 * Improve README schemas ([@Edznux](https://github.com/edznux))

### nginx template

 * Add gzip support ([@scanlime](https://github.com/scanlime))

### Docker template

 * Add quota to the docker configuration values ([@kaiyou](https://github.com/kaiyou))

### Features

 * Add portuguese and swedish languages
 * Support user subscriptions
 * Add ability to search videos or channels with their URL/handle (can be opt-out by the admin)
 * Add "videos overview" page (pick randomly some categories/tags/channels and display their videos)
 * Add ability to set a name (left part of the handle) to a channel instead of UUID
 * Users can "give" their videos to other local users (WIP, feedback welcome) ([@grizio](https://github.com/grizio))
 * Add keyboard shortcuts (press `?` to see them) ([@rigelk](https://github.com/rigelk))
 * Add ability to set daily video upload quota to users ([@Nutomic](https://github.com/nutomic))
 * Add user email verification (can be opt-in by the admin) ([@joshmorel](https://github.com/joshmorel))
 * Improve video watch page style ([@rigelk](https://github.com/rigelk))
 * Trending page takes into account views from the last x days (defined by the admin in the configuration file)
 * Add "start at" checkbox in the video share modal
 * Add instance capabilities table in the signup page ([@rigelk](https://github.com/rigelk))
 * Improve video abuses display in admin ([@Nutomic](https://github.com/nutomic))
 * Add "my videos" shortcut in menu ([@LeoMouyna](https://github.com/LeoMouyna))
 * Support 0.75 and 1.25 playback speeds ([@Glandos](https://github.com/Glandos))
 * Improve error message on actor name conflict
 * Improve videos list/search SQL query (split it into 2 queries)
 * Make left menu show the scrollbar only on hover/focus ([@rigelk](https://github.com/rigelk))
 * Other videos column in watch page show related tagged videos if possible ([@jorropo](https://github.com/jorropo))
 * Password change errors more friendly ([@jorropo](https://github.com/jorropo))
 * Improve labels for video privacies (video upload/update)
 * Add theming via CSS custom properties ([@rigelk](https://github.com/rigelk))
 * Add dark theme ([@rigelk](https://github.com/rigelk))
 * Add input color to cope with browser themes ([@rigelk](https://github.com/rigelk))

### Bug fixes

 * Fix player video playback (videos never ends or infinite load after seeking)
 * Fix video URL import with videos having a small title
 * Make HSTS opt-in and leave it to the reverse-proxy ([@rigelk](https://github.com/rigelk))
 * Fix search results on mobile
 * Do not import live streaming
 * Fix NSFW filter when the instance decides to hide them and the user decides to list them
 * Delete highlighted comment too if needed
 * Fix ffmpeg auto thread admin configuration ([@jorropo](https://github.com/jorropo))
 * ActivityPub: use height instead of width to represent the video resolution
 * Fix thumbnail/preview in upload.js script
 * Fix import-videos.js duplicate detection
 * Fix occitan language label


## v1.0.0-beta.11

**If you have not updated to v1.0.0-beta.10, see the v1.0.0-beta.10.pre.1 changelog, in particular how to upgrade**

### Features

 * Add ability to import videos from a URL (YouTube, Dailymotion, Vimeo, raw file etc) or torrent file/magnet.
 Should be explicitly enabled by the administrator in the configuration file
 * Add german, spanish, taiwan (traditional chinese) and occitan languages
 * Add ability to delete our account
 * Add ability to ban a user
 * Add ability to set a moderation comment to an abuse
 * Add state (pending, accepted, rejected) attribute to an abuse
 * Add ability to set a reason when blacklisting a video
 * Add ability to blacklist local videos
 * Improve abuse and blacklist tables
 * Add user quota used in users list
 * Tracker only accept known infohash (avoid people to use your tracker for files unrelated to PeerTube)
 * Add database pool configuration ([@rigelk](https://github.com/rigelk))
 * Add audit log ([@Nautigsam](https://github.com/Nautigsam))
 * Add ffmpeg nice and auto thread ([@jorropo](https://github.com/jorropo))
 * Upgrade to bootstrap 4
 * DNT support

### Bug fixes

 * Fix videos FPS federation
 * Cleanup request files on bad request
 * Handle truncated markdown links
 * Fix dropdown position in menu
 * Translate subtitle languages in player
 * Translate player according the language of the interface
 * Fix reset my password button ([@joshmorel](https://github.com/joshmorel))


## v1.0.0-beta.10

**See the v1.0.0-beta.10.pre.1 changelog, in particular how to upgrade**

### Bug fixes (from beta.10.pre.3)

 * Fix caption upload on Mac OS


## v1.0.0-beta.10.pre.3

**See the v1.0.0-beta.10.pre.1 changelog, in particular how to upgrade**

### Bug fixes (from beta.10.pre.2)

 * Try to fix the infinite creation of Delete actor jobs by deleting kue migration
 * Cleanup SQL indexes
 * Try to optimize SQL search query
 * Try to optimize videos list SQL query
 * Add more logs and fix logger when having an error
 * Move subscription helper in the account line in video watch page
 * Fix responsive on videos search
 * Refresh orphan actors
 * Don't send a follow request if the follow was already accepted


## v1.0.0-beta.10.pre.2

**See the v1.0.0-beta.10.pre.1 changelog, in particular how to upgrade**

### Bug fixes (from beta.10.pre.1)

 * Fix captions/subtitles freeze in player
 * Fix attribute label width in video watch page
 * Fix player playback in Chrome
 * Revert SQL optimization when listing videos: it breaks the connection pool of some instances


## v1.0.0-beta.10.pre.1

This version is a pre release because it contains many important changes, and requires manual steps before upgrading.

**Important:** Before upgrading run the following commands (no need to stop PeerTube) on your PeerTube database (in this example it's *peertube_prod*):

```
$ sudo -u postgres psql peertube_prod -c 'CREATE EXTENSION IF NOT EXISTS unaccent;'
$ sudo -u postgres psql peertube_prod -c 'CREATE EXTENSION IF NOT EXISTS pg_trgm;'
```

You will need [PostgreSQL Contrib](https://www.postgresql.org/docs/9.6/static/contrib.html).

### BREAKING CHANGES

 * Require `unaccent` and `pg_trgm` PostgreSQL extension for the PeerTube database
 * `category` filter param is replaced by `categoryOneOf`
 * Switch job queue to [Bull](https://github.com/OptimalBits/bull). **PeerTube will not migrate your old pending jobs in this new queue manager**
 * Update nginx template (you need to [update manually](https://github.com/Chocobozzz/PeerTube/blob/develop/support/doc/production.md#nginx))
 * Update default cache size configurations
 * Update search API route: `/videos/search` becomes `/search/videos`
 * Needs Redis >= 2.8.18

### Features

 * Add ability to change the language of the interface (currently available: english, french, basque, catalan, czech and esperanto)
 * Subtitles/captions support (.srt and .vtt)
 * Add advanced search
 * Add ability to click on category/language/licence/tags in watch page
 * Improve explanations of P2P & Privacy section in about page
 * Avoid design latency when the admin set custom CSS
 * Add ability to update video channel avatar
 * Limit video resolution depending on the video element size (Nitesh Sawant)
 * Show "Other videos" on a <1300px viewport ([@Simounet](https://github.com/simounet))
 * Add QR code to share videos URL ([@DeeJayBro](https://github.com/DeeJayBro))
 * Add "agree to the terms" checkbox in registration form
 * Add tracker rate limiter
 * Add author URL in OEmbed response
 * Display username instead of email in menu
 * Clarifying what extensions are accepted for upload ([@rigelk](https://github.com/rigelk))
 * Thumbnail support for RSS feeds ([@rigelk](https://github.com/rigelk))
 * Open CORS on API and static resources ([@rezonant](https://github.com/rezonant)
 * B-adapt 1 and B-frames 16 on ffmpeg transcoding:  ([@Anton-Latukha](https://github.com/Anton-Latukha)). See https://github.com/Chocobozzz/PeerTube/pull/774 for more information
 * Support Redis socket ([@rigelk](https://github.com/rigelk))
 * Improve video `start` param to support string times (for example: 2m42s))
 * Display table next/prev/first/last icons in admin tables
 * NodeInfo support ([@rigelk](https://github.com/rigelk))
 * Improve HTTP headers security ([@rigelk](https://github.com/rigelk))
 * Improve client accessibility (for screen reader users etc)
 * Optimize SQL requests (in particular the one to list videos)
 * Optimize images ([@jorropo](https://github.com/jorropo))
 * Add esperanto, lojban, klingon and kotava (audio/subtitle) languages
 * Allow uploads of videos <8GB (*experimental*)
 * Handle FPS > 30 (*experimental*)

### Bug fixes

 * Fix avatars/thumbnails update (cache issue)
 * Fix pagination on admin job table when changing the job state
 * Fix SQL transaction retryer log
 * Correctly handle error when remote instance is down
 * Fix account videos URL when scrolling
 * Avoid commenting twice by disabling comment submit button when sending the comment
 * Reset confirm component input when closing it
 * Fix video speed when video resolutions changes ([@grizio](https://github.com/grizio))
 * Disable hotkeys modifiers for numbers ([@rigelk](https://github.com/rigelk))
 * Reset published date on video publish (scheduled or after a transcoding)
 * Avoid 404 title on the first page load
 * Fix forgot password message regarding email
 * Remove scroll to top when closing the menu ([@ebrehault](https://github.com/ebrehault))
 * Use UUID for channel link in watch page

### Docker

 * Add PEERTUBE_SMTP_DISABLE_STARTTLS config env


## v1.0.0-beta.9

### Features

 * Theater/Cinema mode in player
 * Add ability to wait transcoding before publishing it
 * Add ability for uploaders to schedule video update
 * Add time display to see where we seek the video
 * Add title in player peers info to show total downloaded/uploaded data
 * Provide magnet URI in player and download modal ([@rigelk](https://github.com/rigelk))
 * Add warning if the domain name is different from the one of the first start of Peertube
 * Add resolution to create-transcoding-job script ([@fflorent](https://github.com/fflorent))

### Bug fixes

 * Fix dislikes number in video watch page
 * Fix import when the imported file has the same extension than an already existing file
 * Fix bad RSS descriptions when filtering videos by account or channel
 * Fix RSS results limit
 * Fix glitch when updating player volume
 * Use local object URLs for feeds
 * Automatically jump to the highlighted thread
 * Fix account link width on video view ([@sesn](https://github.com/sesn))
 * Prevent commenting twice
 * Blue links color in comments
 * Fix quota precision in users list
 * Handle markdown in account/video channel pages
 * Fix avatar image in channel page
 * Fix slow HTTP fallback on Firefox
 * Do not create a user with the same username than another actor name
 * Reset search on page change
 * Fix images size limit
 * Log torrent errors/warnings in the console, instead of disturbing users


## v1.0.0-beta.8

### Features

 * Docker:
   * Add disable_starttls and transcoding configuration variables
   * `.env` file to define env variables (instead of defining them in `docker-compose.yml`)
   * Some improvements that should make the upgrades less painful
 * Add ability to manually run transcoding jobs (admin with CLI)
 * Add ability to import a video file (admin with CLI)
 * Add context menu to the player
 * Add number of videos published by an account/video channel
 * Improve player progress bar
 * Improve Twitter configuration help tooltips
 * Pick average video file instead of max quality in "Auto" resolution mode
 * Increase access token lifetime to 1 day
 * Add video comments RSS

### Bug fixes

 * Clicking on "Download" correctly opens a popup to download the video
 (instead of opening the video in a new tab)
 * Fix frequent logout
 * Fix `publishedAt` video attribute when following a new instance
 * Correctly resumes the video on "PeerTube" link click in embed
 * Fix markdown links truncation
 * Fix account/channel pages not updated if we only change the account/channel
 * Fix player resolution change that plays even if the video was paused
 * Fix posting view in embed that contains search params
 * Fix video watch tooltips regarding subscriptions by using the account name
 instead of the display name
 * Rename "my settings" to "my account" in menu


## v1.0.0-beta.7

### BREAKING CHANGES

 * Account client URLs are now `/accounts/{username}/` (and not `/accounts/{id}/`)

### Documentation

 * Better documentation on how to deploy with Docker: https://github.com/Chocobozzz/PeerTube/blob/develop/support/doc/docker.md

### Features

 * Add short description in about page
 * Add owner account name in video channel page
 * Improve performance in ActivityPub controllers
 * Video **support** field inherits video channel **support** field when uploading/updating a video
 * Resume video when clicking on "PeerTube" link in embed

### Bug fixes

 * Fix player on Android
 * Fix player when Firefox has cookies disabled
 * Reload "my videos" after a delete
 * Fix missing key configuration when upgrading with Docker
 * Fix CC audience in Activity Pub objects/activities


## v1.0.0-beta.6

### Features

 * Handle concurrent requests in cache middleware
 * Add ability to enable registration by IP

### Bug fixes

 * Fix insane SQL request when loading all video attributes


## v1.0.0-beta.5

### BREAKING CHANGES

 * Update Docker Compose (https://github.com/Chocobozzz/PeerTube/commit/fd5e57bbe2accbdb16b6aa65337c5ef44b5bd8fb)
 * Rename client routes:
   * `/admin/users/add` to `/admin/users/create`
   * `/videos/edit/:uuid` to `/videos/update/:uuid`
   * `/admin/users/:id/update` to `/admin/users/update/:id`


### Features

 * Adding basic helpers to guide users for comments/subscribe to accounts
 * Add ability to move a video in another channel
 * Improve web browser RAM consumption when watching (long) videos
 * Support robots.txt in configuration
 * Add ability to select the Redis database in configuration


### Bug fixes

 * Fix error message on token expiration
 * Increase menu icon size
 * Add timeout and TTL to request jobs to fix stuck job
 * Fix responsive account about page
 * Fix updating description account
 * Account/video channel descriptions are not required anymore
 * Fix video channel description and support max length (500 characters now)
 * Fix "..." for buttons (delete/edit) in admin tables
 * Fix overflow in markdown textarea preview
 * Add ability to embed videos in a Twitter card
 * Use `publishedAt` attribute when sorting videos
 * Fix concurrent requests in videos list
 * Fix player on iOS


## v1.0.0-beta.4

### BREAKING CHANGES

 * Hide by default NSFW videos. Update the `instance.default_nsfw_policy` configuration to `blur` to keep the old behaviour
 * Move video channels routes:
   * `/videos/channels` routes to `/video-channels`
   * `/videos/accounts/{accountId}/channels` route to `/accounts/{accountId}/video-channels`
 * PeerTube now listen on 127.0.0.1 by default
 * Use ISO 639 for language (*en*, *es*, *fr*...)
   * Tools (`import-videos`...) need the language ISO639 code instead of a number
   * API (`upload`, `update`, `list`...) need/return the language ISO639 code instead of a number

### Features

 * Add `publishedAt` attribute to videos
 * Improve player:
   * Smooth progress bar
   * Settings menu
   * Automatic resolution (depending on the user bandwidth)
   * Some animations/effects
   * More reactive when clicking on play
   * Handle autoplay blocking by some web browsers
   * Better responsive
   * Add ability to link a specific timestamp. Example: https://peertube2.cpy.re/videos/watch/f78a97f8-a142-4ce1-a5bd-154bf9386504?start=58
 * Add an id to the body to override current CSS (for custom CSS)
 * Add privacy argument to `upload.ts` script
 * RSS/Atom/JSON-feed for videos recently-added/trending/account
 * Support hostname binding in the configuration
 * Add ability to click on an account in the video watch page (link to a search)
 * Better responsive on many comment replies
 * Move follows in the job queue
 * Add ability to choose the NSFW videos policy: hide, blur or display. Could be overrode by the user
 * Add video privacy information in *my videos page*
 * Use the video name for the torrent file name instead of the UUID
 * Handle errors in embed (video not found, server error...)
 * Account view (videos uploaded by this account + video channel owned by this account + about pages)
 * Video channel view (videos uploaded in this channel + about pages)
 * Video channel management (avatar update is still missing)

### Bug fixes

 * Fix "show more" description on video change
 * Accept unlisted comments
 * Don't start application until all components were initialized
 * Fix word-break in video description and video comments
 * Don't add a `.` after the URL in the "forgot password" email



## v1.0.0-beta.3

### Features

 * Add hover background color in menu
 * Add info about the initial user quota in the registration form
 * Add link to register in the login form
 * Prevent brute force login attack

### Bug fixes

 * Fix bad federation with videos with special utf characters in description (again)
 * Fix views system behind a reverse proxy


## v1.0.0-beta.2

### Features

 * More logging in SMTP module
 * Add option to disable starttls in SMTP module
 * Update STUN servers (using framasoft.org and stunprotocol.org now)
 * Min comment length is 1 now (useful for emoji...)
 * Better embed video player in small screens
 * Reduce display time of title/description/control bar in embed on inactivity
 * Add sign languages for videos attribute
 * Add autoplay parameter for embed
 * Videos search on account username and host too
 * Redirect to homepage on empty search

### Bug fixes

 * Fix mentions in comment replies
 * Logo/Title redirects to the default route
 * Fix bad federation with videos with special utf characters in description
 * Fix pagination on mobile
 * Use instance name for page titles
 * Fix bad id for Create activities (ActivityPub)
 * Handle inner actors instead of just handling actor ids (ActivityPub)
 * Fallback to torrent file if infohash is incorrect
 * Fix admin config errors display/validation
 * Add public to Announces (ActivityPub)
 * Fix inability to run client when cookies are disabled
 * Fix words breaking in videos description
 * Graceful exit when import videos script fails
 * Fix import videos with long names
 * Fix login with a password containing special characters
 * Fix player error flickering with an unsupported video format
 * Fix comment delete federation
 * Fix communication of a PeerTube instance and Mastodon
 * Fix custom configuration with number values


## v1.0.0-beta.1

Nothing new here, but PeerTube is stable enough for being in beta now.


## v1.0.0-alpha.9

### BREAKING CHANGES

 * Update videos list/search/get API response:
   * Removed `resolution` field
   * Removed `resolutionLabel` field
   * Removed `category` field
   * Removed `categoryLabel` field
   * Removed `licence` field
   * Removed `licenceLabel` field
   * Removed `language` field
   * Removed `languageLabel` field
   * Removed `privacy` field
   * Removed `privacyLabel` field
   * Added `resolution.id` field
   * Added `resolution.label` field
   * Added `category.id` field
   * Added `category.label` field
   * Added `licence.id` field
   * Added `licence.label` field
   * Added `language.id` field
   * Added `language.label` field
   * Added `privacy.id` field
   * Added `privacy.label` field

### Bug fixes

 * Fix video_share_url duplicate key on failed transcoding job


## v1.0.0-alpha.8

### Features

 * Add ability to set a short instance description


## v1.0.0-alpha.7

### BREAKING CHANGES

 * Update videos list/search API response:
   * Removed `accountName` field
   * Removed `serverHost` field
   * Added `account.name` field
   * Added `account.displayName` field
   * Added `account.host` field
   * Added `account.url` field
   * Added `account.avatar` field
 * Update video abuses API response:
   * Removed `reporterUsername` field
   * Removed `reporterServerHost` field
   * Removed `videoId` field
   * Removed `videoUUID` field
   * Removed `videoName` field
   * Added `reporterAccount` field
   * Added `video.id` field
   * Added `video.name` field
   * Added `video.uuid` field
   * Added `video.url` field

### Features

 * Add "Local" in menu that lists only local videos


## v1.0.0-alpha.4

### Features

 * Add iOS support


## v1.0.0-alpha.1

### Features

 * Add messages about privacy and P2P
 * Add stats route
 * Add playback setting


## v0.0.29-alpha

### BREAKING CHANGES

 * Use only 1 thread for transcoding by default

### Features

 * Add help to JS/CSS custom configuration inputs
 * Keep ratio in video thumbnail generation
 * Handle video in portrait mode

### Bug fixes

 * Fix complete description on some videos
 * Fix job sorting in administration


## v0.0.28-alpha

### BREAKING CHANGES

 * Enable original file transcoding by default in configuration
 * Disable transcoding in other definitions in configuration

### Features

 * Fallback to HTTP if video cannot be loaded
 * Limit to 30 FPS in transcoding


## v0.0.27-alpha

### Features

 * Add ability for admin to inject custom JavaScript/CSS
 * Add help tooltip on some fields

### Bug fixes

 * Fix comment reply highlighting


## v0.0.26-alpha

### BREAKING CHANGES

 * Renamed script `import-youtube.js` to `import-videos.js`
 * Renamed `import-video.js` argument `youtube-url` to `target-url`

### Features

 * Add "Support" attribute/button on videos
 * Add ability to import from all [supported sites](https://rg3.github.io/youtube-dl/supportedsites.html) of youtube-dl

### Bug fixes

 * Fix custom instance name overflow


## v0.0.25-alpha

### Features

 * Add ability to link a specific comment

### Bug fixes

 * Fix avatars on video watch page


## v0.0.24-alpha

### Features

* Publish comments with *ctrl + enter*

### Bug fixes

* Don't stuck on active jobs
* Fix deleting a video with comments
* Fix infinite scroll (videos list)<|MERGE_RESOLUTION|>--- conflicted
+++ resolved
@@ -1,7 +1,5 @@
 # Changelog
 
-<<<<<<< HEAD
-=======
 ## v3.3.0
 
 ### IMPORTANT NOTES
@@ -87,7 +85,6 @@
  * Fill video information when importing a peertube video
 
 
->>>>>>> f49ff551
 ## v3.2.1
 
 ### IMPORTANT NOTES
