# Changelog

## v1.0.0-beta.16

### BREAKING CHANGES

 * Add prompt to upgrade.sh to install pre-release version ([@Nutomic](https://github.com/nutomic))

### Features

 * Add shortcuts icon in menu
 * Improve overview section titles
 * Check old password before change ([@BO41](https://github.com/BO41))
<<<<<<< HEAD
 * Adding frame-by-frame hotkey support in player ([@rigelk](https://github.com/rigelk))

### Bug fixes

 * Stop seeding torrents after a failed import
 * Fix player crashing the web browser
 * Fix player performance with small devices
 * Fix some untranslated strings
=======

### Bug fixes

 * Fix some translations
>>>>>>> 67898609
 * Fix video files duplicated when fps is null ([@rigelk](https://github.com/rigelk))
 * Fix video import of some youtube videos
 * Fix (long) video description when importing by url
 * Fix Mastodon federation with a comment reply
 * Correctly delete directories on import
 * Remove duplicated videos on unfollow/delete redundancy
 * Fix 404 on manifest
 * Hide useless error when destroying fake renderer
 * Display other videos on big screens on the right of the watch page
 * Fix no other videos displayed on some videos
<<<<<<< HEAD
 * Fix hidden advanced options in upload form
 * Fix message space on video upload cancel ([@rigelk](https://github.com/rigelk))
 * Fix error when updating many video captions
 * Fix "my account" subtitles
 * Fix error when clicking on the disabled publish button
 * Increase timeout on upload endpoint
 * Fix redundancy with videos already duplicated by another instance(s)
 * Correctly delete files on failed import
=======
>>>>>>> 67898609
 

## v1.0.0-beta.15

### Features

 * Improve subscription button ([@rigelk](https://github.com/rigelk))
  * Display it for unlogged users
  * Add RSS feed
  * Allow remote follow
 * Allow remote comment ([@rigelk](https://github.com/rigelk))
 * Support Simplified Chinese ([@SerCom-KC](https://github.com/SerCom-KC))

### Bug fixes

 * Fix redundancy with old PeerTube torrents
 * Fix crash with `/static/dnt-policy/dnt-policy-1.0.txt` route
 * Fix redundancy totalVideos stats
 * Reduce video import TTL to 1 hour
 * Only duplicate public videos
 

## v1.0.0-beta.14

### Features

 * Video redundancy system (experimental, see [the doc](/support/doc/redundancy.md))
 * Add peertube script (see [the doc](/support/doc/tools.md#cli-wrapper)) ([@rigelk](https://github.com/rigelk))
 * Improve download modal ([@rigelk](https://github.com/rigelk))
 * Add redirect after login ([@BO41](https://github.com/BO41))
 * Improve message when removing a user
 * Improve responsive on small screens
 * Improve performance:
   * Overview endpoint
   * SQL requests of watch page endpoints
   * SQL requests of ActivityPub endpoints
   * Cache user token
   * Videos infinite scroll in the web browser
 * Add warning if one of the storage directory is in the peertube production directory
 * Auto focus first field on login ([@rigelk](https://github.com/rigelk))
 * Add chevron hotkeys to change playback rate ([@rigelk](https://github.com/rigelk))

### Bug fixes
 
 * Fix 24 hours delay to process views
 * Fix tag search on overview page
 * Handle actors search beginning with '@'
 * Fix "no results" on overview page
 * Fix iOS player playback/subtitles menu
 * Fix description/comments that break the video watch page
 * Don't get recommended videos twice
 * Fix admin access to moderators
 * Fix nav tab and tag color in dark theme ([@rigelk](https://github.com/rigelk))
 * Fix help popover overflow ([@rigelk](https://github.com/rigelk))
 * Fix comment deletion with mastodon (only with new comments)


## v1.0.0-beta.13

### Features

 * Improve keyboard navigation ([@rigelk](https://github.com/rigelk))
 * Remember theme in local storage ([@rigelk](https://github.com/rigelk))
 
### Bug fixes

  * Fix upgrade/installation on node 8.12 (bcrypt issue)
  * Fix video channel deletion
  * Fix video channel RSS
  * Fix video views increment
 

## v1.0.0-beta.12

**If you have not updated to v1.0.0-beta.10, see the v1.0.0-beta.10.pre.1 changelog, in particular how to upgrade**

### BREAKING CHANGES

 * Users can now use the name they want for their channel. 
 We will therefore favour the display of video channel handles/names instead of account in the future.

### Documentation

 * Add SECURITY.md document
 * Add TCP/IP tuning template to prevent buffer bloat/latency ([@scanlime](https://github.com/scanlime))
 * Add `parse-log` admin tool documentation
 * Improve README schemas ([@Edznux](https://github.com/edznux))

### nginx template

 * Add gzip support ([@scanlime](https://github.com/scanlime))
 
### Docker template
 
 * Add quota to the docker configuration values ([@kaiyou](https://github.com/kaiyou))

### Features

 * Add portuguese and swedish languages
 * Support user subscriptions
 * Add ability to search videos or channels with their URL/handle (can be opt-out by the admin)
 * Add "videos overview" page (pick randomly some categories/tags/channels and display their videos)
 * Add ability to set a name (left part of the handle) to a channel instead of UUID
 * Users can "give" their videos to other local users (WIP, feedback welcome) ([@grizio](https://github.com/grizio))
 * Add keyboard shortcuts (press `?` to see them) ([@rigelk](https://github.com/rigelk))
 * Add ability to set daily video upload quota to users ([@Nutomic](https://github.com/nutomic))
 * Add user email verification (can be opt-in by the admin) ([@joshmorel](https://github.com/joshmorel))
 * Improve video watch page style ([@rigelk](https://github.com/rigelk))
 * Trending page takes into account views from the last x days (defined by the admin in the configuration file)
 * Add "start at" checkbox in the video share modal
 * Add instance capabilities table in the signup page ([@rigelk](https://github.com/rigelk))
 * Improve video abuses display in admin ([@Nutomic](https://github.com/nutomic))
 * Add "my videos" shortcut in menu ([@LeoMouyna](https://github.com/LeoMouyna))
 * Support 0.75 and 1.25 playback speeds ([@Glandos](https://github.com/Glandos))
 * Improve error message on actor name conflict
 * Improve videos list/search SQL query (split it into 2 queries)
 * Make left menu show the scrollbar only on hover/focus ([@rigelk](https://github.com/rigelk))
 * Other videos column in watch page show related tagged videos if possible ([@jorropo](https://github.com/jorropo))
 * Password change errors more friendly ([@jorropo](https://github.com/jorropo))
 * Improve labels for video privacies (video upload/update)
 * Add theming via CSS custom properties ([@rigelk](https://github.com/rigelk))
 * Add dark theme ([@rigelk](https://github.com/rigelk))
 * Add input color to cope with browser themes ([@rigelk](https://github.com/rigelk))

### Bug fixes

 * Fix player video playback (videos never ends or infinite load after seeking)
 * Fix video URL import with videos having a small title
 * Make HSTS opt-in and leave it to the reverse-proxy ([@rigelk](https://github.com/rigelk))
 * Fix search results on mobile
 * Do not import live streaming
 * Fix NSFW filter when the instance decides to hide them and the user decides to list them
 * Delete highlighted comment too if needed
 * Fix ffmpeg auto thread admin configuration ([@jorropo](https://github.com/jorropo))
 * ActivityPub: use height instead of width to represent the video resolution
 * Fix thumbnail/preview in upload.js script
 * Fix import-videos.js duplicate detection
 * Fix occitan language label
 

## v1.0.0-beta.11

**If you have not updated to v1.0.0-beta.10, see the v1.0.0-beta.10.pre.1 changelog, in particular how to upgrade**

### Features

 * Add ability to import videos from a URL (YouTube, Dailymotion, Vimeo, raw file etc) or torrent file/magnet.
 Should be explicitly enabled by the administrator in the configuration file
 * Add german, spanish, taiwan (traditional chinese) and occitan languages
 * Add ability to delete our account
 * Add ability to ban a user
 * Add ability to set a moderation comment to an abuse
 * Add state (pending, accepted, rejected) attribute to an abuse
 * Add ability to set a reason when blacklisting a video
 * Add ability to blacklist local videos
 * Improve abuse and blacklist tables
 * Add user quota used in users list
 * Tracker only accept known infohash (avoid people to use your tracker for files unrelated to PeerTube)
 * Add database pool configuration ([@rigelk](https://github.com/rigelk))
 * Add audit log ([@Nautigsam](https://github.com/Nautigsam))
 * Add ffmpeg nice and auto thread ([@jorropo](https://github.com/jorropo))
 * Upgrade to bootstrap 4
 * DNT support

### Bug fixes

 * Fix videos FPS federation
 * Cleanup request files on bad request
 * Handle truncated markdown links
 * Fix dropdown position in menu
 * Translate subtitle languages in player
 * Translate player according the language of the interface
 * Fix reset my password button ([@joshmorel](https://github.com/joshmorel))


## v1.0.0-beta.10

**See the v1.0.0-beta.10.pre.1 changelog, in particular how to upgrade**

### Bug fixes (from beta.10.pre.3)

 * Fix caption upload on Mac OS


## v1.0.0-beta.10.pre.3

**See the v1.0.0-beta.10.pre.1 changelog, in particular how to upgrade**

### Bug fixes (from beta.10.pre.2)

 * Try to fix the infinite creation of Delete actor jobs by deleting kue migration
 * Cleanup SQL indexes
 * Try to optimize SQL search query
 * Try to optimize videos list SQL query
 * Add more logs and fix logger when having an error
 * Move subscription helper in the account line in video watch page
 * Fix responsive on videos search
 * Refresh orphan actors
 * Don't send a follow request if the follow was already accepted


## v1.0.0-beta.10.pre.2

**See the v1.0.0-beta.10.pre.1 changelog, in particular how to upgrade**

### Bug fixes (from beta.10.pre.1)

 * Fix captions/subtitles freeze in player
 * Fix attribute label width in video watch page
 * Fix player playback in Chrome
 * Revert SQL optimization when listing videos: it breaks the connection pool of some instances


## v1.0.0-beta.10.pre.1

This version is a pre release because it contains many important changes, and requires manual steps before upgrading.

**Important:** Before upgrading run the following commands (no need to stop PeerTube) on your PeerTube database (in this example it's *peertube_prod*):

```
$ sudo -u postgres psql peertube_prod -c 'CREATE EXTENSION IF NOT EXISTS unaccent;'
$ sudo -u postgres psql peertube_prod -c 'CREATE EXTENSION IF NOT EXISTS pg_trgm;'
```

You will need [PostgreSQL Contrib](https://www.postgresql.org/docs/9.6/static/contrib.html).

### BREAKING CHANGES

 * Require `unaccent` and `pg_trgm` PostgreSQL extension for the PeerTube database
 * `category` filter param is replaced by `categoryOneOf`
 * Switch job queue to [Bull](https://github.com/OptimalBits/bull). **PeerTube will not migrate your old pending jobs in this new queue manager**
 * Update nginx template (you need to [update manually](https://github.com/Chocobozzz/PeerTube/blob/develop/support/doc/production.md#nginx))
 * Update default cache size configurations
 * Update search API route: `/videos/search` becomes `/search/videos`
 * Needs Redis >= 2.8.18

### Features

 * Add ability to change the language of the interface (currently available: english, french, basque, catalan, czech and esperanto)
 * Subtitles/captions support (.srt and .vtt)
 * Add advanced search
 * Add ability to click on category/language/licence/tags in watch page
 * Improve explanations of P2P & Privacy section in about page
 * Avoid design latency when the admin set custom CSS
 * Add ability to update video channel avatar
 * Limit video resolution depending on the video element size (Nitesh Sawant)
 * Show "Other videos" on a <1300px viewport ([@Simounet](https://github.com/simounet))
 * Add QR code to share videos URL ([@DeeJayBro](https://github.com/DeeJayBro))
 * Add "agree to the terms" checkbox in registration form
 * Add tracker rate limiter
 * Add author URL in OEmbed response
 * Display username instead of email in menu
 * Clarifying what extensions are accepted for upload ([@rigelk](https://github.com/rigelk))
 * Thumbnail support for RSS feeds ([@rigelk](https://github.com/rigelk))
 * Open CORS on API and static resources ([@rezonant](https://github.com/rezonant)
 * B-adapt 1 and B-frames 16 on ffmpeg transcoding:  ([@Anton-Latukha](https://github.com/Anton-Latukha)). See https://github.com/Chocobozzz/PeerTube/pull/774 for more information
 * Support Redis socket ([@rigelk](https://github.com/rigelk))
 * Improve video `start` param to support string times (for example: 2m42s))
 * Display table next/prev/first/last icons in admin tables
 * NodeInfo support ([@rigelk](https://github.com/rigelk))
 * Improve HTTP headers security ([@rigelk](https://github.com/rigelk))
 * Improve client accessibility (for screen reader users etc)
 * Optimize SQL requests (in particular the one to list videos)
 * Optimize images ([@jorropo](https://github.com/jorropo))
 * Add esperanto, lojban, klingon and kotava (audio/subtitle) languages
 * Allow uploads of videos <8GB (*experimental*)
 * Handle FPS > 30 (*experimental*)

### Bug fixes

 * Fix avatars/thumbnails update (cache issue)
 * Fix pagination on admin job table when changing the job state
 * Fix SQL transaction retryer log
 * Correctly handle error when remote instance is down
 * Fix account videos URL when scrolling
 * Avoid commenting twice by disabling comment submit button when sending the comment
 * Reset confirm component input when closing it
 * Fix video speed when video resolutions changes ([@grizio](https://github.com/grizio))
 * Disable hotkeys modifiers for numbers ([@rigelk](https://github.com/rigelk))
 * Reset published date on video publish (scheduled or after a transcoding)
 * Avoid 404 title on the first page load
 * Fix forgot password message regarding email
 * Remove scroll to top when closing the menu ([@ebrehault](https://github.com/ebrehault))
 * Use UUID for channel link in watch page

### Docker

 * Add PEERTUBE_SMTP_DISABLE_STARTTLS config env


## v1.0.0-beta.9

### Features

 * Theater/Cinema mode in player
 * Add ability to wait transcoding before publishing it
 * Add ability for uploaders to schedule video update
 * Add time display to see where we seek the video
 * Add title in player peers info to show total downloaded/uploaded data
 * Provide magnet URI in player and download modal ([@rigelk](https://github.com/rigelk))
 * Add warning if the domain name is different from the one of the first start of Peertube
 * Add resolution to create-transcoding-job script ([@fflorent](https://github.com/fflorent))

### Bug fixes

 * Fix dislikes number in video watch page
 * Fix import when the imported file has the same extension than an already existing file
 * Fix bad RSS descriptions when filtering videos by account or channel
 * Fix RSS results limit
 * Fix glitch when updating player volume
 * Use local object URLs for feeds
 * Automatically jump to the highlighted thread
 * Fix account link width on video view ([@sesn](https://github.com/sesn))
 * Prevent commenting twice
 * Blue links color in comments
 * Fix quota precision in users list
 * Handle markdown in account/video channel pages
 * Fix avatar image in channel page
 * Fix slow HTTP fallback on Firefox
 * Do not create a user with the same username than another actor name
 * Reset search on page change
 * Fix images size limit
 * Log torrent errors/warnings in the console, instead of disturbing users


## v1.0.0-beta.8

### Features

 * Docker:
   * Add disable_starttls and transcoding configuration variables
   * `.env` file to define env variables (instead of defining them in `docker-compose.yml`)
   * Some improvements that should make the upgrades less painful
 * Add ability to manually run transcoding jobs (admin with CLI)
 * Add ability to import a video file (admin with CLI)
 * Add context menu to the player
 * Add number of videos published by an account/video channel
 * Improve player progress bar
 * Improve Twitter configuration help tooltips
 * Pick average video file instead of max quality in "Auto" resolution mode
 * Increase access token lifetime to 1 day
 * Add video comments RSS

### Bug fixes

 * Clicking on "Download" correctly opens a popup to download the video
 (instead of opening the video in a new tab)
 * Fix frequent logout
 * Fix `publishedAt` video attribute when following a new instance
 * Correctly resumes the video on "PeerTube" link click in embed
 * Fix markdown links truncation
 * Fix account/channel pages not updated if we only change the account/channel
 * Fix player resolution change that plays even if the video was paused
 * Fix posting view in embed that contains search params
 * Fix video watch tooltips regarding subscriptions by using the account name
 instead of the display name
 * Rename "my settings" to "my account" in menu


## v1.0.0-beta.7

### BREAKING CHANGES

 * Account client URLs are now `/accounts/{username}/` (and not `/accounts/{id}/`)

### Documentation

 * Better documentation on how to deploy with Docker: https://github.com/Chocobozzz/PeerTube/blob/develop/support/doc/docker.md

### Features

 * Add short description in about page
 * Add owner account name in video channel page
 * Improve performance in ActivityPub controllers
 * Video **support** field inherits video channel **support** field when uploading/updating a video
 * Resume video when clicking on "PeerTube" link in embed

### Bug fixes

 * Fix player on Android
 * Fix player when Firefox has cookies disabled
 * Reload "my videos" after a delete
 * Fix missing key configuration when upgrading with Docker
 * Fix CC audience in Activity Pub objects/activities


## v1.0.0-beta.6

### Features

 * Handle concurrent requests in cache middleware
 * Add ability to enable registration by IP

### Bug fixes

 * Fix insane SQL request when loading all video attributes


## v1.0.0-beta.5

### BREAKING CHANGES

 * Update Docker Compose (https://github.com/Chocobozzz/PeerTube/commit/fd5e57bbe2accbdb16b6aa65337c5ef44b5bd8fb)
 * Rename client routes:
   * `/admin/users/add` to `/admin/users/create`
   * `/videos/edit/:uuid` to `/videos/update/:uuid`
   * `/admin/users/:id/update` to `/admin/users/update/:id`


### Features

 * Adding basic helpers to guide users for comments/subscribe to accounts
 * Add ability to move a video in another channel
 * Improve web browser RAM consumption when watching (long) videos
 * Support robots.txt in configuration
 * Add ability to select the Redis database in configuration


### Bug fixes

 * Fix error message on token expiration
 * Increase menu icon size
 * Add timeout and TTL to request jobs to fix stuck job
 * Fix responsive account about page
 * Fix updating description account
 * Account/video channel descriptions are not required anymore
 * Fix video channel description and support max length (500 characters now)
 * Fix "..." for buttons (delete/edit) in admin tables
 * Fix overflow in markdown textarea preview
 * Add ability to embed videos in a Twitter card
 * Use `publishedAt` attribute when sorting videos
 * Fix concurrent requests in videos list
 * Fix player on iOS


## v1.0.0-beta.4

### BREAKING CHANGES

 * Hide by default NSFW videos. Update the `instance.default_nsfw_policy` configuration to `blur` to keep the old behaviour
 * Move video channels routes:
   * `/videos/channels` routes to `/video-channels`
   * `/videos/accounts/{accountId}/channels` route to `/accounts/{accountId}/video-channels`
 * PeerTube now listen on 127.0.0.1 by default
 * Use ISO 639 for language (*en*, *es*, *fr*...)
   * Tools (`import-videos`...) need the language ISO639 code instead of a number
   * API (`upload`, `update`, `list`...) need/return the language ISO639 code instead of a number

### Features

 * Add `publishedAt` attribute to videos
 * Improve player:
   * Smooth progress bar
   * Settings menu
   * Automatic resolution (depending on the user bandwidth)
   * Some animations/effects
   * More reactive when clicking on play
   * Handle autoplay blocking by some web browsers
   * Better responsive
   * Add ability to link a specific timestamp. Example: https://peertube2.cpy.re/videos/watch/f78a97f8-a142-4ce1-a5bd-154bf9386504?start=58
 * Add an id to the body to override current CSS (for custom CSS)
 * Add privacy argument to `upload.ts` script
 * RSS/Atom/JSON-feed for videos recently-added/trending/account
 * Support hostname binding in the configuration
 * Add ability to click on an account in the video watch page (link to a search)
 * Better responsive on many comment replies
 * Move follows in the job queue
 * Add ability to choose the NSFW videos policy: hide, blur or display. Could be overrode by the user
 * Add video privacy information in *my videos page*
 * Use the video name for the torrent file name instead of the UUID
 * Handle errors in embed (video not found, server error...)
 * Account view (videos uploaded by this account + video channel owned by this account + about pages)
 * Video channel view (videos uploaded in this channel + about pages)
 * Video channel management (avatar update is still missing)

### Bug fixes

 * Fix "show more" description on video change
 * Accept unlisted comments
 * Don't start application until all components were initialized
 * Fix word-break in video description and video comments
 * Don't add a `.` after the URL in the "forgot password" email



## v1.0.0-beta.3

### Features

 * Add hover background color in menu
 * Add info about the initial user quota in the registration form
 * Add link to register in the login form
 * Prevent brute force login attack

### Bug fixes

 * Fix bad federation with videos with special utf characters in description (again)
 * Fix views system behind a reverse proxy


## v1.0.0-beta.2

### Features

 * More logging in SMTP module
 * Add option to disable starttls in SMTP module
 * Update STUN servers (using framasoft.org and stunprotocol.org now)
 * Min comment length is 1 now (useful for emoji...)
 * Better embed video player in small screens
 * Reduce display time of title/description/control bar in embed on inactivity
 * Add sign languages for videos attribute
 * Add autoplay parameter for embed
 * Videos search on account username and host too
 * Redirect to homepage on empty search

### Bug fixes

 * Fix mentions in comment replies
 * Logo/Title redirects to the default route
 * Fix bad federation with videos with special utf characters in description
 * Fix pagination on mobile
 * Use instance name for page titles
 * Fix bad id for Create activities (ActivityPub)
 * Handle inner actors instead of just handling actor ids (ActivityPub)
 * Fallback to torrent file if infohash is incorrect
 * Fix admin config errors display/validation
 * Add public to Announces (ActivityPub)
 * Fix inability to run client when cookies are disabled
 * Fix words breaking in videos description
 * Graceful exit when import videos script fails
 * Fix import videos with long names
 * Fix login with a password containing special characters
 * Fix player error flickering with an unsupported video format
 * Fix comment delete federation
 * Fix communication of a PeerTube instance and Mastodon
 * Fix custom configuration with number values


## v1.0.0-beta.1

Nothing new here, but PeerTube is stable enough for being in beta now.


## v1.0.0-alpha.9

### BREAKING CHANGES

 * Update videos list/search/get API response:
   * Removed `resolution` field
   * Removed `resolutionLabel` field
   * Removed `category` field
   * Removed `categoryLabel` field
   * Removed `licence` field
   * Removed `licenceLabel` field
   * Removed `language` field
   * Removed `languageLabel` field
   * Removed `privacy` field
   * Removed `privacyLabel` field
   * Added `resolution.id` field
   * Added `resolution.label` field
   * Added `category.id` field
   * Added `category.label` field
   * Added `licence.id` field
   * Added `licence.label` field
   * Added `language.id` field
   * Added `language.label` field
   * Added `privacy.id` field
   * Added `privacy.label` field

### Bug fixes

 * Fix video_share_url duplicate key on failed transcoding job


## v1.0.0-alpha.8

### Features

 * Add ability to set a short instance description


## v1.0.0-alpha.7

### BREAKING CHANGES

 * Update videos list/search API response:
   * Removed `accountName` field
   * Removed `serverHost` field
   * Added `account.name` field
   * Added `account.displayName` field
   * Added `account.host` field
   * Added `account.url` field
   * Added `account.avatar` field
 * Update video abuses API response:
   * Removed `reporterUsername` field
   * Removed `reporterServerHost` field
   * Removed `videoId` field
   * Removed `videoUUID` field
   * Removed `videoName` field
   * Added `reporterAccount` field
   * Added `video.id` field
   * Added `video.name` field
   * Added `video.uuid` field
   * Added `video.url` field

### Features

 * Add "Local" in menu that lists only local videos


## v1.0.0-alpha.4

### Features

 * Add iOS support


## v1.0.0-alpha.1

### Features

 * Add messages about privacy and P2P
 * Add stats route
 * Add playback setting


## v0.0.29-alpha

### BREAKING CHANGES

 * Use only 1 thread for transcoding by default

### Features

 * Add help to JS/CSS custom configuration inputs
 * Keep ratio in video thumbnail generation
 * Handle video in portrait mode

### Bug fixes

 * Fix complete description on some videos
 * Fix job sorting in administration


## v0.0.28-alpha

### BREAKING CHANGES

 * Enable original file transcoding by default in configuration
 * Disable transcoding in other definitions in configuration

### Features

 * Fallback to HTTP if video cannot be loaded
 * Limit to 30 FPS in transcoding


## v0.0.27-alpha

### Features

 * Add ability for admin to inject custom JavaScript/CSS
 * Add help tooltip on some fields

### Bug fixes

 * Fix comment reply highlighting


## v0.0.26-alpha

### BREAKING CHANGES

 * Renamed script `import-youtube.js` to `import-videos.js`
 * Renamed `import-video.js` argument `youtube-url` to `target-url`

### Features

 * Add "Support" attribute/button on videos
 * Add ability to import from all [supported sites](https://rg3.github.io/youtube-dl/supportedsites.html) of youtube-dl

### Bug fixes

 * Fix custom instance name overflow


## v0.0.25-alpha

### Features

 * Add ability to link a specific comment

### Bug fixes

 * Fix avatars on video watch page


## v0.0.24-alpha

### Features

* Publish comments with *ctrl + enter*

### Bug fixes

* Don't stuck on active jobs
* Fix deleting a video with comments
* Fix infinite scroll (videos list)<|MERGE_RESOLUTION|>--- conflicted
+++ resolved
@@ -11,7 +11,6 @@
  * Add shortcuts icon in menu
  * Improve overview section titles
  * Check old password before change ([@BO41](https://github.com/BO41))
-<<<<<<< HEAD
  * Adding frame-by-frame hotkey support in player ([@rigelk](https://github.com/rigelk))
 
 ### Bug fixes
@@ -20,12 +19,6 @@
  * Fix player crashing the web browser
  * Fix player performance with small devices
  * Fix some untranslated strings
-=======
-
-### Bug fixes
-
- * Fix some translations
->>>>>>> 67898609
  * Fix video files duplicated when fps is null ([@rigelk](https://github.com/rigelk))
  * Fix video import of some youtube videos
  * Fix (long) video description when importing by url
@@ -36,7 +29,6 @@
  * Hide useless error when destroying fake renderer
  * Display other videos on big screens on the right of the watch page
  * Fix no other videos displayed on some videos
-<<<<<<< HEAD
  * Fix hidden advanced options in upload form
  * Fix message space on video upload cancel ([@rigelk](https://github.com/rigelk))
  * Fix error when updating many video captions
@@ -45,9 +37,7 @@
  * Increase timeout on upload endpoint
  * Fix redundancy with videos already duplicated by another instance(s)
  * Correctly delete files on failed import
-=======
->>>>>>> 67898609
- 
+
 
 ## v1.0.0-beta.15
 
@@ -67,7 +57,7 @@
  * Fix redundancy totalVideos stats
  * Reduce video import TTL to 1 hour
  * Only duplicate public videos
- 
+
 
 ## v1.0.0-beta.14
 
@@ -90,7 +80,7 @@
  * Add chevron hotkeys to change playback rate ([@rigelk](https://github.com/rigelk))
 
 ### Bug fixes
- 
+
  * Fix 24 hours delay to process views
  * Fix tag search on overview page
  * Handle actors search beginning with '@'
@@ -110,14 +100,14 @@
 
  * Improve keyboard navigation ([@rigelk](https://github.com/rigelk))
  * Remember theme in local storage ([@rigelk](https://github.com/rigelk))
- 
+
 ### Bug fixes
 
   * Fix upgrade/installation on node 8.12 (bcrypt issue)
   * Fix video channel deletion
   * Fix video channel RSS
   * Fix video views increment
- 
+
 
 ## v1.0.0-beta.12
 
@@ -125,7 +115,7 @@
 
 ### BREAKING CHANGES
 
- * Users can now use the name they want for their channel. 
+ * Users can now use the name they want for their channel.
  We will therefore favour the display of video channel handles/names instead of account in the future.
 
 ### Documentation
@@ -138,9 +128,9 @@
 ### nginx template
 
  * Add gzip support ([@scanlime](https://github.com/scanlime))
- 
+
 ### Docker template
- 
+
  * Add quota to the docker configuration values ([@kaiyou](https://github.com/kaiyou))
 
 ### Features
@@ -185,7 +175,7 @@
  * Fix thumbnail/preview in upload.js script
  * Fix import-videos.js duplicate detection
  * Fix occitan language label
- 
+
 
 ## v1.0.0-beta.11
 
