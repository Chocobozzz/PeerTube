# Changelog

## v1.0.0-beta.16

### BREAKING CHANGES

 * Add prompt to upgrade.sh to install pre-release version ([@Nutomic](https://github.com/nutomic))

### Features

 * Add shortcuts icon in menu
 * Improve overview section titles
 * Check old password before change ([@BO41](https://github.com/BO41))
 * Adding frame-by-frame hotkey support in player ([@rigelk](https://github.com/rigelk))

### Bug fixes

 * Stop seeding torrents after a failed import
 * Fix player crashing the web browser
 * Fix player performance with small devices
 * Fix some untranslated strings
 * Fix video files duplicated when fps is null ([@rigelk](https://github.com/rigelk))
 * Fix video import of some youtube videos
 * Fix (long) video description when importing by url
 * Fix Mastodon federation with a comment reply
 * Correctly delete directories on import
 * Remove duplicated videos on unfollow/delete redundancy
 * Fix 404 on manifest
 * Hide useless error when destroying fake renderer
 * Display other videos on big screens on the right of the watch page
 * Fix no other videos displayed on some videos
 * Fix hidden advanced options in upload form
 * Fix message space on video upload cancel ([@rigelk](https://github.com/rigelk))
 * Fix error when updating many video captions
 * Fix "my account" subtitles
 * Fix error when clicking on the disabled publish button
 * Increase timeout on upload endpoint
 * Fix redundancy with videos already duplicated by another instance(s)
 * Correctly delete files on failed import
<<<<<<< HEAD

=======
 
>>>>>>> 01c15ed0

## v1.0.0-beta.15

### Features

 * Improve subscription button ([@rigelk](https://github.com/rigelk))
  * Display it for unlogged users
  * Add RSS feed
  * Allow remote follow
 * Allow remote comment ([@rigelk](https://github.com/rigelk))
 * Support Simplified Chinese ([@SerCom-KC](https://github.com/SerCom-KC))

### Bug fixes

 * Fix redundancy with old PeerTube torrents
 * Fix crash with `/static/dnt-policy/dnt-policy-1.0.txt` route
 * Fix redundancy totalVideos stats
 * Reduce video import TTL to 1 hour
 * Only duplicate public videos


## v1.0.0-beta.14

### Features

 * Video redundancy system (experimental, see [the doc](/support/doc/redundancy.md))
 * Add peertube script (see [the doc](/support/doc/tools.md#cli-wrapper)) ([@rigelk](https://github.com/rigelk))
 * Improve download modal ([@rigelk](https://github.com/rigelk))
 * Add redirect after login ([@BO41](https://github.com/BO41))
 * Improve message when removing a user
 * Improve responsive on small screens
 * Improve performance:
   * Overview endpoint
   * SQL requests of watch page endpoints
   * SQL requests of ActivityPub endpoints
   * Cache user token
   * Videos infinite scroll in the web browser
 * Add warning if one of the storage directory is in the peertube production directory
 * Auto focus first field on login ([@rigelk](https://github.com/rigelk))
 * Add chevron hotkeys to change playback rate ([@rigelk](https://github.com/rigelk))

### Bug fixes

 * Fix 24 hours delay to process views
 * Fix tag search on overview page
 * Handle actors search beginning with '@'
 * Fix "no results" on overview page
 * Fix iOS player playback/subtitles menu
 * Fix description/comments that break the video watch page
 * Don't get recommended videos twice
 * Fix admin access to moderators
 * Fix nav tab and tag color in dark theme ([@rigelk](https://github.com/rigelk))
 * Fix help popover overflow ([@rigelk](https://github.com/rigelk))
 * Fix comment deletion with mastodon (only with new comments)


## v1.0.0-beta.13

### Features

 * Improve keyboard navigation ([@rigelk](https://github.com/rigelk))
 * Remember theme in local storage ([@rigelk](https://github.com/rigelk))

### Bug fixes

  * Fix upgrade/installation on node 8.12 (bcrypt issue)
  * Fix video channel deletion
  * Fix video channel RSS
  * Fix video views increment


## v1.0.0-beta.12

**If you have not updated to v1.0.0-beta.10, see the v1.0.0-beta.10.pre.1 changelog, in particular how to upgrade**

### BREAKING CHANGES

 * Users can now use the name they want for their channel.
 We will therefore favour the display of video channel handles/names instead of account in the future.

### Documentation

 * Add SECURITY.md document
 * Add TCP/IP tuning template to prevent buffer bloat/latency ([@scanlime](https://github.com/scanlime))
 * Add `parse-log` admin tool documentation
 * Improve README schemas ([@Edznux](https://github.com/edznux))

### nginx template

 * Add gzip support ([@scanlime](https://github.com/scanlime))

### Docker template

 * Add quota to the docker configuration values ([@kaiyou](https://github.com/kaiyou))

### Features

 * Add portuguese and swedish languages
 * Support user subscriptions
 * Add ability to search videos or channels with their URL/handle (can be opt-out by the admin)
 * Add "videos overview" page (pick randomly some categories/tags/channels and display their videos)
 * Add ability to set a name (left part of the handle) to a channel instead of UUID
 * Users can "give" their videos to other local users (WIP, feedback welcome) ([@grizio](https://github.com/grizio))
 * Add keyboard shortcuts (press `?` to see them) ([@rigelk](https://github.com/rigelk))
 * Add ability to set daily video upload quota to users ([@Nutomic](https://github.com/nutomic))
 * Add user email verification (can be opt-in by the admin) ([@joshmorel](https://github.com/joshmorel))
 * Improve video watch page style ([@rigelk](https://github.com/rigelk))
 * Trending page takes into account views from the last x days (defined by the admin in the configuration file)
 * Add "start at" checkbox in the video share modal
 * Add instance capabilities table in the signup page ([@rigelk](https://github.com/rigelk))
 * Improve video abuses display in admin ([@Nutomic](https://github.com/nutomic))
 * Add "my videos" shortcut in menu ([@LeoMouyna](https://github.com/LeoMouyna))
 * Support 0.75 and 1.25 playback speeds ([@Glandos](https://github.com/Glandos))
 * Improve error message on actor name conflict
 * Improve videos list/search SQL query (split it into 2 queries)
 * Make left menu show the scrollbar only on hover/focus ([@rigelk](https://github.com/rigelk))
 * Other videos column in watch page show related tagged videos if possible ([@jorropo](https://github.com/jorropo))
 * Password change errors more friendly ([@jorropo](https://github.com/jorropo))
 * Improve labels for video privacies (video upload/update)
 * Add theming via CSS custom properties ([@rigelk](https://github.com/rigelk))
 * Add dark theme ([@rigelk](https://github.com/rigelk))
 * Add input color to cope with browser themes ([@rigelk](https://github.com/rigelk))

### Bug fixes

 * Fix player video playback (videos never ends or infinite load after seeking)
 * Fix video URL import with videos having a small title
 * Make HSTS opt-in and leave it to the reverse-proxy ([@rigelk](https://github.com/rigelk))
 * Fix search results on mobile
 * Do not import live streaming
 * Fix NSFW filter when the instance decides to hide them and the user decides to list them
 * Delete highlighted comment too if needed
 * Fix ffmpeg auto thread admin configuration ([@jorropo](https://github.com/jorropo))
 * ActivityPub: use height instead of width to represent the video resolution
 * Fix thumbnail/preview in upload.js script
 * Fix import-videos.js duplicate detection
 * Fix occitan language label


## v1.0.0-beta.11

**If you have not updated to v1.0.0-beta.10, see the v1.0.0-beta.10.pre.1 changelog, in particular how to upgrade**

### Features

 * Add ability to import videos from a URL (YouTube, Dailymotion, Vimeo, raw file etc) or torrent file/magnet.
 Should be explicitly enabled by the administrator in the configuration file
 * Add german, spanish, taiwan (traditional chinese) and occitan languages
 * Add ability to delete our account
 * Add ability to ban a user
 * Add ability to set a moderation comment to an abuse
 * Add state (pending, accepted, rejected) attribute to an abuse
 * Add ability to set a reason when blacklisting a video
 * Add ability to blacklist local videos
 * Improve abuse and blacklist tables
 * Add user quota used in users list
 * Tracker only accept known infohash (avoid people to use your tracker for files unrelated to PeerTube)
 * Add database pool configuration ([@rigelk](https://github.com/rigelk))
 * Add audit log ([@Nautigsam](https://github.com/Nautigsam))
 * Add ffmpeg nice and auto thread ([@jorropo](https://github.com/jorropo))
 * Upgrade to bootstrap 4
 * DNT support

### Bug fixes

 * Fix videos FPS federation
 * Cleanup request files on bad request
 * Handle truncated markdown links
 * Fix dropdown position in menu
 * Translate subtitle languages in player
 * Translate player according the language of the interface
 * Fix reset my password button ([@joshmorel](https://github.com/joshmorel))


## v1.0.0-beta.10

**See the v1.0.0-beta.10.pre.1 changelog, in particular how to upgrade**

### Bug fixes (from beta.10.pre.3)

 * Fix caption upload on Mac OS


## v1.0.0-beta.10.pre.3

**See the v1.0.0-beta.10.pre.1 changelog, in particular how to upgrade**

### Bug fixes (from beta.10.pre.2)

 * Try to fix the infinite creation of Delete actor jobs by deleting kue migration
 * Cleanup SQL indexes
 * Try to optimize SQL search query
 * Try to optimize videos list SQL query
 * Add more logs and fix logger when having an error
 * Move subscription helper in the account line in video watch page
 * Fix responsive on videos search
 * Refresh orphan actors
 * Don't send a follow request if the follow was already accepted


## v1.0.0-beta.10.pre.2

**See the v1.0.0-beta.10.pre.1 changelog, in particular how to upgrade**

### Bug fixes (from beta.10.pre.1)

 * Fix captions/subtitles freeze in player
 * Fix attribute label width in video watch page
 * Fix player playback in Chrome
 * Revert SQL optimization when listing videos: it breaks the connection pool of some instances


## v1.0.0-beta.10.pre.1

This version is a pre release because it contains many important changes, and requires manual steps before upgrading.

**Important:** Before upgrading run the following commands (no need to stop PeerTube) on your PeerTube database (in this example it's *peertube_prod*):

```
$ sudo -u postgres psql peertube_prod -c 'CREATE EXTENSION IF NOT EXISTS unaccent;'
$ sudo -u postgres psql peertube_prod -c 'CREATE EXTENSION IF NOT EXISTS pg_trgm;'
```

You will need [PostgreSQL Contrib](https://www.postgresql.org/docs/9.6/static/contrib.html).

### BREAKING CHANGES

 * Require `unaccent` and `pg_trgm` PostgreSQL extension for the PeerTube database
 * `category` filter param is replaced by `categoryOneOf`
 * Switch job queue to [Bull](https://github.com/OptimalBits/bull). **PeerTube will not migrate your old pending jobs in this new queue manager**
 * Update nginx template (you need to [update manually](https://github.com/Chocobozzz/PeerTube/blob/develop/support/doc/production.md#nginx))
 * Update default cache size configurations
 * Update search API route: `/videos/search` becomes `/search/videos`
 * Needs Redis >= 2.8.18

### Features

 * Add ability to change the language of the interface (currently available: english, french, basque, catalan, czech and esperanto)
 * Subtitles/captions support (.srt and .vtt)
 * Add advanced search
 * Add ability to click on category/language/licence/tags in watch page
 * Improve explanations of P2P & Privacy section in about page
 * Avoid design latency when the admin set custom CSS
 * Add ability to update video channel avatar
 * Limit video resolution depending on the video element size (Nitesh Sawant)
 * Show "Other videos" on a <1300px viewport ([@Simounet](https://github.com/simounet))
 * Add QR code to share videos URL ([@DeeJayBro](https://github.com/DeeJayBro))
 * Add "agree to the terms" checkbox in registration form
 * Add tracker rate limiter
 * Add author URL in OEmbed response
 * Display username instead of email in menu
 * Clarifying what extensions are accepted for upload ([@rigelk](https://github.com/rigelk))
 * Thumbnail support for RSS feeds ([@rigelk](https://github.com/rigelk))
 * Open CORS on API and static resources ([@rezonant](https://github.com/rezonant)
 * B-adapt 1 and B-frames 16 on ffmpeg transcoding:  ([@Anton-Latukha](https://github.com/Anton-Latukha)). See https://github.com/Chocobozzz/PeerTube/pull/774 for more information
 * Support Redis socket ([@rigelk](https://github.com/rigelk))
 * Improve video `start` param to support string times (for example: 2m42s))
 * Display table next/prev/first/last icons in admin tables
 * NodeInfo support ([@rigelk](https://github.com/rigelk))
 * Improve HTTP headers security ([@rigelk](https://github.com/rigelk))
 * Improve client accessibility (for screen reader users etc)
 * Optimize SQL requests (in particular the one to list videos)
 * Optimize images ([@jorropo](https://github.com/jorropo))
 * Add esperanto, lojban, klingon and kotava (audio/subtitle) languages
 * Allow uploads of videos <8GB (*experimental*)
 * Handle FPS > 30 (*experimental*)

### Bug fixes

 * Fix avatars/thumbnails update (cache issue)
 * Fix pagination on admin job table when changing the job state
 * Fix SQL transaction retryer log
 * Correctly handle error when remote instance is down
 * Fix account videos URL when scrolling
 * Avoid commenting twice by disabling comment submit button when sending the comment
 * Reset confirm component input when closing it
 * Fix video speed when video resolutions changes ([@grizio](https://github.com/grizio))
 * Disable hotkeys modifiers for numbers ([@rigelk](https://github.com/rigelk))
 * Reset published date on video publish (scheduled or after a transcoding)
 * Avoid 404 title on the first page load
 * Fix forgot password message regarding email
 * Remove scroll to top when closing the menu ([@ebrehault](https://github.com/ebrehault))
 * Use UUID for channel link in watch page

### Docker

 * Add PEERTUBE_SMTP_DISABLE_STARTTLS config env


## v1.0.0-beta.9

### Features

 * Theater/Cinema mode in player
 * Add ability to wait transcoding before publishing it
 * Add ability for uploaders to schedule video update
 * Add time display to see where we seek the video
 * Add title in player peers info to show total downloaded/uploaded data
 * Provide magnet URI in player and download modal ([@rigelk](https://github.com/rigelk))
 * Add warning if the domain name is different from the one of the first start of Peertube
 * Add resolution to create-transcoding-job script ([@fflorent](https://github.com/fflorent))

### Bug fixes

 * Fix dislikes number in video watch page
 * Fix import when the imported file has the same extension than an already existing file
 * Fix bad RSS descriptions when filtering videos by account or channel
 * Fix RSS results limit
 * Fix glitch when updating player volume
 * Use local object URLs for feeds
 * Automatically jump to the highlighted thread
 * Fix account link width on video view ([@sesn](https://github.com/sesn))
 * Prevent commenting twice
 * Blue links color in comments
 * Fix quota precision in users list
 * Handle markdown in account/video channel pages
 * Fix avatar image in channel page
 * Fix slow HTTP fallback on Firefox
 * Do not create a user with the same username than another actor name
 * Reset search on page change
 * Fix images size limit
 * Log torrent errors/warnings in the console, instead of disturbing users


## v1.0.0-beta.8

### Features

 * Docker:
   * Add disable_starttls and transcoding configuration variables
   * `.env` file to define env variables (instead of defining them in `docker-compose.yml`)
   * Some improvements that should make the upgrades less painful
 * Add ability to manually run transcoding jobs (admin with CLI)
 * Add ability to import a video file (admin with CLI)
 * Add context menu to the player
 * Add number of videos published by an account/video channel
 * Improve player progress bar
 * Improve Twitter configuration help tooltips
 * Pick average video file instead of max quality in "Auto" resolution mode
 * Increase access token lifetime to 1 day
 * Add video comments RSS

### Bug fixes

 * Clicking on "Download" correctly opens a popup to download the video
 (instead of opening the video in a new tab)
 * Fix frequent logout
 * Fix `publishedAt` video attribute when following a new instance
 * Correctly resumes the video on "PeerTube" link click in embed
 * Fix markdown links truncation
 * Fix account/channel pages not updated if we only change the account/channel
 * Fix player resolution change that plays even if the video was paused
 * Fix posting view in embed that contains search params
 * Fix video watch tooltips regarding subscriptions by using the account name
 instead of the display name
 * Rename "my settings" to "my account" in menu


## v1.0.0-beta.7

### BREAKING CHANGES

 * Account client URLs are now `/accounts/{username}/` (and not `/accounts/{id}/`)

### Documentation

 * Better documentation on how to deploy with Docker: https://github.com/Chocobozzz/PeerTube/blob/develop/support/doc/docker.md

### Features

 * Add short description in about page
 * Add owner account name in video channel page
 * Improve performance in ActivityPub controllers
 * Video **support** field inherits video channel **support** field when uploading/updating a video
 * Resume video when clicking on "PeerTube" link in embed

### Bug fixes

 * Fix player on Android
 * Fix player when Firefox has cookies disabled
 * Reload "my videos" after a delete
 * Fix missing key configuration when upgrading with Docker
 * Fix CC audience in Activity Pub objects/activities


## v1.0.0-beta.6

### Features

 * Handle concurrent requests in cache middleware
 * Add ability to enable registration by IP

### Bug fixes

 * Fix insane SQL request when loading all video attributes


## v1.0.0-beta.5

### BREAKING CHANGES

 * Update Docker Compose (https://github.com/Chocobozzz/PeerTube/commit/fd5e57bbe2accbdb16b6aa65337c5ef44b5bd8fb)
 * Rename client routes:
   * `/admin/users/add` to `/admin/users/create`
   * `/videos/edit/:uuid` to `/videos/update/:uuid`
   * `/admin/users/:id/update` to `/admin/users/update/:id`


### Features

 * Adding basic helpers to guide users for comments/subscribe to accounts
 * Add ability to move a video in another channel
 * Improve web browser RAM consumption when watching (long) videos
 * Support robots.txt in configuration
 * Add ability to select the Redis database in configuration


### Bug fixes

 * Fix error message on token expiration
 * Increase menu icon size
 * Add timeout and TTL to request jobs to fix stuck job
 * Fix responsive account about page
 * Fix updating description account
 * Account/video channel descriptions are not required anymore
 * Fix video channel description and support max length (500 characters now)
 * Fix "..." for buttons (delete/edit) in admin tables
 * Fix overflow in markdown textarea preview
 * Add ability to embed videos in a Twitter card
 * Use `publishedAt` attribute when sorting videos
 * Fix concurrent requests in videos list
 * Fix player on iOS


## v1.0.0-beta.4

### BREAKING CHANGES

 * Hide by default NSFW videos. Update the `instance.default_nsfw_policy` configuration to `blur` to keep the old behaviour
 * Move video channels routes:
   * `/videos/channels` routes to `/video-channels`
   * `/videos/accounts/{accountId}/channels` route to `/accounts/{accountId}/video-channels`
 * PeerTube now listen on 127.0.0.1 by default
 * Use ISO 639 for language (*en*, *es*, *fr*...)
   * Tools (`import-videos`...) need the language ISO639 code instead of a number
   * API (`upload`, `update`, `list`...) need/return the language ISO639 code instead of a number

### Features

 * Add `publishedAt` attribute to videos
 * Improve player:
   * Smooth progress bar
   * Settings menu
   * Automatic resolution (depending on the user bandwidth)
   * Some animations/effects
   * More reactive when clicking on play
   * Handle autoplay blocking by some web browsers
   * Better responsive
   * Add ability to link a specific timestamp. Example: https://peertube2.cpy.re/videos/watch/f78a97f8-a142-4ce1-a5bd-154bf9386504?start=58
 * Add an id to the body to override current CSS (for custom CSS)
 * Add privacy argument to `upload.ts` script
 * RSS/Atom/JSON-feed for videos recently-added/trending/account
 * Support hostname binding in the configuration
 * Add ability to click on an account in the video watch page (link to a search)
 * Better responsive on many comment replies
 * Move follows in the job queue
 * Add ability to choose the NSFW videos policy: hide, blur or display. Could be overrode by the user
 * Add video privacy information in *my videos page*
 * Use the video name for the torrent file name instead of the UUID
 * Handle errors in embed (video not found, server error...)
 * Account view (videos uploaded by this account + video channel owned by this account + about pages)
 * Video channel view (videos uploaded in this channel + about pages)
 * Video channel management (avatar update is still missing)

### Bug fixes

 * Fix "show more" description on video change
 * Accept unlisted comments
 * Don't start application until all components were initialized
 * Fix word-break in video description and video comments
 * Don't add a `.` after the URL in the "forgot password" email



## v1.0.0-beta.3

### Features

 * Add hover background color in menu
 * Add info about the initial user quota in the registration form
 * Add link to register in the login form
 * Prevent brute force login attack

### Bug fixes

 * Fix bad federation with videos with special utf characters in description (again)
 * Fix views system behind a reverse proxy


## v1.0.0-beta.2

### Features

 * More logging in SMTP module
 * Add option to disable starttls in SMTP module
 * Update STUN servers (using framasoft.org and stunprotocol.org now)
 * Min comment length is 1 now (useful for emoji...)
 * Better embed video player in small screens
 * Reduce display time of title/description/control bar in embed on inactivity
 * Add sign languages for videos attribute
 * Add autoplay parameter for embed
 * Videos search on account username and host too
 * Redirect to homepage on empty search

### Bug fixes

 * Fix mentions in comment replies
 * Logo/Title redirects to the default route
 * Fix bad federation with videos with special utf characters in description
 * Fix pagination on mobile
 * Use instance name for page titles
 * Fix bad id for Create activities (ActivityPub)
 * Handle inner actors instead of just handling actor ids (ActivityPub)
 * Fallback to torrent file if infohash is incorrect
 * Fix admin config errors display/validation
 * Add public to Announces (ActivityPub)
 * Fix inability to run client when cookies are disabled
 * Fix words breaking in videos description
 * Graceful exit when import videos script fails
 * Fix import videos with long names
 * Fix login with a password containing special characters
 * Fix player error flickering with an unsupported video format
 * Fix comment delete federation
 * Fix communication of a PeerTube instance and Mastodon
 * Fix custom configuration with number values


## v1.0.0-beta.1

Nothing new here, but PeerTube is stable enough for being in beta now.


## v1.0.0-alpha.9

### BREAKING CHANGES

 * Update videos list/search/get API response:
   * Removed `resolution` field
   * Removed `resolutionLabel` field
   * Removed `category` field
   * Removed `categoryLabel` field
   * Removed `licence` field
   * Removed `licenceLabel` field
   * Removed `language` field
   * Removed `languageLabel` field
   * Removed `privacy` field
   * Removed `privacyLabel` field
   * Added `resolution.id` field
   * Added `resolution.label` field
   * Added `category.id` field
   * Added `category.label` field
   * Added `licence.id` field
   * Added `licence.label` field
   * Added `language.id` field
   * Added `language.label` field
   * Added `privacy.id` field
   * Added `privacy.label` field

### Bug fixes

 * Fix video_share_url duplicate key on failed transcoding job


## v1.0.0-alpha.8

### Features

 * Add ability to set a short instance description


## v1.0.0-alpha.7

### BREAKING CHANGES

 * Update videos list/search API response:
   * Removed `accountName` field
   * Removed `serverHost` field
   * Added `account.name` field
   * Added `account.displayName` field
   * Added `account.host` field
   * Added `account.url` field
   * Added `account.avatar` field
 * Update video abuses API response:
   * Removed `reporterUsername` field
   * Removed `reporterServerHost` field
   * Removed `videoId` field
   * Removed `videoUUID` field
   * Removed `videoName` field
   * Added `reporterAccount` field
   * Added `video.id` field
   * Added `video.name` field
   * Added `video.uuid` field
   * Added `video.url` field

### Features

 * Add "Local" in menu that lists only local videos


## v1.0.0-alpha.4

### Features

 * Add iOS support


## v1.0.0-alpha.1

### Features

 * Add messages about privacy and P2P
 * Add stats route
 * Add playback setting


## v0.0.29-alpha

### BREAKING CHANGES

 * Use only 1 thread for transcoding by default

### Features

 * Add help to JS/CSS custom configuration inputs
 * Keep ratio in video thumbnail generation
 * Handle video in portrait mode

### Bug fixes

 * Fix complete description on some videos
 * Fix job sorting in administration


## v0.0.28-alpha

### BREAKING CHANGES

 * Enable original file transcoding by default in configuration
 * Disable transcoding in other definitions in configuration

### Features

 * Fallback to HTTP if video cannot be loaded
 * Limit to 30 FPS in transcoding


## v0.0.27-alpha

### Features

 * Add ability for admin to inject custom JavaScript/CSS
 * Add help tooltip on some fields

### Bug fixes

 * Fix comment reply highlighting


## v0.0.26-alpha

### BREAKING CHANGES

 * Renamed script `import-youtube.js` to `import-videos.js`
 * Renamed `import-video.js` argument `youtube-url` to `target-url`

### Features

 * Add "Support" attribute/button on videos
 * Add ability to import from all [supported sites](https://rg3.github.io/youtube-dl/supportedsites.html) of youtube-dl

### Bug fixes

 * Fix custom instance name overflow


## v0.0.25-alpha

### Features

 * Add ability to link a specific comment

### Bug fixes

 * Fix avatars on video watch page


## v0.0.24-alpha

### Features

* Publish comments with *ctrl + enter*

### Bug fixes

* Don't stuck on active jobs
* Fix deleting a video with comments
* Fix infinite scroll (videos list)<|MERGE_RESOLUTION|>--- conflicted
+++ resolved
@@ -37,11 +37,6 @@
  * Increase timeout on upload endpoint
  * Fix redundancy with videos already duplicated by another instance(s)
  * Correctly delete files on failed import
-<<<<<<< HEAD
-
-=======
- 
->>>>>>> 01c15ed0
 
 ## v1.0.0-beta.15
 
